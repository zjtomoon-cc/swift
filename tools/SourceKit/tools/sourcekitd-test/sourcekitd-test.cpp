--- conflicted
+++ resolved
@@ -28,11 +28,9 @@
 #include "llvm/Support/MemoryBuffer.h"
 #include "llvm/Support/Regex.h"
 #include "llvm/Support/Signals.h"
-<<<<<<< HEAD
+// SWIFT_ENABLE_TENSORFLOW
 #include "llvm/Support/VirtualFileSystem.h"
-=======
 #include "llvm/Support/Threading.h"
->>>>>>> c2848e79
 #include "llvm/Support/raw_ostream.h"
 #include <fstream>
 #if defined(__unix__) || (defined(__APPLE__) && defined(__MACH__))
@@ -224,7 +222,7 @@
   });
 }
 
-<<<<<<< HEAD
+// SWIFT_ENABLE_TENSORFLOW
 /// A simple configurable FileSystemProvider, useful for tests that exercise
 /// the FileSystemProvider code.
 class TestFileSystemProvider : public SourceKit::FileSystemProvider {
@@ -260,15 +258,12 @@
   }
 };
 
-static int skt_main(int argc, const char **argv);
-=======
 struct skt_args {
   int argc;
   const char **argv;
   int ret;
 };
 static void skt_main(skt_args *args);
->>>>>>> c2848e79
 
 int main(int argc, const char **argv) {
   dispatch_async(dispatch_get_global_queue(DISPATCH_QUEUE_PRIORITY_HIGH, 0), ^{
