include(ExternalProject)

if(NOT CMAKE_SYSTEM_NAME STREQUAL Darwin)
  if(CMAKE_C_COMPILER_ID STREQUAL Clang AND
    CMAKE_C_COMPILER_VERSION VERSION_GREATER 3.8
    OR LLVM_USE_SANITIZER)
    set(SWIFT_LIBDISPATCH_C_COMPILER ${CMAKE_C_COMPILER})
    set(SWIFT_LIBDISPATCH_CXX_COMPILER ${CMAKE_CXX_COMPILER})
  elseif(${CMAKE_SYSTEM_NAME} STREQUAL ${CMAKE_HOST_SYSTEM_NAME})
    if(CMAKE_SYSTEM_NAME STREQUAL Windows)
      if(CMAKE_SYSTEM_PROCESSOR STREQUAL CMAKE_HOST_SYSTEM_PROCESSOR AND
        TARGET clang)
        set(SWIFT_LIBDISPATCH_C_COMPILER
          $<TARGET_FILE_DIR:clang>/clang-cl${CMAKE_EXECUTABLE_SUFFIX})
        set(SWIFT_LIBDISPATCH_CXX_COMPILER
          $<TARGET_FILE_DIR:clang>/clang-cl${CMAKE_EXECUTABLE_SUFFIX})
      else()
        set(SWIFT_LIBDISPATCH_C_COMPILER clang-cl${CMAKE_EXECUTABLE_SUFFIX})
        set(SWIFT_LIBDISPATCH_CXX_COMPILER clang-cl${CMAKE_EXECUTABLE_SUFFIX})
      endif()
    else()
      set(SWIFT_LIBDISPATCH_C_COMPILER $<TARGET_FILE_DIR:clang>/clang)
      set(SWIFT_LIBDISPATCH_CXX_COMPILER $<TARGET_FILE_DIR:clang>/clang++)
    endif()
  else()
    message(SEND_ERROR "libdispatch requires a newer clang compiler (${CMAKE_C_COMPILER_VERSION} < 3.9)")
  endif()

  if(SWIFT_HOST_VARIANT_SDK STREQUAL WINDOWS)
    set(LIBDISPATCH_RUNTIME_DIR bin)
  else()
    set(LIBDISPATCH_RUNTIME_DIR lib)
  endif()
endif()

set(DISPATCH_SDKS)

# Build the host libdispatch if needed.
if(SWIFT_BUILD_HOST_DISPATCH)
  if(NOT CMAKE_SYSTEM_NAME STREQUAL Darwin)
    if(NOT "${SWIFT_HOST_VARIANT_SDK}" IN_LIST SWIFT_SDKS)
      list(APPEND DISPATCH_SDKS "${SWIFT_HOST_VARIANT_SDK}")
    endif()
  endif()
endif()

# Build any target libdispatch if needed.
foreach(sdk ${SWIFT_SDKS})
<<<<<<< HEAD
  # Apple targets have libdispatch available, do not build it.
  # Wasm/WASI doesn't support libdispatch yet.
  if(NOT "${sdk}" IN_LIST SWIFT_APPLE_PLATFORMS AND NOT "${sdk}" STREQUAL WASI)
=======
  # Darwin targets have libdispatch available, do not build it.
  if(NOT "${sdk}" IN_LIST SWIFT_DARWIN_PLATFORMS)
>>>>>>> bbd516fe
    list(APPEND DISPATCH_SDKS "${sdk}")
  endif()
endforeach()

foreach(sdk ${DISPATCH_SDKS})
  set(ARCHS ${SWIFT_SDK_${sdk}_ARCHITECTURES})
  if(${sdk} STREQUAL "${SWIFT_HOST_VARIANT_SDK}")
    if(NOT "${SWIFT_HOST_VARIANT_ARCH}" IN_LIST ARCHS)
      list(APPEND ARCHS "${SWIFT_HOST_VARIANT_ARCH}")
    endif()
  endif()
  
  if(sdk STREQUAL ANDROID)
    set(SWIFT_LIBDISPATCH_COMPILER_CMAKE_ARGS)
  else()
    set(SWIFT_LIBDISPATCH_COMPILER_CMAKE_ARGS -DCMAKE_C_COMPILER=${SWIFT_LIBDISPATCH_C_COMPILER};-DCMAKE_CXX_COMPILER=${SWIFT_LIBDISPATCH_CXX_COMPILER})
  endif()

  foreach(arch ${ARCHS})
    set(LIBDISPATCH_VARIANT_NAME "libdispatch-${SWIFT_SDK_${sdk}_LIB_SUBDIR}-${arch}")

    if(NOT sdk STREQUAL ANDROID)
      set(SWIFT_LIBDISPATCH_SYSTEM_PROCESSOR  -DCMAKE_SYSTEM_PROCESSOR=${arch})
    endif()

    ExternalProject_Add("${LIBDISPATCH_VARIANT_NAME}"
                        SOURCE_DIR
                          "${SWIFT_PATH_TO_LIBDISPATCH_SOURCE}"
                        CMAKE_ARGS
                          -DCMAKE_AR=${CMAKE_AR}
                          -DCMAKE_BUILD_TYPE=${CMAKE_BUILD_TYPE}
                          ${SWIFT_LIBDISPATCH_COMPILER_CMAKE_ARGS}
                          -DCMAKE_C_FLAGS=${CMAKE_C_FLAGS}
                          -DCMAKE_CXX_FLAGS=${CMAKE_CXX_FLAGS}
                          -DCMAKE_MAKE_PROGRAM=${CMAKE_MAKE_PROGRAM}
                          -DCMAKE_INSTALL_LIBDIR=lib
                          -DCMAKE_INSTALL_PREFIX=<INSTALL_DIR>
                          -DCMAKE_LINKER=${CMAKE_LINKER}
                          -DCMAKE_MT=${CMAKE_MT}
                          -DCMAKE_RANLIB=${CMAKE_RANLIB}
                          -DCMAKE_TOOLCHAIN_FILE=${CMAKE_TOOLCHAIN_FILE}
                          -DCMAKE_SYSTEM_NAME=${SWIFT_SDK_${sdk}_NAME}
                          ${SWIFT_LIBDISPATCH_SYSTEM_PROCESSOR}
                          "-DCMAKE_ANDROID_NDK=${SWIFT_ANDROID_NDK_PATH}"
                          -DCMAKE_ANDROID_ARCH_ABI=${SWIFT_SDK_ANDROID_ARCH_${arch}_ABI}
                          -DCMAKE_ANDROID_API=${SWIFT_ANDROID_API_LEVEL}
                          -DBUILD_SHARED_LIBS=YES
                          -DENABLE_SWIFT=NO
                          -DENABLE_TESTING=NO
                        INSTALL_COMMAND
                          # NOTE(compnerd) provide a custom install command to
                          # ensure that we strip out the DESTDIR environment
                          # from the sub-build
                          ${CMAKE_COMMAND} -E env --unset=DESTDIR ${CMAKE_COMMAND} --build . --target install
                        COMMAND
                          ${CMAKE_COMMAND} -E copy
                          <INSTALL_DIR>/${LIBDISPATCH_RUNTIME_DIR}/${SWIFT_SDK_${sdk}_SHARED_LIBRARY_PREFIX}dispatch${SWIFT_SDK_${sdk}_SHARED_LIBRARY_SUFFIX}
                          ${SWIFTLIB_DIR}/${SWIFT_SDK_${sdk}_LIB_SUBDIR}/${arch}/${SWIFT_SDK_${sdk}_SHARED_LIBRARY_PREFIX}dispatch${SWIFT_SDK_${sdk}_SHARED_LIBRARY_SUFFIX}
                        COMMAND
                          ${CMAKE_COMMAND} -E copy
                          <INSTALL_DIR>/${LIBDISPATCH_RUNTIME_DIR}/${SWIFT_SDK_${sdk}_SHARED_LIBRARY_PREFIX}BlocksRuntime${SWIFT_SDK_${sdk}_SHARED_LIBRARY_SUFFIX}
                          ${SWIFTLIB_DIR}/${SWIFT_SDK_${sdk}_LIB_SUBDIR}/${arch}/${SWIFT_SDK_${sdk}_SHARED_LIBRARY_PREFIX}BlocksRuntime${SWIFT_SDK_${sdk}_SHARED_LIBRARY_SUFFIX}
                        COMMAND
                          ${CMAKE_COMMAND} -E copy
                          <INSTALL_DIR>/${LIBDISPATCH_RUNTIME_DIR}/${SWIFT_SDK_${sdk}_SHARED_LIBRARY_PREFIX}dispatch${SWIFT_SDK_${sdk}_SHARED_LIBRARY_SUFFIX}
                          ${SWIFTLIB_DIR}/${SWIFT_SDK_${sdk}_LIB_SUBDIR}/${SWIFT_SDK_${sdk}_SHARED_LIBRARY_PREFIX}dispatch${SWIFT_SDK_${sdk}_SHARED_LIBRARY_SUFFIX}
                        COMMAND
			  ${CMAKE_COMMAND} -E copy
                          <INSTALL_DIR>/${LIBDISPATCH_RUNTIME_DIR}/${SWIFT_SDK_${sdk}_SHARED_LIBRARY_PREFIX}BlocksRuntime${SWIFT_SDK_${sdk}_SHARED_LIBRARY_SUFFIX}
                          ${SWIFTLIB_DIR}/${SWIFT_SDK_${sdk}_LIB_SUBDIR}/${SWIFT_SDK_${sdk}_SHARED_LIBRARY_PREFIX}BlocksRuntime${SWIFT_SDK_${sdk}_SHARED_LIBRARY_SUFFIX}
                        STEP_TARGETS
                          install
                        BUILD_BYPRODUCTS
                          <INSTALL_DIR>/${LIBDISPATCH_RUNTIME_DIR}/${SWIFT_SDK_${sdk}_SHARED_LIBRARY_PREFIX}dispatch${SWIFT_SDK_${sdk}_SHARED_LIBRARY_SUFFIX}
                          <INSTALL_DIR>/lib/${SWIFT_SDK_${sdk}_IMPORT_LIBRARY_PREFIX}dispatch${SWIFT_SDK_${sdk}_IMPORT_LIBRARY_SUFFIX}
                          <INSTALL_DIR>/${LIBDISPATCH_RUNTIME_DIR}/${SWIFT_SDK_${sdk}_SHARED_LIBRARY_PREFIX}BlocksRuntime${SWIFT_SDK_${sdk}_SHARED_LIBRARY_SUFFIX}
                          <INSTALL_DIR>/lib/${SWIFT_SDK_${sdk}_IMPORT_LIBRARY_PREFIX}BlocksRuntime${SWIFT_SDK_${sdk}_IMPORT_LIBRARY_SUFFIX}
                        BUILD_ALWAYS
                          1)

    ExternalProject_Get_Property("${LIBDISPATCH_VARIANT_NAME}" install_dir)

    # CMake does not like the addition of INTERFACE_INCLUDE_DIRECTORIES without
    # the directory existing.  Just create the location which will be populated
    # during the installation.
    file(MAKE_DIRECTORY ${install_dir}/include)

    set(DISPATCH_VARIANT_NAME "dispatch-${SWIFT_SDK_${sdk}_LIB_SUBDIR}-${arch}")
    add_library("${DISPATCH_VARIANT_NAME}" SHARED IMPORTED GLOBAL)
    set_target_properties("${DISPATCH_VARIANT_NAME}"
                          PROPERTIES
                            IMPORTED_LOCATION
                              ${install_dir}/${LIBDISPATCH_RUNTIME_DIR}/${SWIFT_SDK_${sdk}_SHARED_LIBRARY_PREFIX}dispatch${SWIFT_SDK_${sdk}_SHARED_LIBRARY_SUFFIX}
                            IMPORTED_IMPLIB
                              ${install_dir}/lib/${SWIFT_SDK_${sdk}_IMPORT_LIBRARY_PREFIX}dispatch${SWIFT_SDK_${sdk}_IMPORT_LIBRARY_SUFFIX}
                            INTERFACE_INCLUDE_DIRECTORIES
                              ${install_dir}/include
                            IMPORTED_NO_SONAME
                              1)

    set(BLOCKS_RUNTIME_VARIANT_NAME "BlocksRuntime-${SWIFT_SDK_${sdk}_LIB_SUBDIR}-${arch}")
    add_library("${BLOCKS_RUNTIME_VARIANT_NAME}" SHARED IMPORTED GLOBAL)
    set_target_properties("${BLOCKS_RUNTIME_VARIANT_NAME}"
                          PROPERTIES
                            IMPORTED_LOCATION
                              ${install_dir}/${LIBDISPATCH_RUNTIME_DIR}/${SWIFT_SDK_${sdk}_SHARED_LIBRARY_PREFIX}BlocksRuntime${SWIFT_SDK_${sdk}_SHARED_LIBRARY_SUFFIX}
                            IMPORTED_IMPLIB
                              ${install_dir}/lib/${SWIFT_SDK_${sdk}_IMPORT_LIBRARY_PREFIX}BlocksRuntime${SWIFT_SDK_${sdk}_IMPORT_LIBRARY_SUFFIX}
                            INTERFACE_INCLUDE_DIRECTORIES
                              ${SWIFT_PATH_TO_LIBDISPATCH_SOURCE}/src/BlocksRuntime
                            IMPORTED_NO_SONAME
                              1)

    add_dependencies("${DISPATCH_VARIANT_NAME}" "${LIBDISPATCH_VARIANT_NAME}-install")
    add_dependencies("${BLOCKS_RUNTIME_VARIANT_NAME}" "${LIBDISPATCH_VARIANT_NAME}-install")

    if(SWIFT_BUILD_STATIC_STDLIB)
      set(LIBDISPATCH_STATIC_VARIANT_NAME "libdispatch-${SWIFT_SDK_${sdk}_LIB_SUBDIR}-${arch}-static")
      ExternalProject_Add("${LIBDISPATCH_STATIC_VARIANT_NAME}"
                          SOURCE_DIR
                            "${SWIFT_PATH_TO_LIBDISPATCH_SOURCE}"
                          CMAKE_ARGS
                            -DCMAKE_AR=${CMAKE_AR}
                            -DCMAKE_BUILD_TYPE=${CMAKE_BUILD_TYPE}
                            ${SWIFT_LIBDISPATCH_COMPILER_CMAKE_ARGS}
                            -DCMAKE_C_FLAGS=${CMAKE_C_FLAGS}
                            -DCMAKE_CXX_FLAGS=${CMAKE_CXX_FLAGS}
                            -DCMAKE_MAKE_PROGRAM=${CMAKE_MAKE_PROGRAM}
                            -DCMAKE_INSTALL_LIBDIR=lib
                            -DCMAKE_INSTALL_PREFIX=<INSTALL_DIR>
                            -DCMAKE_LINKER=${CMAKE_LINKER}
                            -DCMAKE_RANLIB=${CMAKE_RANLIB}
                            -DCMAKE_TOOLCHAIN_FILE=${CMAKE_TOOLCHAIN_FILE}
                            -DCMAKE_SYSTEM_NAME=${SWIFT_SDK_${sdk}_NAME}
                            ${SWIFT_LIBDISPATCH_SYSTEM_PROCESSOR}
                            "-DCMAKE_ANDROID_NDK=${SWIFT_ANDROID_NDK_PATH}"
                            -DCMAKE_ANDROID_ARCH_ABI=${SWIFT_SDK_ANDROID_ARCH_${arch}_ABI}
                            -DCMAKE_ANDROID_API=${SWIFT_ANDROID_API_LEVEL}
                            -DBUILD_SHARED_LIBS=NO
                            -DENABLE_SWIFT=NO
                            -DENABLE_TESTING=NO
                          INSTALL_COMMAND
                            # NOTE(compnerd) provide a custom install command to
                            # ensure that we strip out the DESTDIR environment
                            # from the sub-build
                            ${CMAKE_COMMAND} -E env --unset=DESTDIR ${CMAKE_COMMAND} --build . --target install
                          STEP_TARGETS
                            install
                          BUILD_BYPRODUCTS
                            <INSTALL_DIR>/${LIBDISPATCH_RUNTIME_DIR}/${SWIFT_SDK_${sdk}_STATIC_LIBRARY_PREFIX}dispatch${SWIFT_SDK_${sdk}_STATIC_LIBRARY_SUFFIX}
                            <INSTALL_DIR>/${LIBDISPATCH_RUNTIME_DIR}/${SWIFT_SDK_${sdk}_STATIC_LIBRARY_PREFIX}BlocksRuntime${SWIFT_SDK_${sdk}_STATIC_LIBRARY_SUFFIX}
                          BUILD_ALWAYS
                            1)

      ExternalProject_Get_Property("${LIBDISPATCH_STATIC_VARIANT_NAME}" install_dir)

      # CMake does not like the addition of INTERFACE_INCLUDE_DIRECTORIES without
      # the directory existing.  Just create the location which will be populated
      # during the installation.
      file(MAKE_DIRECTORY ${install_dir}/include)

      set(DISPATCH_STATIC_VARIANT_NAME "dispatch-${SWIFT_SDK_${sdk}_LIB_SUBDIR}-${arch}-static")
      add_library("${DISPATCH_STATIC_VARIANT_NAME}" STATIC IMPORTED GLOBAL)
      set_target_properties("${DISPATCH_STATIC_VARIANT_NAME}"
                            PROPERTIES
                              IMPORTED_LOCATION
                                ${install_dir}/${LIBDISPATCH_RUNTIME_DIR}/${SWIFT_SDK_${sdk}_STATIC_LIBRARY_PREFIX}dispatch${SWIFT_SDK_${sdk}_STATIC_LIBRARY_SUFFIX}
                              IMPORTED_IMPLIB
                                ${install_dir}/lib/${SWIFT_SDK_${sdk}_STATIC_LIBRARY_PREFIX}dispatch${SWIFT_SDK_${sdk}_STATIC_LIBRARY_SUFFIX}
                              INTERFACE_INCLUDE_DIRECTORIES
                                ${install_dir}/include)

      set(BLOCKS_RUNTIME_STATIC_VARIANT_NAME "BlocksRuntime-${SWIFT_SDK_${sdk}_LIB_SUBDIR}-${arch}-static")
      add_library("${BLOCKS_RUNTIME_STATIC_VARIANT_NAME}" STATIC IMPORTED GLOBAL)
      set_target_properties("${BLOCKS_RUNTIME_STATIC_VARIANT_NAME}"
                            PROPERTIES
                              IMPORTED_LOCATION
                                ${install_dir}/${LIBDISPATCH_RUNTIME_DIR}/${SWIFT_SDK_${sdk}_STATIC_LIBRARY_PREFIX}BlocksRuntime${SWIFT_SDK_${sdk}_STATIC_LIBRARY_SUFFIX}
                              IMPORTED_IMPLIB
                                ${install_dir}/lib/${SWIFT_SDK_${sdk}_STATIC_LIBRARY_PREFIX}BlocksRuntime${SWIFT_SDK_${sdk}_STATIC_LIBRARY_SUFFIX}
                              INTERFACE_INCLUDE_DIRECTORIES
                                ${SWIFT_PATH_TO_LIBDISPATCH_SOURCE}/src/BlocksRuntime)

      add_dependencies("${DISPATCH_STATIC_VARIANT_NAME}" "${LIBDISPATCH_STATIC_VARIANT_NAME}-install")
      add_dependencies("${BLOCKS_RUNTIME_STATIC_VARIANT_NAME}" "${LIBDISPATCH_STATIC_VARIANT_NAME}-install")
    endif()

    if("${sdk}" STREQUAL "${SWIFT_HOST_VARIANT_SDK}")
      if("${arch}" STREQUAL "${SWIFT_HOST_VARIANT_ARCH}")
        add_library(dispatch ALIAS "${DISPATCH_VARIANT_NAME}")
        add_library(BlocksRuntime ALIAS "${BLOCKS_RUNTIME_VARIANT_NAME}")
      endif()
    endif()
  endforeach()
endforeach()

if(DISPATCH_SDKS)
  # FIXME(compnerd) this should be taken care of by the
  # INTERFACE_INCLUDE_DIRECTORIES above
  include_directories(AFTER
                      ${SWIFT_PATH_TO_LIBDISPATCH_SOURCE}/src/BlocksRuntime
                      ${SWIFT_PATH_TO_LIBDISPATCH_SOURCE})
endif()<|MERGE_RESOLUTION|>--- conflicted
+++ resolved
@@ -46,14 +46,9 @@
 
 # Build any target libdispatch if needed.
 foreach(sdk ${SWIFT_SDKS})
-<<<<<<< HEAD
-  # Apple targets have libdispatch available, do not build it.
+  # Darwin targets have libdispatch available, do not build it.
   # Wasm/WASI doesn't support libdispatch yet.
-  if(NOT "${sdk}" IN_LIST SWIFT_APPLE_PLATFORMS AND NOT "${sdk}" STREQUAL WASI)
-=======
-  # Darwin targets have libdispatch available, do not build it.
-  if(NOT "${sdk}" IN_LIST SWIFT_DARWIN_PLATFORMS)
->>>>>>> bbd516fe
+  if(NOT "${sdk}" IN_LIST SWIFT_DARWIN_PLATFORMS AND NOT "${sdk}" STREQUAL WASI)
     list(APPEND DISPATCH_SDKS "${sdk}")
   endif()
 endforeach()
