--- conflicted
+++ resolved
@@ -1423,11 +1423,6 @@
         -DSWIFT_VERIFY_ALL:BOOL=$(true_false "${SIL_VERIFY_ALL}")
         -DSWIFT_RUNTIME_ENABLE_DTRACE:BOOL=$(true_false "${SWIFT_RUNTIME_ENABLE_DTRACE}")
         -DSWIFT_RUNTIME_ENABLE_LEAK_CHECKER:BOOL=$(true_false "${SWIFT_RUNTIME_ENABLE_LEAK_CHECKER}")
-<<<<<<< HEAD
-        -DSWIFT_ENABLE_TARGET_LINUX:BOOL=$(true_false "${SWIFT_ENABLE_TARGET_LINUX}")
-        -DSWIFT_ENABLE_TARGET_FREEBSD:BOOL=$(true_false "${SWIFT_ENABLE_TARGET_FREEBSD}")
-=======
->>>>>>> 09fdd4cf
     )
 
     for product in "${PRODUCTS[@]}"; do
