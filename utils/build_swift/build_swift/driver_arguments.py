--- conflicted
+++ resolved
@@ -146,9 +146,6 @@
 
     if not args.android or not args.build_android:
         args.build_android = False
-
-    if not args.wasm or not args.build_wasm:
-        args.build_wasm = False
 
     # --test-paths implies --test and/or --validation-test
     # depending on what directories/files have been specified.
@@ -186,11 +183,7 @@
         args.test_tvos = False
         args.test_watchos = False
         args.test_android = False
-<<<<<<< HEAD
-        args.test_wasm = False
-=======
         args.test_cmark = False
->>>>>>> bbd516fe
         args.test_swiftpm = False
         args.test_swift_driver = False
         args.test_swiftsyntax = False
@@ -249,19 +242,11 @@
     if not args.test_android:
         args.test_android_host = False
 
-    if not args.build_wasm:
-        args.test_wasm = False
-        args.test_wasm_host = False
-
-    if not args.test_android:
-        args.test_android_host = False
-
     if not args.host_test:
         args.test_ios_host = False
         args.test_tvos_host = False
         args.test_watchos_host = False
         args.test_android_host = False
-        args.test_wasm_host = False
 
 
 def create_argument_parser():
@@ -352,9 +337,6 @@
 
     option('--android', toggle_true,
            help='also build for Android')
-
-    option('--wasm', toggle_true,
-           help='also build for WebAssembly')
 
     option('--swift-analyze-code-coverage', store,
            choices=['false', 'not-merged', 'merged'],
@@ -1020,9 +1002,6 @@
     option('--skip-build-android', toggle_false('build_android'),
            help='skip building Swift stdlibs for Android')
 
-    option('--skip-build-wasm', toggle_false('build_wasm'),
-           help='skip building Swift stdlibs for WebAssembly')
-
     option('--skip-build-benchmarks', toggle_false('build_benchmarks'),
            help='skip building Swift Benchmark Suite')
 
@@ -1094,20 +1073,8 @@
            help='skip cleaning up swiftpm')
     option('--skip-clean-swift-driver', toggle_false('clean_swift_driver'),
            help='skip cleaning up Swift driver')
-<<<<<<< HEAD
-
-    option('--skip-test-wasm',
-           toggle_false('test_wasm'),
-           help='skip testing all WebAssembly targets.')
-    option('--skip-test-wasm-host',
-           toggle_false('test_wasm_host'),
-           help='skip testing WebAssembly device targets on the host machine (the '
-                'WebAssembly runtime)')
-
-=======
     option('--skip-test-cmark', toggle_false('test_cmark'),
            help='skip testing cmark')
->>>>>>> bbd516fe
     option('--skip-test-swiftpm', toggle_false('test_swiftpm'),
            help='skip testing swiftpm')
     option('--skip-test-swift-driver', toggle_false('test_swift_driver'),
@@ -1202,13 +1169,6 @@
                 '%(default)s is the default.')
 
     # -------------------------------------------------------------------------
-    in_group('Build settings for WebAssembly')
-
-    option('--wasi-sysroot', store_path,
-           help='An absolute path to wasi-sysroot that will be used as a libc '
-                'implementation for Wasm builds')
-
-    # -------------------------------------------------------------------------
     in_group('Experimental language features')
 
     option('--enable-experimental-differentiable-programming', toggle_true,
