// RUN: %empty-directory(%t)
// RUN: %build-irgen-test-overlays
// RUN: %target-swift-frontend(mock-sdk: -sdk %S/Inputs -I %t -I %S/../IDE/Inputs/custom-modules) %s -emit-ir | %FileCheck %s
// RUN: %target-swift-frontend(mock-sdk: -sdk %S/Inputs -I %t -I %S/../IDE/Inputs/custom-modules) %s -emit-ir -O | %FileCheck %s -check-prefix=OPT
import CoreFoundation
import Foundation
import Newtype

// REQUIRES: objc_interop

// Conformance descriptor for synthesized ClosedEnums : _ObjectiveCBridgeable.
// CHECK: @"$sSo13SNTClosedEnumas21_ObjectiveCBridgeableSCMc" =

// CHECK-LABEL: define swiftcc %TSo8NSStringC* @"$s7newtype14getErrorDomainSo08SNTErrorD0ayF"()
public func getErrorDomain() -> ErrorDomain {
  // CHECK: load %TSo8NSStringC*, %TSo8NSStringC** getelementptr inbounds (%TSo14SNTErrorDomaina, %TSo14SNTErrorDomaina* {{.*}}@SNTErrOne
  return .one
}

// CHECK-LABEL: $s7newtype6getFooSo18NSNotificationNameayF
public func getFoo() -> NSNotification.Name {
  return NSNotification.Name.Foo
  // CHECK: load {{.*}} @FooNotification
  // CHECK: ret
}

// CHECK-LABEL: $s7newtype21getGlobalNotificationySSSiF
public func getGlobalNotification(_ x: Int) -> String {
  switch x {
    case 1: return kNotification
    // CHECK: load {{.*}} @kNotification
    case 2: return Notification
    // CHECK: load {{.*}} @Notification
    case 3: return swiftNamedNotification
    // CHECK: load {{.*}} @kSNNotification
    default: return NSNotification.Name.bar.rawValue
    // CHECK: load {{.*}} @kBarNotification
  }
// CHECK: ret
}

// CHECK-LABEL: $s7newtype17getCFNewTypeValue6useVarSo0cD0aSb_tF
public func getCFNewTypeValue(useVar: Bool) -> CFNewType {
  if (useVar) {
    return CFNewType.MyCFNewTypeValue
    // CHECK: load {{.*}} @MyCFNewTypeValue
  } else {
    return FooAudited()
    // CHECK: call {{.*}} @FooAudited()
  }
  // CHECK: ret
}

// CHECK-LABEL: $s7newtype21getUnmanagedCFNewType6useVars0C0VySo11CFStringRefaGSb_tF
public func getUnmanagedCFNewType(useVar: Bool) -> Unmanaged<CFString> {
  if (useVar) {
    return CFNewType.MyCFNewTypeValueUnaudited
    // CHECK: load {{.*}} @MyCFNewTypeValueUnaudited
  } else {
    return FooUnaudited()
    // CHECK: call {{.*}} @FooUnaudited()
  }
  // CHECK: ret
}

public func hasArrayOfClosedEnums(closed: [ClosedEnum]) {
  // Triggers instantiation of ClosedEnum : _ObjectiveCBridgeable
  // witness table.
  print(closed[0])
}

// CHECK-LABEL: $s7newtype11compareABIsyyF
public func compareABIs() {
  let new = getMyABINewType()
  let old = getMyABIOldType()
  takeMyABINewType(new)
  takeMyABIOldType(old)

  takeMyABINewTypeNonNull(new!)
  takeMyABIOldTypeNonNull(old!)

  let newNS = getMyABINewTypeNS()
  let oldNS = getMyABIOldTypeNS()
  takeMyABINewTypeNonNullNS(newNS!)
  takeMyABIOldTypeNonNullNS(oldNS!)

  // Make sure that the calling conventions align correctly, that is we don't
  // have double-indirection or anything else like that
  // CHECK: declare %struct.__CFString* @getMyABINewType()
  // CHECK: declare %struct.__CFString* @getMyABIOldType()
  //
  // CHECK: declare void @takeMyABINewType(%struct.__CFString*)
  // CHECK: declare void @takeMyABIOldType(%struct.__CFString*)
  //
  // CHECK: declare void @takeMyABINewTypeNonNull(%struct.__CFString*)
  // CHECK: declare void @takeMyABIOldTypeNonNull(%struct.__CFString*)
  //
  // CHECK: declare %0* @getMyABINewTypeNS()
  // CHECK: declare %0* @getMyABIOldTypeNS()
  //
  // CHECK: declare void @takeMyABINewTypeNonNullNS(%0*)
  // CHECK: declare void @takeMyABIOldTypeNonNullNS(%0*)
}

// OPT-LABEL: define swiftcc i1 @"$s7newtype12compareInitsSbyF"
public func compareInits() -> Bool {
  let mf = MyInt(rawValue: 1)
  let mfNoLabel = MyInt(1)
  let res = mf.rawValue == MyInt.one.rawValue 
        && mfNoLabel.rawValue == MyInt.one.rawValue
  // OPT:  [[ONE:%.*]] = load i32, i32*{{.*}}@kMyIntOne{{.*}}, align 4
  // OPT-NEXT: [[COMP:%.*]] = icmp eq i32 [[ONE]], 1

  takesMyInt(mf)
  takesMyInt(mfNoLabel)
  takesMyInt(MyInt(rawValue: kRawInt))
  takesMyInt(MyInt(kRawInt))
  // OPT: tail call void @takesMyInt(i32 1)
  // OPT-NEXT: tail call void @takesMyInt(i32 1)
  // OPT-NEXT: [[RAWINT:%.*]] = load i32, i32*{{.*}} @kRawInt{{.*}}, align 4
  // OPT-NEXT: tail call void @takesMyInt(i32 [[RAWINT]])
  // OPT-NEXT: tail call void @takesMyInt(i32 [[RAWINT]])

  return res
  // OPT-NEXT: ret i1 [[COMP]]
}

// CHECK-LABEL: anchor
// OPT-LABEL: anchor
public func anchor() -> Bool {
  return false
}

class ObjCTest {
  // CHECK-LABEL: define hidden %0* @"$s7newtype8ObjCTestC19optionalPassThroughySo14SNTErrorDomainaSgAGFTo"
  // CHECK: [[CASTED:%.+]] = ptrtoint %0* %2 to i{{32|64}}
  // CHECK: [[RESULT:%.+]] = call swiftcc i{{32|64}} @"$s7newtype8ObjCTestC19optionalPassThroughySo14SNTErrorDomainaSgAGF"(i{{32|64}} [[CASTED]], %T7newtype8ObjCTestC* swiftself {{%.+}})
  // CHECK: [[AUTORELEASE_RESULT:%.+]] = {{(tail )?}}call {{.*}} @objc_autoreleaseReturnValue {{.*}}(i{{32|64}} [[RESULT]])
  // CHECK: [[OPAQUE_RESULT:%.+]] = inttoptr i{{32|64}} [[AUTORELEASE_RESULT]] to %0*
  // CHECK: ret %0* [[OPAQUE_RESULT]]
  // CHECK: {{^}$}}

  // OPT-LABEL: define hidden %0* @"$s7newtype8ObjCTestC19optionalPassThroughySo14SNTErrorDomainaSgAGFTo"
<<<<<<< HEAD
  // OPT: [[CAST_VALUE:%.*]] = bitcast %0* %2 to %objc_object*
  // OPT: [[RESULT:%.*]] = {{(tail )?}}call %objc_object* @objc_autoreleaseReturnValue(%objc_object* [[CAST_VALUE]])
  // OPT: [[RESULT_CAST:%.*]] = bitcast %objc_object* [[RESULT]] to %0*
  // OPT: ret %0* [[RESULT_CAST]]
=======
  // OPT: [[ARG_CASTED:%.*]] = bitcast %0* %2 to %objc_object*
  // OPT: [[ARG_RECASTED:%.*]] = bitcast %objc_object* [[ARG_CASTED]] to i8*
  // OPT: [[ARG_CASTED2:%.*]] = bitcast %0* %2 to i8*
  // OPT: tail call i8* @llvm.objc.retainAutoreleaseReturnValue(i8* [[ARG_RECASTED]])
  // OPT: [[CAST_FOR_RETURN:%.*]] = bitcast i8* [[ARG_CASTED2]] to %0*
  // OPT: ret %0* [[CAST_FOR_RETURN]]
>>>>>>> a09460eb
  // OPT: {{^}$}}
  @objc func optionalPassThrough(_ ed: ErrorDomain?) -> ErrorDomain? {
    return ed
  }

  // CHECK-LABEL: define hidden i32 @"$s7newtype8ObjCTestC18integerPassThroughySo5MyIntaAFFTo"
  // CHECK: [[RESULT:%.+]] = call swiftcc i32 @"$s7newtype8ObjCTestC18integerPassThroughySo5MyIntaAFF"(i32 %2, %T7newtype8ObjCTestC* swiftself {{%.+}})
  // CHECK: ret i32 [[RESULT]]
  // CHECK: {{^}$}}

  // OPT-LABEL: define hidden i32 @"$s7newtype8ObjCTestC18integerPassThroughySo5MyIntaAFFTo"
  // OPT: ret i32 %2
  // OPT: {{^}$}}
  @objc func integerPassThrough(_ num: MyInt) -> MyInt {
    return num
  }
}

// OPT-LABEL: $s7newtype6mutateyyF
public func mutate() {
  // Check for a mismatch in indirectness of the swift_newtype and the Clang
  // type. These pointers should be passed directly for non-mutating functions,
  // rather than passing a pointer indirectly. I.e. only 1 overall level of
  // indirection for non-mutating, 2 for mutating.
  //
  // OPT: [[TRefAlloca:%.+]] = alloca %struct.T*,
  // OPT: [[TRef:%.+]] = tail call %struct.T* @create_T()
  // OPT: store %struct.T* [[TRef]], %struct.T** [[TRefAlloca]],
  var myT = create_T()

  // OPT: [[TRefConst:%.+]] = tail call %struct.T* @create_ConstT()
  let myConstT = create_ConstT()

  // OPT: tail call void @mutate_TRef_Pointee(%struct.T* [[TRef]])
  myT.mutatePointee()

  // OPT: call void @mutate_TRef(%struct.T** nonnull [[TRefAlloca]])
  myT.mutate()

  // Since myT itself got mutated, now we have to reload from the alloca
  //
  // OPT: [[TRefReloaded:%.+]] = load %struct.T*, %struct.T** [[TRefAlloca]],
  // OPT: call void @mutate_TRef_Pointee(%struct.T* [[TRefReloaded]])
  myT.mutatePointee()

  // OPT: call void @use_ConstT(%struct.T* [[TRefConst]])
  myConstT.use()

  // OPT: ret void
}

// OPT-LABEL: $s7newtype9mutateRefyyF
public func mutateRef() {
  // Check for a mismatch in indirectness of the swift_newtype and the Clang
  // type. These pointer pointers should be passed directly, rather than passing
  // a pointer pointer indirectly. I.e. only 2 overall levels of indirection for
  // non-mutating, 3 for mutating.
  //
  // OPT: [[TRefRefAlloca:%.+]] = alloca %struct.T**,
  // OPT: [[TRefRef:%.+]] = tail call %struct.T** @create_TRef()
  // OPT: store %struct.T** [[TRefRef]], %struct.T*** [[TRefRefAlloca]]
  var myTRef = create_TRef()

  // OPT: [[ConstTRefRef:%.+]] = tail call %struct.T** @create_ConstTRef()
  let myConstTRef = create_ConstTRef()

  // OPT: tail call void @mutate_TRefRef_Pointee(%struct.T** [[TRefRef]])
  myTRef.mutatePointee()

  // OPT: call void @mutate_TRefRef(%struct.T*** nonnull [[TRefRefAlloca]])
  myTRef.mutate()

  // Since myTRef itself got mutated, now we have to reload from the alloca
  //
  // OPT: [[TRefReloaded:%.+]] = load %struct.T**, %struct.T*** [[TRefRefAlloca]]
  // OPT: call void @mutate_TRefRef_Pointee(%struct.T** [[TRefReloaded]])
  myTRef.mutatePointee()

  // OPT: call void @use_ConstTRef(%struct.T** [[ConstTRefRef]])
  myConstTRef.use()

  // OPT: ret void
}

<|MERGE_RESOLUTION|>--- conflicted
+++ resolved
@@ -141,19 +141,12 @@
   // CHECK: {{^}$}}
 
   // OPT-LABEL: define hidden %0* @"$s7newtype8ObjCTestC19optionalPassThroughySo14SNTErrorDomainaSgAGFTo"
-<<<<<<< HEAD
-  // OPT: [[CAST_VALUE:%.*]] = bitcast %0* %2 to %objc_object*
-  // OPT: [[RESULT:%.*]] = {{(tail )?}}call %objc_object* @objc_autoreleaseReturnValue(%objc_object* [[CAST_VALUE]])
-  // OPT: [[RESULT_CAST:%.*]] = bitcast %objc_object* [[RESULT]] to %0*
-  // OPT: ret %0* [[RESULT_CAST]]
-=======
   // OPT: [[ARG_CASTED:%.*]] = bitcast %0* %2 to %objc_object*
   // OPT: [[ARG_RECASTED:%.*]] = bitcast %objc_object* [[ARG_CASTED]] to i8*
   // OPT: [[ARG_CASTED2:%.*]] = bitcast %0* %2 to i8*
   // OPT: tail call i8* @llvm.objc.retainAutoreleaseReturnValue(i8* [[ARG_RECASTED]])
   // OPT: [[CAST_FOR_RETURN:%.*]] = bitcast i8* [[ARG_CASTED2]] to %0*
   // OPT: ret %0* [[CAST_FOR_RETURN]]
->>>>>>> a09460eb
   // OPT: {{^}$}}
   @objc func optionalPassThrough(_ ed: ErrorDomain?) -> ErrorDomain? {
     return ed
