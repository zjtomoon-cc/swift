// RUN: %target-swift-frontend-typecheck -enable-experimental-differentiable-programming -verify %s

import _Differentiation

// Dummy `Differentiable`-conforming type.
public struct DummyTangentVector: Differentiable & AdditiveArithmetic {
  public static var zero: Self { Self() }
  public static func + (_: Self, _: Self) -> Self { Self() }
  public static func - (_: Self, _: Self) -> Self { Self() }
  public typealias TangentVector = Self
}

@differentiable // expected-error {{'@differentiable' attribute cannot be applied to this declaration}}
let globalConst: Float = 1

@differentiable // expected-error {{'@differentiable' attribute cannot be applied to this declaration}}
var globalVar: Float = 1

func testLocalVariables() {
  // expected-error @+1 {{'_' has no parameters to differentiate with respect to}}
  @differentiable
  var getter: Float {
    return 1
  }

  // expected-error @+1 {{'_' has no parameters to differentiate with respect to}}
  @differentiable
  var getterSetter: Float {
    get { return 1 }
    set {}
  }
}

@differentiable // expected-error {{'@differentiable' attribute cannot be applied to this declaration}}
protocol P {}

@differentiable() // ok!
func no_jvp_or_vjp(_ x: Float) -> Float {
  return x * x
}

// Test duplicate `@differentiable` attributes.

@differentiable // expected-error {{duplicate '@differentiable' attribute with same parameters}}
@differentiable // expected-note {{other attribute declared here}}
func dupe_attributes(arg: Float) -> Float { return arg }

@differentiable(wrt: arg1)
@differentiable(wrt: arg2) // expected-error {{duplicate '@differentiable' attribute with same parameters}}
@differentiable(wrt: arg2) // expected-note {{other attribute declared here}}
func dupe_attributes(arg1: Float, arg2: Float) -> Float { return arg1 }

struct ComputedPropertyDupeAttributes<T: Differentiable>: Differentiable {
  typealias TangentVector = DummyTangentVector
  mutating func move(along _: TangentVector) {}

  var value: T

  @differentiable // expected-note {{other attribute declared here}}
  var computed1: T {
    @differentiable // expected-error {{duplicate '@differentiable' attribute with same parameters}}
    get { value }
    set { value = newValue }
  }

  // TODO(TF-482): Remove diagnostics when `@differentiable` attributes are
  // also uniqued based on generic requirements.
  @differentiable(where T == Float) // expected-error {{duplicate '@differentiable' attribute with same parameters}}
  @differentiable(where T == Double) // expected-note {{other attribute declared here}}
  var computed2: T {
    get { value }
    set { value = newValue }
  }
}

// Test TF-568.
protocol WrtOnlySelfProtocol: Differentiable {
  @differentiable
  var computedProperty: Float { get }

  @differentiable
  func method() -> Float
}

class Class: Differentiable {
  typealias TangentVector = DummyTangentVector
  func move(along _: TangentVector) {}
}
@differentiable(wrt: x)
func invalidDiffWrtClass(_ x: Class) -> Class {
  return x
}

protocol Proto {}
// expected-error @+1 {{can only differentiate with respect to parameters that conform to 'Differentiable', but 'Proto' does not conform to 'Differentiable'}}
@differentiable(wrt: x)
func invalidDiffWrtExistential(_ x: Proto) -> Proto {
  return x
}

// expected-error @+1 {{can only differentiate with respect to parameters that conform to 'Differentiable', but '@differentiable (Float) -> Float' does not conform to 'Differentiable'}}
@differentiable(wrt: fn)
func invalidDiffWrtFunction(_ fn: @differentiable(Float) -> Float) -> Float {
  return fn(.pi)
}

// expected-error @+1 {{'invalidDiffNoParams()' has no parameters to differentiate with respect to}}
@differentiable
func invalidDiffNoParams() -> Float {
  return 1
}

// expected-error @+1 {{cannot differentiate void function 'invalidDiffVoidResult(x:)'}}
@differentiable
func invalidDiffVoidResult(x: Float) {}

// Test static methods.
struct StaticMethod {
  // expected-error @+1 {{'invalidDiffNoParams()' has no parameters to differentiate with respect to}}
  @differentiable
  static func invalidDiffNoParams() -> Float {
    return 1
  }

  // expected-error @+1 {{cannot differentiate void function 'invalidDiffVoidResult(x:)'}}
  @differentiable
  static func invalidDiffVoidResult(x: Float) {}
}

// Test instance methods.
struct InstanceMethod {
  // expected-error @+1 {{'invalidDiffNoParams()' has no parameters to differentiate with respect to}}
  @differentiable
  func invalidDiffNoParams() -> Float {
    return 1
  }

  // expected-error @+1 {{cannot differentiate void function 'invalidDiffVoidResult(x:)'}}
  @differentiable
  func invalidDiffVoidResult(x: Float) {}
}

// Test instance methods for a `Differentiable` type.
struct DifferentiableInstanceMethod: Differentiable {
  typealias TangentVector = DummyTangentVector
  mutating func move(along _: TangentVector) {}

  @differentiable // ok
  func noParams() -> Float {
    return 1
  }
}

// Test subscript methods.
struct SubscriptMethod: Differentiable {
  typealias TangentVector = DummyTangentVector
  mutating func move(along _: TangentVector) {}

  @differentiable // ok
  subscript(implicitGetter x: Float) -> Float {
    return x
  }

  @differentiable // ok
  subscript(implicitGetterSetter x: Float) -> Float {
    get { return x }
    set {}
  }

  subscript(explicit x: Float) -> Float {
    @differentiable // ok
    get { return x }
    @differentiable // ok
    set {}
  }

  subscript(x: Float, y: Float) -> Float {
    @differentiable // ok
    get { return x + y }
    @differentiable // ok
    set {}
  }
}

// expected-error @+3 {{type 'Scalar' constrained to non-protocol, non-class type 'Float'}}
// expected-error @+2 {{no differentiation parameters could be inferred; must differentiate with respect to at least one parameter conforming to 'Differentiable'}}
// expected-note @+1 {{use 'Scalar == Float' to require 'Scalar' to be 'Float'}}
@differentiable(where Scalar: Float)
func invalidRequirementConformance<Scalar>(x: Scalar) -> Scalar {
  return x
}

@differentiable(where T: AnyObject)
func invalidAnyObjectRequirement<T: Differentiable>(x: T) -> T {
  return x
}

// expected-error @+1 {{'@differentiable' attribute does not yet support layout requirements}}
@differentiable(where Scalar: _Trivial)
func invalidRequirementLayout<Scalar>(x: Scalar) -> Scalar {
  return x
}

// expected-error @+1 {{no differentiation parameters could be inferred; must differentiate with respect to at least one parameter conforming to 'Differentiable'}}
@differentiable
func missingConformance<T>(_ x: T) -> T {
  return x
}

protocol ProtocolRequirements: Differentiable {
  // expected-note @+2 {{protocol requires initializer 'init(x:y:)' with type '(x: Float, y: Float)'}}
  @differentiable
  init(x: Float, y: Float)

  // expected-note @+2 {{protocol requires initializer 'init(x:y:)' with type '(x: Float, y: Int)'}}
  @differentiable(wrt: x)
  init(x: Float, y: Int)

  // expected-note @+2 {{protocol requires function 'amb(x:y:)' with type '(Float, Float) -> Float';}}
  @differentiable
  func amb(x: Float, y: Float) -> Float

  // expected-note @+2 {{protocol requires function 'amb(x:y:)' with type '(Float, Int) -> Float';}}
  @differentiable(wrt: x)
  func amb(x: Float, y: Int) -> Float

  // expected-note @+3 {{protocol requires function 'f1'}}
  // expected-note @+2 {{overridden declaration is here}}
  @differentiable(wrt: (self, x))
  func f1(_ x: Float) -> Float

  // expected-note @+2 {{protocol requires function 'f2'}}
  @differentiable(wrt: (self, x, y))
  func f2(_ x: Float, _ y: Float) -> Float
}

protocol ProtocolRequirementsRefined: ProtocolRequirements {
  // expected-error @+1 {{overriding declaration is missing attribute '@differentiable'}}
  func f1(_ x: Float) -> Float
}

// Test missing `@differentiable` attribute for internal protocol witnesses.
// No errors expected; internal `@differentiable` attributes are created.

struct InternalDiffAttrConformance: ProtocolRequirements {
  typealias TangentVector = DummyTangentVector
  mutating func move(along _: TangentVector) {}

  var x: Float
  var y: Float

  init(x: Float, y: Float) {
    self.x = x
    self.y = y
  }

  init(x: Float, y: Int) {
    self.x = x
    self.y = Float(y)
  }

  func amb(x: Float, y: Float) -> Float {
    return x
  }

  func amb(x: Float, y: Int) -> Float {
    return x
  }

  func f1(_ x: Float) -> Float {
    return x
  }

  @differentiable(wrt: (self, x))
  func f2(_ x: Float, _ y: Float) -> Float {
    return x + y
  }
}

// Test missing `@differentiable` attribute for public protocol witnesses. Errors expected.

// expected-error @+1 {{does not conform to protocol 'ProtocolRequirements'}}
public struct PublicDiffAttrConformance: ProtocolRequirements {
  public typealias TangentVector = DummyTangentVector
  public mutating func move(along _: TangentVector) {}

  var x: Float
  var y: Float

  // FIXME(TF-284): Fix unexpected diagnostic.
  // expected-note @+2 {{candidate is missing attribute '@differentiable'}} {{10-10=@differentiable }}
  // expected-note @+1 {{candidate has non-matching type '(x: Float, y: Float)'}}
  public init(x: Float, y: Float) {
    self.x = x
    self.y = y
  }

  // FIXME(TF-284): Fix unexpected diagnostic.
  // expected-note @+2 {{candidate is missing attribute '@differentiable'}} {{10-10=@differentiable }}
  // expected-note @+1 {{candidate has non-matching type '(x: Float, y: Int)'}}
  public init(x: Float, y: Int) {
    self.x = x
    self.y = Float(y)
  }

  // expected-note @+2 {{candidate is missing attribute '@differentiable'}} {{10-10=@differentiable }}
  // expected-note @+1 {{candidate has non-matching type '(Float, Float) -> Float'}}
  public func amb(x: Float, y: Float) -> Float {
    return x
  }

  // expected-note @+2 {{candidate is missing attribute '@differentiable(wrt: x)'}} {{10-10=@differentiable(wrt: x) }}
  // expected-note @+1 {{candidate has non-matching type '(Float, Int) -> Float'}}
  public func amb(x: Float, y: Int) -> Float {
    return x
  }

  // expected-note @+1 {{candidate is missing attribute '@differentiable'}}
  public func f1(_ x: Float) -> Float {
    return x
  }

  // expected-note @+2 {{candidate is missing attribute '@differentiable'}}
  @differentiable(wrt: (self, x))
  public func f2(_ x: Float, _ y: Float) -> Float {
    return x + y
  }
}

protocol ProtocolRequirementsWithDefault_NoConformingTypes {
  @differentiable
  func f1(_ x: Float) -> Float
}
extension ProtocolRequirementsWithDefault_NoConformingTypes {
  // TODO(TF-650): It would be nice to diagnose protocol default implementation
  // with missing `@differentiable` attribute.
  func f1(_ x: Float) -> Float { x }
}

protocol ProtocolRequirementsWithDefault {
  @differentiable
  func f1(_ x: Float) -> Float
}
extension ProtocolRequirementsWithDefault {
  func f1(_ x: Float) -> Float { x }
}
struct DiffAttrConformanceErrors2: ProtocolRequirementsWithDefault {
  func f1(_ x: Float) -> Float { x }
}

protocol NotRefiningDiffable {
  @differentiable(wrt: x)
  func a(_ x: Float) -> Float
}

struct CertainlyNotDiffableWrtSelf: NotRefiningDiffable {
  func a(_ x: Float) -> Float { return x * 5.0 }
}

protocol TF285: Differentiable {
  @differentiable(wrt: (x, y))
  @differentiable(wrt: x)
  func foo(x: Float, y: Float) -> Float
}

struct TF285MissingOneDiffAttr: TF285 {
  typealias TangentVector = DummyTangentVector
  mutating func move(along _: TangentVector) {}

  // Requirement is missing the required `@differentiable(wrt: (x, y))` attribute.
  // Since `TF285MissingOneDiffAttr.foo` is internal, the attribute is implicitly created.
  @differentiable(wrt: x)
  func foo(x: Float, y: Float) -> Float {
    return x
  }
}

// TF-521: Test invalid `@differentiable` attribute due to invalid
// `Differentiable` conformance (`TangentVector` does not conform to
// `AdditiveArithmetic`).
struct TF_521<T: FloatingPoint> {
  var real: T
  var imaginary: T

  // expected-error @+1 {{can only differentiate functions with results that conform to 'Differentiable', but 'TF_521<T>' does not conform to 'Differentiable'}}
  @differentiable(where T: Differentiable, T == T.TangentVector)
  init(real: T = 0, imaginary: T = 0) {
    self.real = real
    self.imaginary = imaginary
  }
}
// expected-error @+1 {{type 'TF_521<T>' does not conform to protocol 'Differentiable'}}
extension TF_521: Differentiable where T: Differentiable {
  // expected-note @+1 {{possibly intended match 'TF_521<T>.TangentVector' does not conform to 'AdditiveArithmetic'}}
  typealias TangentVector = TF_521
}
<<<<<<< HEAD

// expected-error @+1 {{result type 'TF_521<Float>' does not conform to 'Differentiable', but the enclosing function type is '@differentiable'}}
let _: @differentiable (Float, Float) -> TF_521<Float> = { r, i in
=======
// expected-error @+1 {{result type 'TF_521<Float>' does not conform to 'Differentiable', but the enclosing function type is '@differentiable'}}
let _: @differentiable(Float, Float) -> TF_521<Float> = { r, i in
>>>>>>> 209deeab
  TF_521(real: r, imaginary: i)
}

// TF-296: Infer `@differentiable` wrt parameters to be to all parameters that conform to `Differentiable`.

@differentiable
func infer1(_ a: Float, _ b: Int) -> Float {
  return a + Float(b)
}

@differentiable
func infer2(_ fn: @differentiable(Float) -> Float, x: Float) -> Float {
  return fn(x)
}

struct DiffableStruct: Differentiable {
  typealias TangentVector = DummyTangentVector
  mutating func move(along _: TangentVector) {}

  var a: Float

  @differentiable
  func fn(_ b: Float, _ c: Int) -> Float {
    return a + b + Float(c)
  }
}

struct NonDiffableStruct {
  var a: Float

  @differentiable
  func fn(_ b: Float) -> Float {
    return a + b
  }
}

// Index based 'wrt:'

struct NumberWrtStruct: Differentiable {
  typealias TangentVector = DummyTangentVector
  mutating func move(along _: TangentVector) {}

  var a, b: Float

  @differentiable(wrt: 0) // ok
  @differentiable(wrt: 1) // ok
  func foo1(_ x: Float, _ y: Float) -> Float {
    return a*x + b*y
  }

  @differentiable(wrt: -1) // expected-error {{expected a parameter, which can be a function parameter name, parameter index, or 'self'}}
  @differentiable(wrt: (1, x)) // expected-error {{parameters must be specified in original order}}
  func foo2(_ x: Float, _ y: Float) -> Float {
    return a*x + b*y
  }

  @differentiable(wrt: (x, 1)) // ok
  @differentiable(wrt: (0)) // ok
  static func staticFoo1(_ x: Float, _ y: Float) -> Float {
    return x + y
  }

  @differentiable(wrt: (1, 1)) // expected-error {{parameters must be specified in original order}}
  @differentiable(wrt: (2)) // expected-error {{parameter index is larger than total number of parameters}}
  static func staticFoo2(_ x: Float, _ y: Float) -> Float {
    return x + y
  }
}

@differentiable(wrt: y) // ok
func two1(x: Float, y: Float) -> Float {
  return x + y
}

@differentiable(wrt: (x, y)) // ok
func two2(x: Float, y: Float) -> Float {
  return x + y
}

@differentiable(wrt: (0, y)) // ok
func two3(x: Float, y: Float) -> Float {
  return x + y
}

@differentiable(wrt: (x, 1)) // ok
func two4(x: Float, y: Float) -> Float {
  return x + y
}

@differentiable(wrt: (0, 1)) // ok
func two5(x: Float, y: Float) -> Float {
  return x + y
}

@differentiable(wrt: 2) // expected-error {{parameter index is larger than total number of parameters}}
func two6(x: Float, y: Float) -> Float {
  return x + y
}

@differentiable(wrt: (1, 0)) // expected-error {{parameters must be specified in original order}}
func two7(x: Float, y: Float) -> Float {
  return x + y
}

@differentiable(wrt: (1, x)) // expected-error {{parameters must be specified in original order}}
func two8(x: Float, y: Float) -> Float {
  return x + y
}

@differentiable(wrt: (y, 0)) // expected-error {{parameters must be specified in original order}}
func two9(x: Float, y: Float) -> Float {
  return x + y
}

// Inout 'wrt:' arguments.

@differentiable(wrt: y)
func inout1(x: Float, y: inout Float) -> Void {
  let _ = x + y
}
// expected-error @+1 {{cannot differentiate functions with both an 'inout' parameter and a result}}
@differentiable(wrt: y)
func inout2(x: Float, y: inout Float) -> Float {
  let _ = x + y
}

// Test refining protocol requirements with `@differentiable` attribute.

public protocol Distribution {
  associatedtype Value
  func logProbability(of value: Value) -> Float
}

public protocol DifferentiableDistribution: Differentiable, Distribution {
  // expected-note @+2 {{overridden declaration is here}}
  @differentiable(wrt: self)
  func logProbability(of value: Value) -> Float
}

// Adding a more general `@differentiable` attribute.
public protocol DoubleDifferentiableDistribution: DifferentiableDistribution
  where Value: Differentiable {
  // expected-error @+1 {{overriding declaration is missing attribute '@differentiable(wrt: self)'}} {{3-3=@differentiable(wrt: self) }}
  func logProbability(of value: Value) -> Float
}

// Test protocol requirement `@differentiable` attribute unsupported features.

protocol ProtocolRequirementUnsupported: Differentiable {
  associatedtype Scalar

  // expected-error @+1 {{'@differentiable' attribute on protocol requirement cannot specify 'where' clause}}
  @differentiable(where Scalar: Differentiable)
  func unsupportedWhereClause(value: Scalar) -> Float
}
extension ProtocolRequirementUnsupported {
  func dfoo(_ x: Float) -> (Float, (Float) -> Float) {
    (x, { $0 })
  }
}

// Classes.

class Super: Differentiable {
  typealias TangentVector = DummyTangentVector
  func move(along _: TangentVector) {}

  var base: Float

  // expected-error @+1 {{'@differentiable' attribute cannot be declared on 'init' in a non-final class; consider making 'Super' final}}
  @differentiable
  init(base: Float) {
    self.base = base
  }

  // NOTE(TF-1040): `@differentiable` attribute on class methods currently
  // does two orthogonal things:
  // - Requests derivative generation for the class method.
  // - Adds JVP/VJP vtable entries for the class method.
  // There's currently no way using `@differentiable` to do only one of the
  // above.
  @differentiable
  func testClassMethod(_ x: Float) -> Float { x }

  @differentiable
  final func testFinalMethod(_ x: Float) -> Float { x }

  @differentiable
  static func testStaticMethod(_ x: Float) -> Float { x }

  @differentiable(wrt: (self, x))
  @differentiable(wrt: x)
  // expected-note @+1 2 {{overridden declaration is here}}
  func testMissingAttributes(_ x: Float) -> Float { x }

  @differentiable(wrt: x)
  func testSuperclassDerivatives(_ x: Float) -> Float { x }

  // Test duplicate attributes with different derivative generic signatures.
  // expected-error @+1 {{duplicate '@differentiable' attribute with same parameters}}
  @differentiable(wrt: x where T: Differentiable)
  // expected-note @+1 {{other attribute declared here}}
  @differentiable(wrt: x)
  func instanceMethod<T>(_ x: Float, y: T) -> Float { x }

  // expected-error @+1 {{'@differentiable' attribute cannot be declared on class members returning 'Self'}}
  @differentiable
  func dynamicSelfResult() -> Self { self }

  // expected-error @+1 {{'@differentiable' attribute cannot be declared on class members returning 'Self'}}
  @differentiable
  var testDynamicSelfProperty: Self { self }

  // TODO(TF-632): Fix "'TangentVector' is not a member type of 'Self'" diagnostic.
  // The underlying error should appear instead:
  // "covariant 'Self' can only appear at the top level of method result type".
  // expected-error @+1 2 {{'TangentVector' is not a member type of 'Self'}}
  func vjpDynamicSelfResult() -> (Self, (Self.TangentVector) -> Self.TangentVector) {
    return (self, { $0 })
  }
}

class Sub: Super {
  // expected-error @+2 {{overriding declaration is missing attribute '@differentiable(wrt: x)'}}
  // expected-error @+1 {{overriding declaration is missing attribute '@differentiable'}}
  override func testMissingAttributes(_ x: Float) -> Float { x }
}

final class FinalClass: Differentiable {
  typealias TangentVector = DummyTangentVector
  func move(along _: TangentVector) {}

  var base: Float

  @differentiable
  init(base: Float) {
    self.base = base
  }
}

// Test `inout` parameters.

@differentiable(wrt: y)
func inoutVoid(x: Float, y: inout Float) {}

// expected-error @+1 {{cannot differentiate functions with both an 'inout' parameter and a result}}
@differentiable
func multipleSemanticResults(_ x: inout Float) -> Float { x }

// expected-error @+1 {{cannot differentiate functions with both an 'inout' parameter and a result}}
@differentiable(wrt: y)
func swap(x: inout Float, y: inout Float) {}

struct InoutParameters: Differentiable {
  typealias TangentVector = DummyTangentVector
  mutating func move(along _: TangentVector) {}
}

extension InoutParameters {
  @differentiable
  static func staticMethod(_ lhs: inout Self, rhs: Self) {}

  // expected-error @+1 {{cannot differentiate functions with both an 'inout' parameter and a result}}
  @differentiable
  static func multipleSemanticResults(_ lhs: inout Self, rhs: Self) -> Self {}
}

extension InoutParameters {
  @differentiable
  mutating func mutatingMethod(_ other: Self) {}

  // expected-error @+1 {{cannot differentiate functions with both an 'inout' parameter and a result}}
  @differentiable
  mutating func mutatingMethod(_ other: Self) -> Self {}
}

// Test accessors: `set`, `_read`, `_modify`.

struct Accessors: Differentiable {
  typealias TangentVector = DummyTangentVector
  mutating func move(along _: TangentVector) {}

  var stored: Float
  var computed: Float {
    // `set` has an `inout` parameter: `(inout Self) -> (Float) -> ()`.
    @differentiable
    set { stored = newValue }

    // `_read` is a coroutine: `(Self) -> () -> ()`.
    // expected-error @+1 {{'@differentiable' attribute cannot be applied to this declaration}}
    @differentiable
    _read { yield stored }

    // `_modify` is a coroutine: `(inout Self) -> () -> ()`.
    // expected-error @+1 {{'@differentiable' attribute cannot be applied to this declaration}}
    @differentiable
    _modify { yield &stored }
  }
}<|MERGE_RESOLUTION|>--- conflicted
+++ resolved
@@ -394,14 +394,8 @@
   // expected-note @+1 {{possibly intended match 'TF_521<T>.TangentVector' does not conform to 'AdditiveArithmetic'}}
   typealias TangentVector = TF_521
 }
-<<<<<<< HEAD
-
-// expected-error @+1 {{result type 'TF_521<Float>' does not conform to 'Differentiable', but the enclosing function type is '@differentiable'}}
-let _: @differentiable (Float, Float) -> TF_521<Float> = { r, i in
-=======
 // expected-error @+1 {{result type 'TF_521<Float>' does not conform to 'Differentiable', but the enclosing function type is '@differentiable'}}
 let _: @differentiable(Float, Float) -> TF_521<Float> = { r, i in
->>>>>>> 209deeab
   TF_521(real: r, imaginary: i)
 }
 
