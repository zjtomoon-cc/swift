<<<<<<< HEAD
// RUN: %empty-directory(%t)
// RUN: %target-swift-frontend -I%t -c -parse-as-library -emit-module -module-name module1 -emit-module-path %t/module1.swiftmodule %S/Inputs/derivative_attr_type_checking/module1/module1.swift
// RUN: %target-swift-frontend -I%t -c -parse-as-library -emit-module -module-name module2 -emit-module-path %t/module2.swiftmodule %S/Inputs/derivative_attr_type_checking/module2/module2.swift
// RUN: %target-swift-frontend -typecheck -verify -I%t %S/Inputs/derivative_attr_type_checking/main/main.swift %S/Inputs/derivative_attr_type_checking/main/other_file.swift
=======
// RUN: %target-swift-frontend -typecheck -verify %s

// Test top-level functions.

// expected-note @+1 {{'sin' defined here}}
func sin(_ x: Float) -> Float {
  return x // dummy implementation
}
@derivative(of: sin) // ok
func jvpSin(x: @nondiff Float) -> (value: Float, differential: (Float) -> (Float)) {
  return (x, { $0 })
}
// expected-note @+1 {{other attribute declared here}}
@derivative(of: sin, wrt: x) // ok
func vjpSinExplicitWrt(x: Float) -> (value: Float, pullback: (Float) -> Float) {
  return (x, { $0 })
}

// expected-error @+1 {{a derivative already exists for 'sin'}}
@derivative(of: sin)
func vjpDuplicate(x: Float) -> (value: Float, pullback: (Float) -> Float) {
  return (x, { $0 })
}
// expected-error @+1 {{'@derivative(of:)' attribute requires function to return a two-element tuple of type '(value: T..., pullback: (U.TangentVector) -> T.TangentVector...)' or '(value: T..., differential: (T.TangentVector...) -> U.TangentVector)'}}
@derivative(of: sin)
func jvpSinResultInvalid(x: @nondiff Float) -> Float {
  return x
}
// expected-error @+1 {{'@derivative(of:)' attribute requires function to return a two-element tuple (second element must have label 'pullback:' or 'differential:')}}
@derivative(of: sin)
func vjpSinResultWrongLabel(x: Float) -> (value: Float, (Float) -> Float) {
  return (x, { $0 })
}
// expected-error @+1 {{'@derivative(of:)' attribute requires function to return a two-element tuple (first element type 'Int' must conform to 'Differentiable')}}
@derivative(of: sin)
func vjpSinResultNotDifferentiable(x: Int) -> (value: Int, pullback: (Int) -> Int) {
  return (x, { $0 })
}
// expected-error @+2 {{function result's 'pullback' type does not match 'sin'}}
// expected-note @+2 {{'pullback' does not have expected type '(Float.TangentVector) -> (Float.TangentVector)' (aka '(Float) -> Float')}}
@derivative(of: sin)
func vjpSinResultInvalidSeedType(x: Float) -> (value: Float, pullback: (Double) -> Double) {
  return (x, { $0 })
}

func generic<T : Differentiable>(_ x: T, _ y: T) -> T {
  return x
}
@derivative(of: generic) // ok
func jvpGeneric<T : Differentiable>(x: T, y: T) -> (value: T, differential: (T.TangentVector, T.TangentVector) -> T.TangentVector) {
  return (x, { $0 + $1 })
}
// expected-error @+1 {{'@derivative(of:)' attribute requires function to return a two-element tuple (second element must have label 'pullback:' or 'differential:')}}
@derivative(of: generic)
func vjpGenericWrongLabel<T : Differentiable>(x: T, y: T) -> (value: T, (T) -> (T, T)) {
  return (x, { ($0, $0) })
}
// expected-error @+1 {{could not find function 'generic' with expected type '<T where T : Differentiable, T == T.TangentVector> (x: T) -> T'}}
@derivative(of: generic)
func vjpGenericDiffParamMismatch<T : Differentiable>(x: T) -> (value: T, pullback: (T) -> (T, T)) where T == T.TangentVector {
  return (x, { ($0, $0) })
}
@derivative(of: generic) // ok
func vjpGenericExtraGenericRequirements<T : Differentiable & FloatingPoint>(x: T, y: T) -> (value: T, pullback: (T) -> (T, T)) where T == T.TangentVector {
  return (x, { ($0, $0) })
}

// Test ambiguous original declaration.

protocol P1 {}
protocol P2 {}
func ambiguous<T: P1>(_ x: T) -> T { x }
func ambiguous<T: P2>(_ x: T) -> T { x }

// expected-error @+1 {{ambiguous reference to 'ambiguous' in '@derivative' attribute}}
@derivative(of: ambiguous)
func jvpAmbiguous<T: P1 & P2 & Differentiable>(x: T)
  -> (value: T, differential: (T.TangentVector) -> (T.TangentVector)) {
  return (x, { $0 })
}

// Test no valid original declaration.
// Original declarations are invalid because they have extra generic
// requirements unsatisfied by the `@derivative` function.

func invalid<T: BinaryFloatingPoint>(x: T) -> T { x }
func invalid<T: CustomStringConvertible>(x: T) -> T { x }
func invalid<T: FloatingPoint>(x: T) -> T { x }

// expected-error @+1 {{could not find function 'invalid' with expected type '<T where T : Differentiable> (x: T) -> T'}}
@derivative(of: invalid)
func jvpInvalid<T: Differentiable>(x: T) -> (value: T, differential: (T.TangentVector) -> T.TangentVector) {
  return (x, { $0 })
}

// Test `wrt` clauses.

func add(x: Float, y: Float) -> Float {
  return x + y
}
@derivative(of: add, wrt: x) // ok
func vjpAddWrtX(x: Float, y: Float) -> (value: Float, pullback: (Float) -> (Float)) {
  return (x + y, { $0 })
}
@derivative(of: add, wrt: (x, y)) // ok
func vjpAddWrtXY(x: Float, y: Float) -> (value: Float, pullback: (Float) -> (Float, Float)) {
  return (x + y, { ($0, $0) })
}
// expected-error @+1 {{unknown parameter name 'z'}}
@derivative(of: add, wrt: z)
func vjpUnknownParam(x: Float, y: Float) -> (value: Float, pullback: (Float) -> (Float)) {
  return (x + y, { $0 })
}
// expected-error @+1 {{parameters must be specified in original order}}
@derivative(of: add, wrt: (y, x))
func vjpParamOrderNotIncreasing(x: Float, y: Float) -> (value: Float, pullback: (Float) -> (Float, Float)) {
  return (x + y, { ($0, $0) })
}
// expected-error @+1 {{'self' parameter is only applicable to instance methods}}
@derivative(of: add, wrt: self)
func vjpInvalidSelfParam(x: Float, y: Float) -> (value: Float, pullback: (Float) -> (Float, Float)) {
  return (x + y, { ($0, $0) })
}

func noParams() -> Float {
  return 1
}
// expected-error @+1 {{'vjpNoParams()' has no parameters to differentiate with respect to}}
@derivative(of: noParams)
func vjpNoParams() -> (value: Float, pullback: (Float) -> Float) {
  return (1, { $0 })
}

func noDiffParams(x: Int) -> Float {
  return 1
}
// expected-error @+1 {{no differentiation parameters could be inferred; must differentiate with respect to at least one parameter conforming to 'Differentiable'}}
@derivative(of: noDiffParams)
func vjpNoDiffParams(x: Int) -> (value: Float, pullback: (Float) -> Int) {
  return (1, { _ in 0 })
}

func foo<T : FloatingPoint & Differentiable>(_ x: T) -> T { return x }
// expected-error @+1 {{could not find function 'foo' with expected type '<T where T : AdditiveArithmetic, T : Differentiable> (T) -> T'}}
@derivative(of: foo)
func vjpFoo<T : AdditiveArithmetic & Differentiable>(_ x: T) -> (value: T, pullback: (T.TangentVector) -> (T.TangentVector)) {
  return (x, { $0 })
}
@derivative(of: foo)
func vjpFooExtraGenericRequirements<T : FloatingPoint & Differentiable & BinaryInteger>(_ x: T) -> (value: T, pullback: (T) -> (T)) where T == T.TangentVector {
  return (x, { $0 })
}

// Test static methods.

extension AdditiveArithmetic where Self : Differentiable {
  // expected-error @+1 {{derivative not in the same file as the original function}}
  @derivative(of: +)
  static func vjpPlus(x: Self, y: Self) -> (value: Self, pullback: (Self.TangentVector) -> (Self.TangentVector, Self.TangentVector)) {
    return (x + y, { v in (v, v) })
  }
}

extension FloatingPoint where Self : Differentiable, Self == Self.TangentVector {
  // expected-error @+1 {{derivative not in the same file as the original function}}
  @derivative(of: +)
  static func vjpPlus(x: Self, y: Self) -> (value: Self, pullback: (Self) -> (Self, Self)) {
    return (x + y, { v in (v, v) })
  }
}

extension Differentiable where Self : AdditiveArithmetic {
  // expected-error @+1 {{'+' is not defined in the current type context}}
  @derivative(of: +)
  static func vjpPlus(x: Self, y: Self) -> (value: Self, pullback: (Self.TangentVector) -> (Self.TangentVector, Self.TangentVector)) {
    return (x + y, { v in (v, v) })
  }
}

extension AdditiveArithmetic where Self : Differentiable, Self == Self.TangentVector {
  // expected-error @+1 {{could not find function '+' with expected type '<Self where Self : Differentiable, Self == Self.TangentVector> (Self) -> (Self, Self) -> Self'}}
  @derivative(of: +)
  func vjpPlusInstanceMethod(x: Self, y: Self) -> (value: Self, pullback: (Self) -> (Self, Self)) {
    return (x + y, { v in (v, v) })
  }
}

// Test instance methods.

protocol InstanceMethod : Differentiable {
  // expected-note @+1 {{'foo' defined here}}
  func foo(_ x: Self) -> Self
  func foo2(_ x: Self) -> Self
  // expected-note @+1 {{'bar' defined here}}
  func bar<T : Differentiable>(_ x: T) -> Self
  func bar2<T : Differentiable>(_ x: T) -> Self
}

extension InstanceMethod {
  // If `Self` conforms to `Differentiable`, then `Self` is currently always inferred to be a differentiation parameter.
  // expected-error @+2 {{function result's 'pullback' type does not match 'foo'}}
  // expected-note @+2 {{'pullback' does not have expected type '(Self.TangentVector) -> (Self.TangentVector, Self.TangentVector)'}}
  @derivative(of: foo)
  func vjpFoo(x: Self) -> (value: Self, pullback: (TangentVector) -> TangentVector) {
    return (x, { $0 })
  }

  @derivative(of: foo)
  func jvpFoo(x: Self) -> (value: Self, differential: (TangentVector, TangentVector) -> (TangentVector)) {
    return (x, { $0 + $1 })
  }

  @derivative(of: foo, wrt: (self, x))
  func vjpFooWrt(x: Self) -> (value: Self, pullback: (TangentVector) -> (TangentVector, TangentVector)) {
    return (x, { ($0, $0) })
  }
}

extension InstanceMethod {
  // expected-error @+2 {{function result's 'pullback' type does not match 'bar'}}
  // expected-note @+2 {{'pullback' does not have expected type '(Self.TangentVector) -> (Self.TangentVector, T.TangentVector)'}}
  @derivative(of: bar)
  func vjpBar<T : Differentiable>(_ x: T) -> (value: Self, pullback: (TangentVector) -> T.TangentVector) {
    return (self, { _ in .zero })
  }

  @derivative(of: bar)
  func vjpBar<T : Differentiable>(_ x: T) -> (value: Self, pullback: (TangentVector) -> (TangentVector, T.TangentVector)) {
    return (self, { ($0, .zero) })
  }

  @derivative(of: bar, wrt: (self, x))
  func jvpBarWrt<T : Differentiable>(_ x: T) -> (value: Self, differential: (TangentVector, T.TangentVector) -> TangentVector) {
    return (self, { dself, dx in dself })
  }
}

extension InstanceMethod where Self == Self.TangentVector {
  @derivative(of: foo2)
  func vjpFooExtraRequirements(x: Self) -> (value: Self, pullback: (Self) -> (Self, Self)) {
    return (x, { ($0, $0) })
  }

  @derivative(of: foo2)
  func jvpFooExtraRequirements(x: Self) -> (value: Self, differential: (Self, Self) -> (Self)) {
    return (x, { $0 + $1 })
  }

  @derivative(of: bar2)
  func vjpBarExtraRequirements<T : Differentiable>(x: T) -> (value: Self, pullback: (Self) -> (Self, T.TangentVector)) {
    return (self, { ($0, .zero) })
  }

  @derivative(of: bar2)
  func jvpBarExtraRequirements<T : Differentiable>(_ x: T) -> (value: Self, differential: (Self, T.TangentVector) -> Self) {
    return (self, { dself, dx in dself })
  }
}

protocol GenericInstanceMethod : Differentiable where Self == Self.TangentVector {
  func instanceMethod<T : Differentiable>(_ x: T) -> T
}

extension GenericInstanceMethod {
  @derivative(of: instanceMethod)
  func jvpInstanceMethod<T : Differentiable>(_ x: T) -> (value: T, differential: (Self, T.TangentVector) -> (T.TangentVector)) {
    return (x, { (dself, dx) in dx })
  }

  @derivative(of: instanceMethod)
  func vjpInstanceMethod<T : Differentiable>(_ x: T) -> (value: T, pullback: (T.TangentVector) -> (Self, T.TangentVector)) {
    return (x, { v in (self, v) })
  }
}

// Test extra generic constraints.

func bar<T>(_ x: T) -> T {
  return x
}
@derivative(of: bar)
func vjpBar<T : Differentiable>(_ x: T) -> (value: T, pullback: (T.TangentVector) -> T.TangentVector) {
  return (x, { $0 })
}

func baz<T, U>(_ x: T, _ y: U) -> T {
  return x
}
@derivative(of: baz)
func vjpBaz<T : Differentiable, U : Differentiable>(_ x: T, _ y: U)
    -> (value: T, pullback: (T) -> (T, U))
  where T == T.TangentVector, U == U.TangentVector
{
  return (x, { ($0, .zero) })
}

protocol InstanceMethodProto {
  func bar() -> Float
}
extension InstanceMethodProto where Self : Differentiable {
  @derivative(of: bar)
  func vjpBar() -> (value: Float, pullback: (Float) -> TangentVector) {
    return (bar(), { _ in .zero })
  }
}

//===----------------------------------------------------------------------===//
// `@differentiable` and `@derivative` interactions
//===----------------------------------------------------------------------===//

// Test "overlapping" usages of `@differentiable` and `@derivative`, where both
// have the same original declaration and parameter indices.

protocol Protocol: Differentiable {
  func requirementOnlyDerivativeAttr() -> Self

  @differentiable
  func requirementOverlapping() -> Self
}
extension Protocol {
  func nonRequirementOnlyDerivativeAttr() -> Self { self }

  @differentiable
  func nonRequirementOverlapping() -> Self { self }

  @differentiable
  func nonRequirementOverlappingDerivativeGenSig() -> Self { self }
}
extension Protocol {
  @derivative(of: nonRequirementOnlyDerivativeAttr)
  func vjpRequirementOnlyDerivativeAttr()
    -> (value: Self, pullback: (TangentVector) -> (TangentVector)) {
    return (self, { $0 })
  }
}

// Test overlapping attributes for protocol requirement.
// Valid: `@differentiable` attribute on protocol requirement umambiguously
// means "require all implementations to have same `@differentiable`
// attribute".
extension Protocol {
  @derivative(of: requirementOverlapping)
  func vjpRequirementOverlapping()
    -> (value: Self, pullback: (TangentVector) -> (TangentVector)) {
    return (self, { $0 })
  }
}
// Test overlapping `@derivative` attribute with same derivative generic
// signature as the `@differentiable` attribute.
extension Protocol {
  @derivative(of: nonRequirementOverlapping)
  func vjpNonRequirementOverlapping()
    -> (value: Self, pullback: (TangentVector) -> (TangentVector)) {
    return (self, { $0 })
  }
}
// Test overlapping `@derivative` attribute with different derivative generic
// signature from the `@differentiable` attribute.
extension Protocol where Self: AdditiveArithmetic {
  @derivative(of: nonRequirementOverlappingDerivativeGenSig)
  func vjpNonRequirementOverlappingDerivativeGenSig()
    -> (value: Self, pullback: (TangentVector) -> (TangentVector)) {
    return (self, { $0 })
  }
}

// Test class methods.
class Class: Differentiable {
  func classMethodOnlyDerivativeAttr() -> Float { 1 }

  @differentiable
  func classMethodOverlapping() -> Float { 1 }
}
extension Class {
  @derivative(of: classMethodOnlyDerivativeAttr)
  func vjpClassMethodOnlyDerivativeAttr()
     -> (value: Float, pullback: (Float) -> (TangentVector)) {
    return (1, { _ in .init() })
  }

  @derivative(of: classMethodOverlapping)
  func vjpClassMethodOverlapping()
    -> (value: Float, pullback: (Float) -> (TangentVector)) {
    return (1, { _ in .init() })
  }
}

// Old: test consistent usages of `@differentiable` and `@derivative` where
// both attributes register the same derivatives. This was previously valid
// but is now rejected.

@differentiable(jvp: jvpConsistent, vjp: vjpConsistent)
func consistentSpecifiedDerivatives(_ x: Float) -> Float {
  return x
}
@derivative(of: consistentSpecifiedDerivatives)
func jvpConsistent(_ x: Float) -> (value: Float, differential: (Float) -> Float) {
  return (x, { $0 })
}
@derivative(of: consistentSpecifiedDerivatives(_:))
func vjpConsistent(_ x: Float) -> (value: Float, pullback: (Float) -> Float) {
  return (x, { $0 })
}

// Index based 'wrt:'

func add2(x: Float, y: Float) -> Float {
  return x + y
}

@derivative(of: add2, wrt: (0, y)) // ok
func two3(x: Float, y: Float) -> (value: Float, pullback: (Float) -> (Float, Float)) {
  return (x + y, { ($0, $0) })
}

@derivative(of: add2, wrt: (1)) // ok
func two4(x: Float, y: Float) -> (value: Float, pullback: (Float) -> Float) {
  return (x + y, { $0 })
}


@derivative(of: add2, wrt: 2) // expected-error {{parameter index is larger than total number of parameters}}
func two5(x: Float, y: Float) -> (value: Float, pullback: (Float) -> (Float, Float)) {
  return (x + y, { ($0, $0) })
}

@derivative(of: add2, wrt: (1, x)) // expected-error {{parameters must be specified in original order}}
func two6(x: Float, y: Float) -> (value: Float, pullback: (Float) -> (Float, Float)) {
  return (x + y, { ($0, $0) })
}

@derivative(of: add2, wrt: (1, 0)) // expected-error {{parameters must be specified in original order}}
func two7(x: Float, y: Float) -> (value: Float, pullback: (Float) -> (Float, Float)) {
  return (x + y, { ($0, $0) })
}

// Test class methods.

class Super {
  @differentiable
  func foo(_ x: Float) -> Float {
    return x
  }

  @derivative(of: foo)
  func vjpFoo(_ x: Float) -> (value: Float, pullback: (Float) -> Float) {
    return (foo(x), { v in v })
  }
}

class Sub : Super {
  // TODO(TF-649): Enable `@derivative` to override original functions from superclass.
  // expected-error @+1 {{'foo' is not defined in the current type context}}
  @derivative(of: foo)
  override func vjpFoo(_ x: Float) -> (value: Float, pullback: (Float) -> Float) {
    return (foo(x), { v in v })
  }
}

// Test non-`func` original declarations.

struct Struct<T> {
  var x: T
}
extension Struct: Equatable where T: Equatable {}
extension Struct: Differentiable & AdditiveArithmetic
where T: Differentiable & AdditiveArithmetic {}

// Test computed properties.
extension Struct {
  var computedProperty: T { x }
}
extension Struct where T: Differentiable & AdditiveArithmetic {
  @derivative(of: computedProperty)
  func vjpProperty() -> (value: T, pullback: (T.TangentVector) -> TangentVector) {
    (x, { v in .init(x: v) })
  }
}

// Test initializers.
extension Struct {
  init(_ x: Float) {}
  init(_ x: T, y: Float) {}
}
extension Struct where T: Differentiable & AdditiveArithmetic {
  @derivative(of: init)
  static func vjpInit(_ x: Float) -> (value: Struct, pullback: (TangentVector) -> Float) {
    (.init(x), { _ in .zero })
  }

  @derivative(of: init(_:y:))
  static func vjpInit2(_ x: T, _ y: Float) -> (value: Struct, pullback: (TangentVector) -> (T.TangentVector, Float)) {
    (.init(x, y: y), { _ in (.zero, .zero) })
  }
}

// Test subscripts.
extension Struct {
  subscript() -> Float {
    get { 1 }
    set {}
  }
  subscript(float float: Float) -> Float { 1 }
  subscript<T: Differentiable>(x: T) -> T { x }
}

extension Struct where T: Differentiable & AdditiveArithmetic {
  @derivative(of: subscript)
  func vjpSubscript() -> (value: Float, pullback: (Float) -> TangentVector) {
    (1, { _ in .zero })
  }

  @derivative(of: subscript(float:), wrt: self)
  func vjpSubscriptLabelled(float: Float) -> (value: Float, pullback: (Float) -> TangentVector) {
    (1, { _ in .zero })
  }

  @derivative(of: subscript(_:), wrt: self)
  func vjpSubscriptGeneric<T: Differentiable>(x: T) -> (value: T, pullback: (T.TangentVector) -> TangentVector) {
    (x, { _ in .zero })
  }
}

// Check that `@derivative` attribute rejects stored property original declarations.

struct StoredProperty: Differentiable {
  // expected-note @+1 {{'stored' declared here}}
  var stored: Float
  // expected-error @+1 {{cannot register derivative for stored property 'stored'}}
  @derivative(of: stored)
  func vjpStored() -> (value: Float, pullback: (Float) -> TangentVector) {
    (stored, { _ in .zero })
  }
}

// When the generic signature was not considered while calculating the actual pullback type, the
// typechecker did not realize that `T.TangentVector == Float`, and therefore it complained that
// "'pullback' does not have expected type '(Float) -> (Float)'".
// Users were able to work around this by setting the pullback type to `(Float) -> Float`.
func genericSignatureConsidered<T>(_ x: T) -> T { fatalError() }
@derivative(of: genericSignatureConsidered)
func dGenericSignatureConsidered<T>(_ x: T)
  -> (value: T, pullback: (T.TangentVector) -> T.TangentVector)
  where T: Differentiable, T.TangentVector == Float
{
  fatalError()
}

// When the generic signature was not considered while calculating the actual pullback type,
// the typechecker complained that the pullback type was not correct, and there was no pullback type
// that users could specify to satisfy the typechecker.
struct Wrapper<T: AdditiveArithmetic & Equatable>: AdditiveArithmetic, Equatable {
  var t: T
  init(_ t: T) { self.t = t }
}
extension Wrapper: Differentiable where T: Differentiable, T == T.TangentVector {
  typealias TangentVector = Wrapper<T.TangentVector>
}
extension Wrapper where T: Differentiable, T == T.TangentVector {
  @derivative(of: init(_:))
  static func dInit(_ t: T) -> (value: Self, pullback: (Wrapper<T>.TangentVector) -> (T)) {
    fatalError()
  }
}
>>>>>>> 122451df
<|MERGE_RESOLUTION|>--- conflicted
+++ resolved
@@ -1,9 +1,3 @@
-<<<<<<< HEAD
-// RUN: %empty-directory(%t)
-// RUN: %target-swift-frontend -I%t -c -parse-as-library -emit-module -module-name module1 -emit-module-path %t/module1.swiftmodule %S/Inputs/derivative_attr_type_checking/module1/module1.swift
-// RUN: %target-swift-frontend -I%t -c -parse-as-library -emit-module -module-name module2 -emit-module-path %t/module2.swiftmodule %S/Inputs/derivative_attr_type_checking/module2/module2.swift
-// RUN: %target-swift-frontend -typecheck -verify -I%t %S/Inputs/derivative_attr_type_checking/main/main.swift %S/Inputs/derivative_attr_type_checking/main/other_file.swift
-=======
 // RUN: %target-swift-frontend -typecheck -verify %s
 
 // Test top-level functions.
@@ -16,13 +10,15 @@
 func jvpSin(x: @nondiff Float) -> (value: Float, differential: (Float) -> (Float)) {
   return (x, { $0 })
 }
+// expected-error @+2 {{a derivative already exists for 'sin'}}
 // expected-note @+1 {{other attribute declared here}}
 @derivative(of: sin, wrt: x) // ok
 func vjpSinExplicitWrt(x: Float) -> (value: Float, pullback: (Float) -> Float) {
   return (x, { $0 })
 }
 
-// expected-error @+1 {{a derivative already exists for 'sin'}}
+// expected-error @+2 {{a derivative already exists for 'sin'}}
+// expected-note @+1 {{other attribute declared here}}
 @derivative(of: sin)
 func vjpDuplicate(x: Float) -> (value: Float, pullback: (Float) -> Float) {
   return (x, { $0 })
@@ -158,22 +154,6 @@
 }
 
 // Test static methods.
-
-extension AdditiveArithmetic where Self : Differentiable {
-  // expected-error @+1 {{derivative not in the same file as the original function}}
-  @derivative(of: +)
-  static func vjpPlus(x: Self, y: Self) -> (value: Self, pullback: (Self.TangentVector) -> (Self.TangentVector, Self.TangentVector)) {
-    return (x + y, { v in (v, v) })
-  }
-}
-
-extension FloatingPoint where Self : Differentiable, Self == Self.TangentVector {
-  // expected-error @+1 {{derivative not in the same file as the original function}}
-  @derivative(of: +)
-  static func vjpPlus(x: Self, y: Self) -> (value: Self, pullback: (Self) -> (Self, Self)) {
-    return (x + y, { v in (v, v) })
-  }
-}
 
 extension Differentiable where Self : AdditiveArithmetic {
   // expected-error @+1 {{'+' is not defined in the current type context}}
@@ -567,5 +547,4 @@
   static func dInit(_ t: T) -> (value: Self, pullback: (Wrapper<T>.TangentVector) -> (T)) {
     fatalError()
   }
-}
->>>>>>> 122451df
+}