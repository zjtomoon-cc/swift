--- conflicted
+++ resolved
@@ -24,10 +24,7 @@
 }
 
 #if !os(WASI)
-<<<<<<< HEAD
-=======
 // Trap tests aren't available on WASI.
->>>>>>> c78674f3
 RepeatTests.test("out-of-bounds") {
   let sequence = repeatElement(0, count: 1)
   expectCrashLater()
