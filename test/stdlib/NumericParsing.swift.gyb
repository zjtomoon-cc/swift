//===--- NumericParsing.swift.gyb -----------------------------*- swift -*-===//
//
// This source file is part of the Swift.org open source project
//
// Copyright (c) 2014 - 2017 Apple Inc. and the Swift project authors
// Licensed under Apache License v2.0 with Runtime Library Exception
//
// See https://swift.org/LICENSE.txt for license information
// See https://swift.org/CONTRIBUTORS.txt for the list of Swift project authors
//
//===----------------------------------------------------------------------===//
// -*- swift -*-
// RUN: %empty-directory(%t)
// RUN: %gyb -DCMAKE_SIZEOF_VOID_P=%target-ptrsize %s -o %t/NumericParsing.swift
// RUN: %line-directive %t/NumericParsing.swift -- %target-build-swift %t/NumericParsing.swift -o %t/a.out
// RUN: %target-codesign %t/a.out
// RUN: %line-directive %t/NumericParsing.swift -- %target-run %t/a.out
// REQUIRES: executable_test
%{
from __future__ import division
from SwiftIntTypes import all_integer_types

word_bits = int(CMAKE_SIZEOF_VOID_P)

def maskOfWidth(n):
  return (1 << n) - 1

def inRadix(radix, n, zero='0'):
  """
Represent the int n in the given radix.
Note: the third parameter, zero, is not for user consumption.
  """
  if n < 0:
    return '-' + inRadix(radix, -n, '')
  elif n == 0:
    return zero
  else:
    r = n % radix
    digit = chr((ord('0') + r) if r < 10 else (ord('a') + r - 10))
    return inRadix(radix, int(n // radix), '') + digit

# The maximal legal radix
max_radix = ord('z') - ord('a') + 1 + 10

# Test a few important radices
radices_to_test = [2, 8, 10, 16, max_radix]

# How many values to test in each radix?  A nice prime number of course.
number_of_values = 23
}%

import StdlibUnittest


var tests = TestSuite("NumericParsing")

% for type in all_integer_types(word_bits):
%   Self = type.stdlib_name
%   maxValue = maskOfWidth((type.bits - 1) if type.is_signed else type.bits)
%   minValue = -maxValue - 1 if type.is_signed else 0
%   required_values = [minValue, 0, maxValue]
tests.test("${Self}/success") {
  let isSigned = ${str(type.is_signed).lower()}

  //===--- Important cases ------------------------------------------------===//
  expectEqual(0, ${Self}("0"))      // zero
  expectEqual(17, ${Self}("17"))    // non-zero with no radix

  // Leading zeroes, with and without a radix
  expectEqual(10, ${Self}("010"))
  expectEqual(15, ${Self}("00F", radix: 16))

  // Leading '+'
  expectEqual(0, ${Self}("+0"))
  expectEqual(10, ${Self}("+10"))
  expectEqual(10, ${Self}("+010"))
  expectEqual(15, ${Self}("+00F", radix: 16))

  // Negative numbers
  expectEqual(${-128 if type.is_signed else 'nil'}, ${Self}("-0080", radix: 16))
  expectEqual(0, ${Self}("-0"))
  expectEqual(0, ${Self}("-00", radix: 16))

  // Maximum radix
  expectEqual(${max_radix} - 1, ${Self}("z", radix: ${max_radix})!)

  // Out-of-range values
  expectEqual(nil, ${Self}("${maxValue + 1}"))
  expectEqual(nil, ${Self}("${minValue - 1}"))
  expectEqual(nil, ${Self}("\u{1D7FF}"))  // MATHEMATICAL MONOSPACE DIGIT NINE

  // Cases that should fail to parse
  expectEqual(nil, ${Self}("--0")) // Zero w/ repeated plus
  expectEqual(nil, ${Self}("-+5")) // Non-zero with -+

  // Do more exhaustive testing
  % for radix in radices_to_test:
  %   for n in required_values + list(range(
  %     minValue + 1, maxValue - 1,
  %     int((maxValue - minValue - 2) // (number_of_values - len(required_values))))):
  %     prefix = '+' if n > 0 and n % 2 == 0 else '' # leading '+'
  %     text = inRadix(radix, n)
  expectEqual(${n}, ${Self}("${prefix + text}", radix: ${radix}))
  %     if text != text.upper():
  expectEqual(${n}, ${Self}("${prefix + text.upper()}", radix: ${radix}))
  %     end
  %   end
  % end
}

#if !os(WASI)
<<<<<<< HEAD
=======
// Trap tests aren't available on WASI.
>>>>>>> c78674f3
tests.test("${Self}/radixTooLow") {
  ${Self}("0", radix: 2)
  expectCrashLater()
  ${Self}("0", radix: 1)
}

tests.test("${Self}/radixTooHigh") {
  let maxRadix = ${ord('z') - ord('a') + 1 + 10}
  ${Self}("0", radix: maxRadix)
  expectCrashLater()
  let y = ${Self}("0", radix: maxRadix + 1)
}
#endif

% end

tests.test("FixedWidthInteger/maxUInt64") {
  func f<T : FixedWidthInteger>(_ x: T) -> String {
    return String(x, radix: 16)
  }
  let x = f(UInt64.max)
  let y = String(UInt64.max, radix: 16)
  expectEqual(x, y)
}

% for Self in 'Float', 'Double', 'Float80':

% if Self == 'Float80':
#if !os(Windows) && (arch(i386) || arch(x86_64))
% end

tests.test("${Self}/Basics") {
% if Self != 'Float80': # Inf/NaN are not defined for Float80
  expectEqual(.infinity, ${Self}("inf"))
  expectEqual(.infinity, ${Self}("Inf"))
  expectEqual(-(.infinity), ${Self}("-inf"))
  expectEqual(-(.infinity), ${Self}("-Inf"))
  expectEqual(String(${Self}.nan), String(${Self}("nan")!))
  expectEqual(String(${Self}.nan), String(${Self}("NaN")!))

// sNaN cannot be fully supported on i386.
#if !arch(i386)
  expectTrue(${Self}("sNaN")!.isSignalingNaN)
  expectTrue(${Self}("SNAN")!.isSignalingNaN)
  expectTrue(${Self}("+snan")!.isSignalingNaN)
  expectTrue(${Self}("-SnAn")!.isSignalingNaN)
#endif
% end

  expectEqual(-0.0, ${Self}("-0"))
  expectEqual(-0.0, ${Self}("-0.0"))
  expectEqual(0.0, ${Self}("0"))
  expectEqual(0.0, ${Self}("0.0"))
  expectEqual(64206, ${Self}("0xFACE")) // Yes, strtoXXX supports hex.

  // Check that we can round-trip the string representation of 2^100,
  // which requires an exponent to express...
  let large =
    repeatElement(1024 as ${Self}, count: 10).reduce(1, *)
  let largeText = String(large)
  expectEqual(largeText, String(${Self}(largeText)!))

  // ...ditto for its inverse.
  let smallText = String(1 / large)
  expectEqual(smallText, String(${Self}(smallText)!))

  // Cases that should fail to parse
  expectNil(${Self}(""))       // EMPTY
  expectNil(${Self}("0FACE"))  // Hex characters without 0x
  expectNil(${Self}("99x"))
  expectNil(${Self}(" 0"))  // Leading whitespace
  expectNil(${Self}("0 "))  // Trailing whitespace
  expectNil(${Self}("\u{1D7FF}"))  // MATHEMATICAL MONOSPACE DIGIT NINE

  // Values that are too large/small:
  // * Early versions of Swift returned `nil` for e.g., 1e99999 or 1e-99999
  // * After 5.3, large/small values return .infinity or zero, respectively
  // These are tested in NumericParsing2.swift.gyb
}

% if Self == 'Float80':
#endif
% end

% end
runAllTests()<|MERGE_RESOLUTION|>--- conflicted
+++ resolved
@@ -109,10 +109,7 @@
 }
 
 #if !os(WASI)
-<<<<<<< HEAD
-=======
 // Trap tests aren't available on WASI.
->>>>>>> c78674f3
 tests.test("${Self}/radixTooLow") {
   ${Self}("0", radix: 2)
   expectCrashLater()
