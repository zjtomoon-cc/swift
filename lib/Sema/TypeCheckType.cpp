//===--- TypeCheckType.cpp - Type Validation ------------------------------===//
//
// This source file is part of the Swift.org open source project
//
// Copyright (c) 2014 - 2018 Apple Inc. and the Swift project authors
// Licensed under Apache License v2.0 with Runtime Library Exception
//
// See https://swift.org/LICENSE.txt for license information
// See https://swift.org/CONTRIBUTORS.txt for the list of Swift project authors
//
//===----------------------------------------------------------------------===//
//
// This file implements validation for Swift types, emitting semantic errors as
// appropriate and checking default initializer values.
//
//===----------------------------------------------------------------------===//

#include "TypeChecker.h"
#include "TypeCheckAvailability.h"
#include "TypeCheckProtocol.h"
#include "TypeCheckType.h"
#include "TypoCorrection.h"

#include "swift/Strings.h"
#include "swift/AST/ASTVisitor.h"
#include "swift/AST/ASTWalker.h"
#include "swift/AST/ExistentialLayout.h"
#include "swift/AST/ForeignErrorConvention.h"
#include "swift/AST/GenericEnvironment.h"
#include "swift/AST/GenericSignatureBuilder.h"
#include "swift/AST/NameLookup.h"
#include "swift/AST/ParameterList.h"
#include "swift/AST/PrettyStackTrace.h"
#include "swift/AST/ProtocolConformance.h"
#include "swift/AST/TypeLoc.h"
#include "swift/AST/TypeResolutionStage.h"
#include "swift/Basic/SourceManager.h"
#include "swift/Basic/Statistic.h"
#include "swift/Basic/StringExtras.h"
#include "swift/ClangImporter/ClangImporter.h"
#include "llvm/ADT/APInt.h"
#include "llvm/ADT/SmallPtrSet.h"
#include "llvm/ADT/SmallString.h"
#include "llvm/ADT/StringSwitch.h"
#include "llvm/ADT/Twine.h"
#include "llvm/Support/SaveAndRestore.h"

using namespace swift;

#define DEBUG_TYPE "TypeCheckType"

/// Type resolution.

TypeResolution TypeResolution::forStructural(DeclContext *dc) {
  return TypeResolution(dc, TypeResolutionStage::Structural);
}

TypeResolution TypeResolution::forInterface(DeclContext *dc) {
  return forInterface(dc, dc->getGenericSignatureOfContext());
}

TypeResolution TypeResolution::forInterface(DeclContext *dc,
                                            GenericSignature *genericSig) {
  TypeResolution result(dc, TypeResolutionStage::Interface);
  result.complete.genericSig = genericSig;
  result.complete.builder = nullptr;
  return result;
}

TypeResolution TypeResolution::forContextual(DeclContext *dc) {
  return forContextual(dc, dc->getGenericEnvironmentOfContext());
}

TypeResolution TypeResolution::forContextual(DeclContext *dc,
                                             GenericEnvironment *genericEnv) {
  TypeResolution result(dc, TypeResolutionStage::Contextual);
  result.genericEnv = genericEnv;
  return result;
}

GenericSignatureBuilder *TypeResolution::getGenericSignatureBuilder() const {
  assert(stage == TypeResolutionStage::Interface);
  if (!complete.builder) {
    auto genericSig = getGenericSignature();
    ASTContext &ctx = genericSig->getASTContext();
    complete.builder = ctx.getOrCreateGenericSignatureBuilder(
                                          genericSig->getCanonicalSignature());

  }

  return complete.builder;
}

GenericSignature *TypeResolution::getGenericSignature() const {
  switch (stage) {
  case TypeResolutionStage::Contextual:
    return dc->getGenericSignatureOfContext();

  case TypeResolutionStage::Interface:
    if (complete.genericSig)
      return complete.genericSig;

    return dc->getGenericSignatureOfContext();

  case TypeResolutionStage::Structural:
    return nullptr;
  }
  llvm_unreachable("unhandled stage");
}

bool TypeResolution::usesArchetypes() const {
  switch (stage) {
  case TypeResolutionStage::Structural:
  case TypeResolutionStage::Interface:
    return false;

  case TypeResolutionStage::Contextual:
    return true;
  }
  llvm_unreachable("unhandled stage");
}

Type TypeResolution::mapTypeIntoContext(Type type) const {
  switch (stage) {
  case TypeResolutionStage::Structural:
  case TypeResolutionStage::Interface:
    return type;

  case TypeResolutionStage::Contextual:
    return GenericEnvironment::mapTypeIntoContext(genericEnv, type);
  }
  llvm_unreachable("unhandled stage");
}

Type TypeResolution::resolveDependentMemberType(
                                          Type baseTy, DeclContext *DC,
                                          SourceRange baseRange,
                                          ComponentIdentTypeRepr *ref) const {
  switch (stage) {
  case TypeResolutionStage::Structural:
    return DependentMemberType::get(baseTy, ref->getIdentifier());

  case TypeResolutionStage::Contextual:
    llvm_unreachable("Dependent type after archetype substitution");

  case TypeResolutionStage::Interface:
    // Handled below.
    break;
  }

  assert(stage == TypeResolutionStage::Interface);
  if (!getGenericSignature())
    return ErrorType::get(baseTy);

  auto builder = getGenericSignatureBuilder();
  auto baseEquivClass =
    builder->resolveEquivalenceClass(
                                baseTy,
                                ArchetypeResolutionKind::CompleteWellFormed);
  if (!baseEquivClass)
    return ErrorType::get(baseTy);

  ASTContext &ctx = baseTy->getASTContext();

  // Look for a nested type with the given name.
  if (auto nestedType =
          baseEquivClass->lookupNestedType(*builder, ref->getIdentifier())) {
    // Record the type we found.
    ref->setValue(nestedType, nullptr);
  } else {
    // Resolve the base to a potential archetype.
    // Perform typo correction.
    TypeChecker &tc = static_cast<TypeChecker &>(*ctx.getLazyResolver());
    TypoCorrectionResults corrections(tc, ref->getIdentifier(),
                                      DeclNameLoc(ref->getIdLoc()));
    tc.performTypoCorrection(DC, DeclRefKind::Ordinary,
                             MetatypeType::get(baseTy),
                             NameLookupFlags::ProtocolMembers,
                             corrections, builder);

    // Check whether we have a single type result.
    auto singleType = cast_or_null<TypeDecl>(
      corrections.getUniqueCandidateMatching([](ValueDecl *result) {
        return isa<TypeDecl>(result);
      }));

    // If we don't have a single result, complain and fail.
    if (!singleType) {
      Identifier name = ref->getIdentifier();
      SourceLoc nameLoc = ref->getIdLoc();
      ctx.Diags.diagnose(nameLoc, diag::invalid_member_type, name, baseTy)
        .highlight(baseRange);
      corrections.noteAllCandidates();

      return ErrorType::get(ctx);
    }

    // We have a single type result. Suggest it.
    ctx.Diags.diagnose(ref->getIdLoc(), diag::invalid_member_type_suggest,
                       baseTy, ref->getIdentifier(),
                       singleType->getBaseName().getIdentifier())
      .fixItReplace(ref->getIdLoc(),
                    singleType->getBaseName().userFacingName());

    // Correct to the single type result.
    ref->overwriteIdentifier(singleType->getBaseName().getIdentifier());
    ref->setValue(singleType, nullptr);
  }

  // If the nested type has been resolved to an associated type, use it.
  if (auto assocType = dyn_cast<AssociatedTypeDecl>(ref->getBoundDecl())) {
    return DependentMemberType::get(baseTy, assocType);
  }

  // Otherwise, the nested type comes from a concrete type. Substitute the
  // base type into it.
  auto concrete = ref->getBoundDecl();
  auto lazyResolver = ctx.getLazyResolver();
  if (lazyResolver)
    lazyResolver->resolveDeclSignature(concrete);
  if (!concrete->hasInterfaceType())
    return ErrorType::get(ctx);

  if (concrete->getDeclContext()->getSelfClassDecl()) {
    // We found a member of a class from a protocol or protocol
    // extension.
    //
    // Get the superclass of the 'Self' type parameter.
    baseTy = (baseEquivClass->concreteType
              ? baseEquivClass->concreteType
              : baseEquivClass->superclass);
    assert(baseTy);
  }

  return TypeChecker::substMemberTypeWithBase(DC->getParentModule(), concrete,
                                              baseTy);
}

Type TypeResolution::resolveSelfAssociatedType(Type baseTy,
                                               DeclContext *DC,
                                               Identifier name) const {
  switch (stage) {
  case TypeResolutionStage::Structural:
    return DependentMemberType::get(baseTy, name);

  case TypeResolutionStage::Contextual:
    llvm_unreachable("Dependent type after archetype substitution");

  case TypeResolutionStage::Interface:
    // Handled below.
    break;
  }

  assert(stage == TypeResolutionStage::Interface);
  auto builder = getGenericSignatureBuilder();
  auto baseEquivClass =
    builder->resolveEquivalenceClass(
                                baseTy,
                                ArchetypeResolutionKind::CompleteWellFormed);
  if (!baseEquivClass)
    return ErrorType::get(baseTy);

  // Look for a nested type with the given name.
  auto nestedType = baseEquivClass->lookupNestedType(*builder, name);
  assert(nestedType);

  // If the nested type has been resolved to an associated type, use it.
  if (auto assocType = dyn_cast<AssociatedTypeDecl>(nestedType)) {
    return DependentMemberType::get(baseTy, assocType);
  }

  if (nestedType->getDeclContext()->getSelfClassDecl()) {
    // We found a member of a class from a protocol or protocol
    // extension.
    //
    // Get the superclass of the 'Self' type parameter.
    baseTy = (baseEquivClass->concreteType
              ? baseEquivClass->concreteType
              : baseEquivClass->superclass);
    assert(baseTy);
  }

  return TypeChecker::substMemberTypeWithBase(DC->getParentModule(), nestedType,
                                              baseTy);
}

bool TypeResolution::areSameType(Type type1, Type type2) const {
  if (type1->isEqual(type2))
    return true;

  switch (stage) {
  case TypeResolutionStage::Structural:
  case TypeResolutionStage::Interface:
    // If neither type has a type parameter, we're done.
    if (!type1->hasTypeParameter() && !type2->hasTypeParameter())
      return false;

    break;

  case TypeResolutionStage::Contextual:
    // Contextual types have already been uniqued, so the isEqual() result
    // above is complete.
    return false;
  }

  // If we have a generic signature, canonicalize using it.
  if (auto genericSig = getGenericSignature()) {
    // If both are type parameters, we can use a cheaper check
    // that avoids transforming the type and computing anchors.
    if (type1->isTypeParameter() &&
        type2->isTypeParameter()) {
      return genericSig->areSameTypeParameterInContext(type1, type2);
    }
    return genericSig->getCanonicalTypeInContext(type1)
      == genericSig->getCanonicalTypeInContext(type2);
  }

  // Otherwise, perform a structural check.
  assert(stage == TypeResolutionStage::Structural);

  // FIXME: We should be performing a deeper equality check here.
  // If both refer to associated types with the same name, they'll implicitly
  // be considered equivalent.
  auto depMem1 = type1->getAs<DependentMemberType>();
  if (!depMem1) return false;

  auto depMem2 = type2->getAs<DependentMemberType>();
  if (!depMem2) return false;

  if (depMem1->getName() != depMem2->getName()) return false;

  return areSameType(depMem1->getBase(), depMem2->getBase());
}

Type TypeChecker::getArraySliceType(SourceLoc loc, Type elementType) {
  ASTContext &ctx = elementType->getASTContext();
  if (!ctx.getArrayDecl()) {
    ctx.Diags.diagnose(loc, diag::sugar_type_not_found, 0);
    return Type();
  }

  return ArraySliceType::get(elementType);
}

Type TypeChecker::getDictionaryType(SourceLoc loc, Type keyType, 
                                    Type valueType) {
  ASTContext &ctx = keyType->getASTContext();
  if (!ctx.getDictionaryDecl()) {
    ctx.Diags.diagnose(loc, diag::sugar_type_not_found, 3);
    return Type();
  }

  return DictionaryType::get(keyType, valueType);
}

Type TypeChecker::getOptionalType(SourceLoc loc, Type elementType) {
  ASTContext &ctx = elementType->getASTContext();
  if (!ctx.getOptionalDecl()) {
    ctx.Diags.diagnose(loc, diag::sugar_type_not_found, 1);
    return Type();
  }

  return OptionalType::get(elementType);
}

static Type getPointerType(TypeChecker &tc, SourceLoc loc, Type pointeeType,
                           PointerTypeKind kind) {
  auto pointerDecl = [&] {
    switch (kind) {
    case PTK_UnsafeMutableRawPointer:
    case PTK_UnsafeRawPointer:
      llvm_unreachable("these pointer types don't take arguments");
    case PTK_UnsafePointer:
      return tc.Context.getUnsafePointerDecl();
    case PTK_UnsafeMutablePointer:
      return tc.Context.getUnsafeMutablePointerDecl();
    case PTK_AutoreleasingUnsafeMutablePointer:
      return tc.Context.getAutoreleasingUnsafeMutablePointerDecl();
    }
    llvm_unreachable("bad kind");
  }();
  if (!pointerDecl) {
    tc.diagnose(loc, diag::pointer_type_not_found,
                kind == PTK_UnsafePointer ? 0 :
                kind == PTK_UnsafeMutablePointer ? 1 : 2);
    return Type();
  }

  tc.validateDecl(pointerDecl);
  if (pointerDecl->isInvalid())
    return Type();

  // TODO: validate generic signature?

  return BoundGenericType::get(pointerDecl, nullptr, pointeeType);
}

Type TypeChecker::getUnsafePointerType(SourceLoc loc, Type pointeeType) {
  return getPointerType(*this, loc, pointeeType, PTK_UnsafePointer);
}

Type TypeChecker::getUnsafeMutablePointerType(SourceLoc loc, Type pointeeType) {
  return getPointerType(*this, loc, pointeeType, PTK_UnsafeMutablePointer);
}

static Type getStdlibType(TypeChecker &TC, Type &cached, DeclContext *dc,
                          StringRef name) {
  if (cached.isNull()) {
    ModuleDecl *stdlib = TC.Context.getStdlibModule();
    LookupTypeResult lookup = TC.lookupMemberType(dc, ModuleType::get(stdlib),
                                                  TC.Context.getIdentifier(
                                                    name));
    if (lookup)
      cached = lookup.back().MemberType;
  }
  return cached;
}

Type TypeChecker::getStringType(DeclContext *dc) {
  return ::getStdlibType(*this, StringType, dc, "String");
}
Type TypeChecker::getSubstringType(DeclContext *dc) {
  return ::getStdlibType(*this, SubstringType, dc, "Substring");
}
Type TypeChecker::getIntType(DeclContext *dc) {
  return ::getStdlibType(*this, IntType, dc, "Int");
}
Type TypeChecker::getInt8Type(DeclContext *dc) {
  return ::getStdlibType(*this, Int8Type, dc, "Int8");
}
Type TypeChecker::getUInt8Type(DeclContext *dc) {
  return ::getStdlibType(*this, UInt8Type, dc, "UInt8");
}

/// Find the standard type of exceptions.
///
/// We call this the "exception type" to try to avoid confusion with
/// the AST's ErrorType node.
Type TypeChecker::getExceptionType(DeclContext *dc, SourceLoc loc) {
  if (NominalTypeDecl *decl = Context.getErrorDecl())
    return decl->getDeclaredType();

  // Not really sugar, but the actual diagnostic text is fine.
  diagnose(loc, diag::sugar_type_not_found, 4);
  return Type();
}

Type
TypeChecker::getDynamicBridgedThroughObjCClass(DeclContext *dc,
                                               Type dynamicType,
                                               Type valueType) {
  // We can only bridge from class or Objective-C existential types.
  if (!dynamicType->satisfiesClassConstraint())
    return Type();

  // If the value type cannot be bridged, we're done.
  if (!valueType->isPotentiallyBridgedValueType())
    return Type();

  return Context.getBridgedToObjC(dc, valueType);
}

Type TypeChecker::resolveTypeInContext(
       TypeDecl *typeDecl,
       DeclContext *foundDC,
       TypeResolution resolution,
       TypeResolutionOptions options,
       bool isSpecialized) {

  auto fromDC = resolution.getDeclContext();
  ASTContext &ctx = fromDC->getASTContext();

  // If we found a generic parameter, map to the archetype if there is one.
  if (auto genericParam = dyn_cast<GenericTypeParamDecl>(typeDecl)) {
    return resolution.mapTypeIntoContext(
      genericParam->getDeclaredInterfaceType());
  }

  // If we are referring to a type within its own context, and we have either
  // a generic type with no generic arguments or a non-generic type, use the
  // type within the context.
  if (auto nominalType = dyn_cast<NominalTypeDecl>(typeDecl)) {
    if (!isa<ProtocolDecl>(nominalType) &&
        (!nominalType->getGenericParams() || !isSpecialized)) {
      for (auto parentDC = fromDC;
           !parentDC->isModuleScopeContext();
           parentDC = parentDC->getParent()) {
        auto *parentNominal = parentDC->getSelfNominalTypeDecl();
        if (parentNominal == nominalType)
          return resolution.mapTypeIntoContext(
            parentDC->getSelfInterfaceType());
        if (isa<ExtensionDecl>(parentDC)) {
          auto *extendedType = parentNominal;
          while (extendedType != nullptr) {
            if (extendedType == nominalType)
              return resolution.mapTypeIntoContext(
                extendedType->getDeclaredInterfaceType());
            extendedType = extendedType->getParent()->getSelfNominalTypeDecl();
          }
        }
      }
    }
  }

  // Simple case -- the type is not nested inside of another type.
  // However, it might be nested inside another generic context, so
  // we do want to write the type in terms of interface types or
  // context archetypes, depending on the resolver given to us.
  if (!typeDecl->getDeclContext()->isTypeContext()) {
    if (auto *aliasDecl = dyn_cast<TypeAliasDecl>(typeDecl)) {
      // For a generic typealias, return the unbound generic form of the type.
      if (aliasDecl->getGenericParams())
        return aliasDecl->getUnboundGenericType();

      // Otherwise, simply return the underlying type.
      return resolution.mapTypeIntoContext(
        aliasDecl->getDeclaredInterfaceType());
    }

    // When a nominal type used outside its context, return the unbound
    // generic form of the type.
    if (auto *nominalDecl = dyn_cast<NominalTypeDecl>(typeDecl))
      return nominalDecl->getDeclaredType();

    assert(isa<ModuleDecl>(typeDecl));
    return typeDecl->getDeclaredInterfaceType();
  }

  assert(foundDC);

  // selfType is the self type of the context, unless the
  // context is a protocol type, in which case we might have
  // to use the existential type or superclass bound as a
  // parent type instead.
  Type selfType;
  if (isa<NominalTypeDecl>(typeDecl) &&
      typeDecl->getDeclContext()->getSelfProtocolDecl()) {
    // When looking up a nominal type declaration inside of a
    // protocol extension, always use the nominal type and
    // not the protocol 'Self' type.
    if (!foundDC->getDeclaredInterfaceType())
      return ErrorType::get(ctx);

    selfType = resolution.mapTypeIntoContext(
      foundDC->getDeclaredInterfaceType());
  } else {
    // Otherwise, we want the protocol 'Self' type for
    // substituting into alias types and associated types.
    selfType = resolution.mapTypeIntoContext(
      foundDC->getSelfInterfaceType());

    if (selfType->is<GenericTypeParamType>()) {
      if (typeDecl->getDeclContext()->getSelfProtocolDecl()) {
        if (isa<AssociatedTypeDecl>(typeDecl) ||
            (isa<TypeAliasDecl>(typeDecl) &&
             !cast<TypeAliasDecl>(typeDecl)->isGeneric())) {
          // FIXME: We should use this lookup method for the Interface
          // stage too, but right now that causes problems with
          // Sequence.SubSequence vs Collection.SubSequence; the former
          // is more canonical, but if we return that instead of the
          // latter, we infer the wrong associated type in some cases,
          // because we use the Sequence.SubSequence default instead of
          // the Collection.SubSequence default, even when the conforming
          // type wants to conform to Collection.
          if (resolution.getStage() == TypeResolutionStage::Structural) {
            return resolution.resolveSelfAssociatedType(
              selfType, foundDC, typeDecl->getName());
          }
        }
      }

      // FIXME: Remove this once the above FIXME is addressed.
      if (typeDecl->getDeclContext()->getSelfClassDecl()) {
        // We found a member of a class from a protocol or protocol
        // extension.
        //
        // Get the superclass of the 'Self' type parameter.
        auto *sig = foundDC->getGenericSignatureOfContext();
        if (!sig)
          return ErrorType::get(ctx);
        auto superclassType = sig->getSuperclassBound(selfType);
        if (!superclassType)
          return ErrorType::get(ctx);

        selfType = superclassType;
      }
    }
  }
  
  // Finally, substitute the base type into the member type.
  return substMemberTypeWithBase(fromDC->getParentModule(), typeDecl,
                                 selfType, resolution.usesArchetypes());
}

static TypeResolutionOptions
adjustOptionsForGenericArgs(TypeResolutionOptions options) {
  options.setContext(None);
  options -= TypeResolutionFlags::SILType;
  options -= TypeResolutionFlags::AllowUnavailableProtocol;

  return options;
}

/// This function checks if a bound generic type is UnsafePointer<Void> or
/// UnsafeMutablePointer<Void>. For these two type representations, we should
/// warn users that they are deprecated and replace them with more handy
/// UnsafeRawPointer and UnsafeMutableRawPointer, respectively.
static bool isPointerToVoid(ASTContext &Ctx, Type Ty, bool &IsMutable) {
  if (Ty.isNull())
    return false;
  auto *BGT = Ty->getAs<BoundGenericType>();
  if (!BGT)
    return false;
  if (BGT->getDecl() != Ctx.getUnsafePointerDecl() &&
      BGT->getDecl() != Ctx.getUnsafeMutablePointerDecl())
    return false;
  IsMutable = BGT->getDecl() == Ctx.getUnsafeMutablePointerDecl();
  assert(BGT->getGenericArgs().size() == 1);
  return BGT->getGenericArgs().front()->isVoid();
}

Type TypeChecker::applyGenericArguments(Type type,
                                        SourceLoc loc,
                                        TypeResolution resolution,
                                        GenericIdentTypeRepr *generic,
                                        TypeResolutionOptions options) {
  if (type->hasError()) {
    generic->setInvalid();
    return type;
  }

  auto dc = resolution.getDeclContext();
  auto &ctx = dc->getASTContext();
  auto &diags = ctx.Diags;

  // We must either have an unbound generic type, or a generic type alias.
  if (!type->is<UnboundGenericType>()) {
     if (!options.contains(TypeResolutionFlags::SilenceErrors)) {
      auto diag = diags.diagnose(loc, diag::not_a_generic_type, type);

      // Don't add fixit on module type; that isn't the right type regardless
      // of whether it had generic arguments.
      if (!type->is<ModuleType>()) {
        // When turning a SourceRange into CharSourceRange the closing angle
        // brackets on nested generics are lexed as one token.
        SourceRange angles = generic->getAngleBrackets();
        diag.fixItRemoveChars(angles.Start,
                              angles.End.getAdvancedLocOrInvalid(1));
      }

      generic->setInvalid();
    }
    return type;
  }

  auto *unboundType = type->castTo<UnboundGenericType>();
  auto *decl = unboundType->getDecl();

  // Make sure we have the right number of generic arguments.
  // FIXME: If we have fewer arguments than we need, that might be okay, if
  // we're allowed to deduce the remaining arguments from context.
  auto genericDecl = cast<GenericTypeDecl>(decl);
  auto genericArgs = generic->getGenericArgs();
  auto genericParams = genericDecl->getGenericParams();
  if (genericParams->size() != genericArgs.size()) {
    if (!options.contains(TypeResolutionFlags::SilenceErrors)) {
      diags.diagnose(loc, diag::type_parameter_count_mismatch, decl->getName(),
                     genericParams->size(), genericArgs.size(),
                     genericArgs.size() < genericParams->size())
          .highlight(generic->getAngleBrackets());
      decl->diagnose(diag::kind_identifier_declared_here,
                     DescriptiveDeclKind::GenericType, decl->getName());
    }
    return ErrorType::get(ctx);
  }

  // In SIL mode, Optional<T> interprets T as a SIL type.
  if (options.contains(TypeResolutionFlags::SILType)) {
    if (auto nominal = dyn_cast<NominalTypeDecl>(decl)) {
      if (nominal->isOptionalDecl()) {
        // Validate the generic argument.
        Type objectType = resolution.resolveType(genericArgs[0], options);
        if (!objectType || objectType->hasError())
          return nullptr;

        return BoundGenericType::get(nominal, /*parent*/ Type(), objectType);
      }
    }  
  }

  // Cannot extend a bound generic type.
  if (options.is(TypeResolverContext::ExtensionBinding)) {
    if (!options.contains(TypeResolutionFlags::SilenceErrors)) {
      diags.diagnose(loc, diag::extension_specialization,
               genericDecl->getName())
        .highlight(generic->getSourceRange());
    }
    return ErrorType::get(ctx);
  }

  // FIXME: More principled handling of circularity.
  if (!genericDecl->hasValidSignature()) {
    diags.diagnose(loc, diag::recursive_type_reference,
             genericDecl->getDescriptiveKind(), genericDecl->getName());
    genericDecl->diagnose(diag::kind_declared_here, DescriptiveDeclKind::Type);
    return ErrorType::get(ctx);
  }

  // Resolve the types of the generic arguments.
  options = adjustOptionsForGenericArgs(options);

  SmallVector<Type, 2> args;
  for (auto tyR : genericArgs) {
    // Propagate failure.
    Type substTy = resolution.resolveType(tyR, options);
    if (!substTy || substTy->hasError())
      return ErrorType::get(ctx);

    args.push_back(substTy);
  }

  auto result = applyUnboundGenericArguments(unboundType, genericDecl, loc,
                                             resolution, args);
  if (!result)
    return result;

  // Migration hack.
  bool isMutablePointer;
  if (isPointerToVoid(dc->getASTContext(), result, isMutablePointer)) {
    if (isMutablePointer)
      diags.diagnose(loc, diag::use_of_void_pointer, "Mutable").
        fixItReplace(generic->getSourceRange(), "UnsafeMutableRawPointer");
    else
      diags.diagnose(loc, diag::use_of_void_pointer, "").
        fixItReplace(generic->getSourceRange(), "UnsafeRawPointer");
  }
  return result;
}

/// Apply generic arguments to the given type.
Type TypeChecker::applyUnboundGenericArguments(
    UnboundGenericType *unboundType, GenericTypeDecl *decl,
    SourceLoc loc, TypeResolution resolution,
    ArrayRef<Type> genericArgs) {
  assert(genericArgs.size() == decl->getGenericParams()->size() &&
         "invalid arguments, use applyGenericArguments for diagnostic emitting");

  auto genericSig = decl->getGenericSignature();
  assert(genericSig != nullptr);

  TypeSubstitutionMap subs;

  // Get the interface type for the declaration. We will be substituting
  // type parameters that appear inside this type with the provided
  // generic arguments.
  auto resultType = decl->getDeclaredInterfaceType();

  bool hasTypeVariable = false;

  // Get the substitutions for outer generic parameters from the parent
  // type.
  if (auto parentType = unboundType->getParent()) {
    if (parentType->hasUnboundGenericType()) {
      // If we're working with a nominal type declaration, just construct
      // a bound generic type without checking the generic arguments.
      if (auto *nominalDecl = dyn_cast<NominalTypeDecl>(decl)) {
        return BoundGenericType::get(nominalDecl, parentType, genericArgs);
      }

      assert(!resultType->hasTypeParameter());
      return resultType;
    }

    subs = parentType->getContextSubstitutions(decl->getDeclContext());
    hasTypeVariable |= parentType->hasTypeVariable();
  }

  SourceLoc noteLoc = decl->getLoc();
  if (noteLoc.isInvalid())
    noteLoc = loc;

  // Realize the types of the generic arguments and add them to the
  // substitution map.
  for (unsigned i = 0, e = genericArgs.size(); i < e; i++) {
    auto origTy = genericSig->getInnermostGenericParams()[i];
    auto substTy = genericArgs[i];

    // Enter a substitution.
    subs[origTy->getCanonicalType()->castTo<GenericTypeParamType>()] =
      substTy;

    hasTypeVariable |= substTy->hasTypeVariable();
  }

  // Check the generic arguments against the requirements of the declaration's
  // generic signature.
  auto dc = resolution.getDeclContext();
  if (!hasTypeVariable &&
      resolution.getStage() > TypeResolutionStage::Structural) {
    auto result =
      checkGenericArguments(dc, loc, noteLoc, unboundType,
                            genericSig->getGenericParams(),
                            genericSig->getRequirements(),
                            QueryTypeSubstitutionMap{subs},
                            LookUpConformance(dc));

    switch (result) {
    case RequirementCheckResult::Failure:
    case RequirementCheckResult::SubstitutionFailure:
      return ErrorType::get(dc->getASTContext());
    case RequirementCheckResult::Success:
      break;
    }
  }

  // For a typealias, use the underlying type. We'll wrap up the result
  // later.
  auto typealias = dyn_cast<TypeAliasDecl>(decl);
  if (typealias) {
    resultType = typealias->getUnderlyingTypeLoc().getType();
  }

  // Apply the substitution map to the interface type of the declaration.
  resultType = resultType.subst(QueryTypeSubstitutionMap{subs},
                                LookUpConformance(dc),
                                SubstFlags::UseErrorType);

  // Form a sugared typealias reference.
  Type parentType = unboundType->getParent();
  if (typealias && (!parentType || !parentType->isAnyExistentialType())) {
    auto genericSig = typealias->getGenericSignature();
    auto subMap = SubstitutionMap::get(genericSig,
                                       QueryTypeSubstitutionMap{subs},
                                       LookUpConformance(dc));
    resultType = NameAliasType::get(typealias, parentType,
                                    subMap, resultType);
  }

  if (isa<NominalTypeDecl>(decl) && resultType) {
    (void)useObjectiveCBridgeableConformancesOfArgs(
        dc, resultType->castTo<BoundGenericType>());
  }

  return resultType;
}

/// \brief Diagnose a use of an unbound generic type.
static void diagnoseUnboundGenericType(Type ty, SourceLoc loc) {
  auto unbound = ty->castTo<UnboundGenericType>();
  {
    auto &ctx = ty->getASTContext();
    InFlightDiagnostic diag = ctx.Diags.diagnose(loc,
        diag::generic_type_requires_arguments, ty);
    if (auto *genericD = unbound->getDecl()) {
      SmallString<64> genericArgsToAdd;
      if (TypeChecker::getDefaultGenericArgumentsString(genericArgsToAdd,
                                                        genericD))
        diag.fixItInsertAfter(loc, genericArgsToAdd);
    }
  }
  unbound->getDecl()->diagnose(diag::kind_identifier_declared_here,
                               DescriptiveDeclKind::GenericType,
                               unbound->getDecl()->getName());
}

// Produce a diagnostic if the type we referenced was an
// associated type but the type itself was erroneous. We'll produce a
// diagnostic here if the diagnostic for the bad type witness would show up in
// a different context.
static void maybeDiagnoseBadConformanceRef(DeclContext *dc,
                                           Type parentTy,
                                           SourceLoc loc,
                                           TypeDecl *typeDecl) {
  auto protocol = dyn_cast<ProtocolDecl>(typeDecl->getDeclContext());
  if (!protocol)
    return;

  // If we weren't given a conformance, go look it up.
  ProtocolConformance *conformance = nullptr;
  if (auto conformanceRef = TypeChecker::conformsToProtocol(
          parentTy, protocol, dc,
          (ConformanceCheckFlags::InExpression |
           ConformanceCheckFlags::SuppressDependencyTracking |
           ConformanceCheckFlags::AllowUnavailableConditionalRequirements))) {
    if (conformanceRef->isConcrete())
      conformance = conformanceRef->getConcrete();
  }

  // If any errors have occurred, don't bother diagnosing this cross-file
  // issue.
  ASTContext &ctx = dc->getASTContext();
  if (ctx.Diags.hadAnyError())
    return;

  auto diagCode =
      (conformance && !conformance->getConditionalRequirementsIfAvailable())
          ? diag::unsupported_recursion_in_associated_type_reference
          : diag::broken_associated_type_witness;

  ctx.Diags.diagnose(loc, diagCode, isa<TypeAliasDecl>(typeDecl), typeDecl->getFullName(), parentTy);
}

/// \brief Returns a valid type or ErrorType in case of an error.
static Type resolveTypeDecl(TypeDecl *typeDecl, SourceLoc loc,
                            DeclContext *foundDC,
                            TypeResolution resolution,
                            GenericIdentTypeRepr *generic,
                            TypeResolutionOptions options) {
  auto fromDC = resolution.getDeclContext();
  assert(fromDC && "No declaration context for type resolution?");

  ASTContext &ctx = typeDecl->getASTContext();
  auto &diags = ctx.Diags;
  auto lazyResolver = ctx.getLazyResolver();

  // Don't validate nominal type declarations during extension binding.
  if (!options.is(TypeResolverContext::ExtensionBinding) ||
      !isa<NominalTypeDecl>(typeDecl)) {
    // Validate the declaration.
    if (lazyResolver)
      lazyResolver->resolveDeclSignature(typeDecl);

    // If we were not able to validate recursively, bail out.
    if (!typeDecl->hasInterfaceType()) {
      diags.diagnose(loc, diag::recursive_type_reference,
                  typeDecl->getDescriptiveKind(), typeDecl->getName());
      typeDecl->diagnose(diag::kind_declared_here,
                         DescriptiveDeclKind::Type);
      return ErrorType::get(ctx);
    }
  }

  // Resolve the type declaration to a specific type. How this occurs
  // depends on the current context and where the type was found.
  Type type =
    TypeChecker::resolveTypeInContext(typeDecl, foundDC, resolution, options,
                                      generic);

  if (type->is<UnboundGenericType>() && !generic &&
      !options.is(TypeResolverContext::TypeAliasDecl) &&
      !options.contains(TypeResolutionFlags::AllowUnboundGenerics)) {
    diagnoseUnboundGenericType(type, loc);
    return ErrorType::get(ctx);
  }

  if (type->hasError() && foundDC &&
      (isa<AssociatedTypeDecl>(typeDecl) || isa<TypeAliasDecl>(typeDecl))) {
    maybeDiagnoseBadConformanceRef(fromDC,
                                   foundDC->getDeclaredInterfaceType(),
                                   loc, typeDecl);
  }

  if (generic) {
    // Apply the generic arguments to the type.
    type = TypeChecker::applyGenericArguments(type, loc, resolution, generic,
                                              options);
    if (!type)
      return nullptr;
  }

  assert(type);
  return type;
}

static std::string getDeclNameFromContext(DeclContext *dc,
                                          NominalTypeDecl *nominal) {
  // We don't allow an unqualified reference to a type inside an
  // extension if the type is itself nested inside another type,
  // eg:
  //
  // extension A.B { ... B ... }
  //
  // Instead, you must write 'A.B'. Calculate the right name to use
  // for fixits.
  if (!isa<ExtensionDecl>(dc)) {
    SmallVector<Identifier, 2> idents;
    auto *parentNominal = nominal;
    while (parentNominal != nullptr) {
      idents.push_back(parentNominal->getName());
      parentNominal = parentNominal->getDeclContext()->getSelfNominalTypeDecl();
    }
    std::reverse(idents.begin(), idents.end());
    std::string result;
    for (auto ident : idents) {
      if (!result.empty())
        result += ".";
      result += ident.str();
    }
    return result;
  } else {
    return nominal->getName().str();
  }
}

/// Diagnose a reference to an unknown type.
///
/// This routine diagnoses a reference to an unknown type, and
/// attempts to fix the reference via various means.
///
/// \returns either the corrected type, if possible, or an error type to
/// that correction failed.
static Type diagnoseUnknownType(TypeResolution resolution,
                                Type parentType,
                                SourceRange parentRange,
                                ComponentIdentTypeRepr *comp,
                                TypeResolutionOptions options,
                                NameLookupOptions lookupOptions) {
  auto dc = resolution.getDeclContext();
  ASTContext &ctx = dc->getASTContext();
  auto &diags = ctx.Diags;

  // Unqualified lookup case.
  if (parentType.isNull()) {
    if (comp->getIdentifier() == ctx.Id_Self &&
        !isa<GenericIdentTypeRepr>(comp)) {
      DeclContext *nominalDC = nullptr;
      NominalTypeDecl *nominal = nullptr;
      if ((nominalDC = dc->getInnermostTypeContext()) &&
          (nominal = nominalDC->getSelfNominalTypeDecl())) {
        // Attempt to refer to 'Self' within a non-protocol nominal
        // type. Fix this by replacing 'Self' with the nominal type name.
        assert(!isa<ProtocolDecl>(nominal) && "Cannot be a protocol");

        // Produce a Fix-It replacing 'Self' with the nominal type name.
        auto name = getDeclNameFromContext(dc, nominal);
        diags.diagnose(comp->getIdLoc(), diag::self_in_nominal, name)
          .fixItReplace(comp->getIdLoc(), name);

        // If this is a requirement, replacing 'Self' with a valid type will
        // result in additional unnecessary diagnostics (does not refer to a
        // generic parameter or associated type). Simply return an error type.
        if (options.is(TypeResolverContext::GenericRequirement))
          return ErrorType::get(ctx);

        auto type = resolution.mapTypeIntoContext(
          dc->getInnermostTypeContext()->getSelfInterfaceType());

        comp->overwriteIdentifier(nominal->getName());
        comp->setValue(nominal, nominalDC->getParent());
        return type;
      }
      // Attempt to refer to 'Self' from a free function.
      diags.diagnose(comp->getIdLoc(), diag::dynamic_self_non_method,
                     dc->getParent()->isLocalContext());

      return ErrorType::get(ctx);
    }

    // Try ignoring access control.
    DeclContext *lookupDC = dc;
    NameLookupOptions relookupOptions = lookupOptions;
    relookupOptions |= NameLookupFlags::KnownPrivate;
    relookupOptions |= NameLookupFlags::IgnoreAccessControl;
    auto inaccessibleResults =
    TypeChecker::lookupUnqualifiedType(lookupDC, comp->getIdentifier(),
                                       comp->getIdLoc(), relookupOptions);
    if (!inaccessibleResults.empty()) {
      // FIXME: What if the unviable candidates have different levels of access?
      auto first = cast<TypeDecl>(inaccessibleResults.front().getValueDecl());
      diags.diagnose(comp->getIdLoc(), diag::candidate_inaccessible,
                     comp->getIdentifier(), first->getFormalAccess());

      // FIXME: If any of the candidates (usually just one) are in the same
      // module we could offer a fix-it.
      for (auto lookupResult : inaccessibleResults)
        lookupResult.getValueDecl()->diagnose(diag::kind_declared_here,
                                              DescriptiveDeclKind::Type);

      // Don't try to recover here; we'll get more access-related diagnostics
      // downstream if we do.
      return ErrorType::get(ctx);
    }

    // Fallback.
    SourceLoc L = comp->getIdLoc();
    SourceRange R = SourceRange(comp->getIdLoc());

    // Check if the unknown type is in the type remappings.
    auto &Remapped = ctx.RemappedTypes;
    auto TypeName = comp->getIdentifier().str();
    auto I = Remapped.find(TypeName);
    if (I != Remapped.end()) {
      auto RemappedTy = I->second->getString();
      diags.diagnose(L, diag::use_undeclared_type_did_you_mean,
                     comp->getIdentifier(), RemappedTy)
        .highlight(R)
        .fixItReplace(R, RemappedTy);

      // Replace the computed type with the suggested type.
      comp->overwriteIdentifier(ctx.getIdentifier(RemappedTy));

      // HACK: 'NSUInteger' suggests both 'UInt' and 'Int'.
      if (TypeName == ctx.getSwiftName(KnownFoundationEntity::NSUInteger)) {
        diags.diagnose(L, diag::note_remapped_type, "UInt")
          .fixItReplace(R, "UInt");
      }

      return I->second;
    }

    diags.diagnose(L, diag::use_undeclared_type,
                comp->getIdentifier())
      .highlight(R);

    return ErrorType::get(ctx);
  }

  // Qualified lookup case.
  if (!parentType->mayHaveMembers()) {
    diags.diagnose(comp->getIdLoc(), diag::invalid_member_type,
                   comp->getIdentifier(), parentType)
        .highlight(parentRange);
    return ErrorType::get(ctx);
  }

  // Try ignoring access control.
  NameLookupOptions relookupOptions = lookupOptions;
  relookupOptions |= NameLookupFlags::KnownPrivate;
  relookupOptions |= NameLookupFlags::IgnoreAccessControl;
  auto inaccessibleMembers =
    TypeChecker::lookupMemberType(dc, parentType, comp->getIdentifier(),
                                  relookupOptions);
  if (inaccessibleMembers) {
    // FIXME: What if the unviable candidates have different levels of access?
    const TypeDecl *first = inaccessibleMembers.front().Member;
    diags.diagnose(comp->getIdLoc(), diag::candidate_inaccessible,
                   comp->getIdentifier(), first->getFormalAccess());

    // FIXME: If any of the candidates (usually just one) are in the same module
    // we could offer a fix-it.
    for (auto lookupResult : inaccessibleMembers)
      lookupResult.Member->diagnose(diag::kind_declared_here,
                                    DescriptiveDeclKind::Type);

    // Don't try to recover here; we'll get more access-related diagnostics
    // downstream if we do.
    return ErrorType::get(ctx);
  }

  // FIXME: Typo correction!

  // Lookup into a type.
  if (auto moduleType = parentType->getAs<ModuleType>()) {
    diags.diagnose(comp->getIdLoc(), diag::no_module_type,
                   comp->getIdentifier(), moduleType->getModule()->getName());
  } else {
    LookupResult memberLookup;
    // Let's try to lookup given identifier as a member of the parent type,
    // this allows for more precise diagnostic, which distinguishes between
    // identifier not found as a member type vs. not found at all.
    NameLookupOptions memberLookupOptions = lookupOptions;
    memberLookupOptions |= NameLookupFlags::IgnoreAccessControl;
    memberLookupOptions |= NameLookupFlags::KnownPrivate;

    memberLookup = TypeChecker::lookupMember(dc, parentType,
                                             comp->getIdentifier(),
                                             memberLookupOptions);

    // Looks like this is not a member type, but simply a member of parent type.
    if (!memberLookup.empty()) {
      auto member = memberLookup[0].getValueDecl();
      diags.diagnose(comp->getIdLoc(), diag::invalid_member_reference,
                     member->getDescriptiveKind(), comp->getIdentifier(),
                     parentType)
          .highlight(parentRange);
    } else {
      diags.diagnose(comp->getIdLoc(), diag::invalid_member_type,
                     comp->getIdentifier(), parentType)
        .highlight(parentRange);
    }
  }
  return ErrorType::get(ctx);
}

/// Resolve the given identifier type representation as an unqualified type,
/// returning the type it references.
///
/// \returns Either the resolved type or a null type, the latter of
/// which indicates that some dependencies were unsatisfied.
static Type
resolveTopLevelIdentTypeComponent(TypeResolution resolution,
                                  ComponentIdentTypeRepr *comp,
                                  TypeResolutionOptions options) {
  // Short-circuiting.
  ASTContext &ctx = resolution.getASTContext();
  auto &diags = ctx.Diags;
  if (comp->isInvalid()) return ErrorType::get(ctx);

  // If the component has already been bound to a declaration, handle
  // that now.
  if (auto *typeDecl = comp->getBoundDecl()) {
    // Resolve the type declaration within this context.
    return resolveTypeDecl(typeDecl, comp->getIdLoc(),
                           comp->getDeclContext(), resolution,
                           dyn_cast<GenericIdentTypeRepr>(comp), options);
  }

  // Resolve the first component, which is the only one that requires
  // unqualified name lookup.
  auto DC = resolution.getDeclContext();
  DeclContext *lookupDC = DC;

  // Dynamic 'Self' in the result type of a function body.
  if (options.getBaseContext() == TypeResolverContext::DynamicSelfResult &&
      comp->getIdentifier() == ctx.Id_Self) {
    auto func = cast<FuncDecl>(DC);
    assert(func->hasDynamicSelf() && "Not marked as having dynamic Self?");

    // FIXME: The passed-in TypeRepr should get 'typechecked' as well.
    // The issue is though that ComponentIdentTypeRepr only accepts a ValueDecl
    // while the 'Self' type is more than just a reference to a TypeDecl.

    auto selfType = resolution.mapTypeIntoContext(
      func->getDeclContext()->getSelfInterfaceType());
    return DynamicSelfType::get(selfType, ctx);
  }

  auto id = comp->getIdentifier();

  NameLookupOptions lookupOptions = defaultUnqualifiedLookupOptions;
  if (options.contains(TypeResolutionFlags::KnownNonCascadingDependency))
    lookupOptions |= NameLookupFlags::KnownPrivate;
  auto globals = TypeChecker::lookupUnqualifiedType(lookupDC,
                                                    id,
                                                    comp->getIdLoc(),
                                                    lookupOptions);

  // Process the names we found.
  Type current;
  TypeDecl *currentDecl = nullptr;
  DeclContext *currentDC = nullptr;
  bool isAmbiguous = false;
  for (const auto entry : globals) {
    auto *foundDC = entry.getDeclContext();
    auto *typeDecl = cast<TypeDecl>(entry.getValueDecl());

    Type type = resolveTypeDecl(typeDecl, comp->getIdLoc(),
                                foundDC, resolution,
                                dyn_cast<GenericIdentTypeRepr>(comp), options);

    if (!type)
      return type;

    if (type->is<ErrorType>())
      return type;

    // If this is the first result we found, record it.
    if (current.isNull()) {
      current = type;
      currentDecl = typeDecl;
      currentDC = foundDC;
      continue;
    }

    // Otherwise, check for an ambiguity.
    if (!resolution.areSameType(current, type)) {
      isAmbiguous = true;
      break;
    }

    // We have a found multiple type aliases that refer to the same thing.
    // Ignore the duplicate.
  }

  // Complain about any ambiguities we detected.
  // FIXME: We could recover by looking at later components.
  if (isAmbiguous) {
    if (!options.contains(TypeResolutionFlags::SilenceErrors)) {
      diags.diagnose(comp->getIdLoc(), diag::ambiguous_type_base,
                     comp->getIdentifier())
        .highlight(comp->getIdLoc());
      for (auto entry : globals) {
        entry.getValueDecl()->diagnose(diag::found_candidate);
      }
    }

    comp->setInvalid();
    return ErrorType::get(ctx);
  }

  // If we found nothing, complain and give ourselves a chance to recover.
  if (current.isNull()) {
    // If we're not allowed to complain or we couldn't fix the
    // source, bail out.
    if (options.contains(TypeResolutionFlags::SilenceErrors))
      return ErrorType::get(ctx);

    return diagnoseUnknownType(resolution, nullptr, SourceRange(), comp,
                               options, lookupOptions);
  }

  comp->setValue(currentDecl, currentDC);
  return current;
}

static void diagnoseAmbiguousMemberType(Type baseTy, SourceRange baseRange,
                                        Identifier name, SourceLoc nameLoc,
                                        LookupTypeResult &lookup) {
  ASTContext &ctx = baseTy->getASTContext();
  auto &diags = ctx.Diags;
  if (auto moduleTy = baseTy->getAs<ModuleType>()) {
    diags.diagnose(nameLoc, diag::ambiguous_module_type, name,
                   moduleTy->getModule()->getName())
      .highlight(baseRange);
  } else {
    diags.diagnose(nameLoc, diag::ambiguous_member_type, name, baseTy)
      .highlight(baseRange);
  }
  for (const auto &member : lookup) {
    member.Member->diagnose(diag::found_candidate_type, member.MemberType);
  }
}

/// Resolve the given identifier type representation as a qualified
/// lookup within the given parent type, returning the type it
/// references.
static Type resolveNestedIdentTypeComponent(
              TypeResolution resolution,
              Type parentTy,
              SourceRange parentRange,
              ComponentIdentTypeRepr *comp,
              TypeResolutionOptions options) {
  auto DC = resolution.getDeclContext();
  auto &ctx = DC->getASTContext();
  auto &diags = ctx.Diags;

  auto maybeApplyGenericArgs = [&](Type memberType) {
    // If there are generic arguments, apply them now.
    if (auto genComp = dyn_cast<GenericIdentTypeRepr>(comp)) {
      return TypeChecker::applyGenericArguments(memberType, comp->getIdLoc(),
                                                resolution, genComp, options);
    }

    if (memberType->is<UnboundGenericType>() &&
        !options.is(TypeResolverContext::TypeAliasDecl) &&
        !options.contains(TypeResolutionFlags::AllowUnboundGenerics)) {
      diagnoseUnboundGenericType(memberType, comp->getLoc());
      return ErrorType::get(ctx);
    }

    return memberType;
  };

  auto maybeDiagnoseBadMemberType = [&](TypeDecl *member, Type memberType,
                                        AssociatedTypeDecl *inferredAssocType) {
    // Diagnose invalid cases.
    if (TypeChecker::isUnsupportedMemberTypeAccess(parentTy, member)) {
      if (!options.contains(TypeResolutionFlags::SilenceErrors)) {
        if (parentTy->is<UnboundGenericType>())
          diagnoseUnboundGenericType(parentTy, parentRange.End);
        else if (parentTy->isExistentialType() &&
                 isa<AssociatedTypeDecl>(member)) {
          diags.diagnose(comp->getIdLoc(), diag::assoc_type_outside_of_protocol,
                         comp->getIdentifier());
        } else if (parentTy->isExistentialType() &&
                   isa<TypeAliasDecl>(member)) {
          diags.diagnose(comp->getIdLoc(), diag::typealias_outside_of_protocol,
                         comp->getIdentifier());
        }
      }

      return ErrorType::get(ctx);
    }

    // Only the last component of the underlying type of a type alias may
    // be an unbound generic.
    if (options.is(TypeResolverContext::TypeAliasDecl)) {
      if (parentTy->is<UnboundGenericType>()) {
        if (!options.contains(TypeResolutionFlags::SilenceErrors))
          diagnoseUnboundGenericType(parentTy, parentRange.End);

        return ErrorType::get(ctx);
      }
    }

    // Diagnose a bad conformance reference if we need to.
    if (!options.contains(TypeResolutionFlags::SilenceErrors) &&
        inferredAssocType && memberType && memberType->hasError()) {
      maybeDiagnoseBadConformanceRef(DC, parentTy, comp->getLoc(),
                                     inferredAssocType);
    }

    // If we found a reference to an associated type or other member type that
    // was marked invalid, just return ErrorType to silence downstream errors.
    if (member->isInvalid())
      return ErrorType::get(ctx);

    // At this point, we need to have resolved the type of the member.
    if (!memberType || memberType->hasError())
      return memberType;

    // If there are generic arguments, apply them now.
    return maybeApplyGenericArgs(memberType);
  };

  // Short-circuiting.
  if (comp->isInvalid()) return ErrorType::get(ctx);

  // If the parent is a type parameter, the member is a dependent member,
  // and we skip much of the work below.
  if (parentTy->isTypeParameter()) {
    if (auto memberType = resolution.resolveDependentMemberType(
            parentTy, DC, parentRange, comp)) {
      // Hack -- if we haven't resolved this to a declaration yet, don't
      // attempt to apply generic arguments, since this will emit a
      // diagnostic, and its possible that this type will become a concrete
      // type later on.
      if (!memberType->is<DependentMemberType>() ||
          memberType->castTo<DependentMemberType>()->getAssocType()) {
        return maybeApplyGenericArgs(memberType);
      }

      return memberType;
    }
  }

  // Phase 2: If a declaration has already been bound, use it.
  if (auto *typeDecl = comp->getBoundDecl()) {
    auto memberType =
      TypeChecker::substMemberTypeWithBase(DC->getParentModule(), typeDecl,
                                           parentTy);
    return maybeDiagnoseBadMemberType(typeDecl, memberType, nullptr);
  }

  // Phase 1: Find and bind the component decl.

  // Look for member types with the given name.
  bool isKnownNonCascading = options.contains(TypeResolutionFlags::KnownNonCascadingDependency);
  if (!isKnownNonCascading && options.isAnyExpr()) {
    // Expressions cannot affect a function's signature.
    isKnownNonCascading = isa<AbstractFunctionDecl>(DC);
  }

  NameLookupOptions lookupOptions = defaultMemberLookupOptions;
  if (isKnownNonCascading)
    lookupOptions |= NameLookupFlags::KnownPrivate;
  if (options.is(TypeResolverContext::ExtensionBinding))
    lookupOptions -= NameLookupFlags::ProtocolMembers;
  LookupTypeResult memberTypes;
  if (parentTy->mayHaveMembers())
    memberTypes = TypeChecker::lookupMemberType(DC, parentTy,
                                                comp->getIdentifier(),
                                                lookupOptions);

  // Name lookup was ambiguous. Complain.
  // FIXME: Could try to apply generic arguments first, and see whether
  // that resolves things. But do we really want that to succeed?
  if (memberTypes.size() > 1) {
    if (!options.contains(TypeResolutionFlags::SilenceErrors))
      diagnoseAmbiguousMemberType(parentTy, parentRange, comp->getIdentifier(),
                                  comp->getIdLoc(), memberTypes);
    return ErrorType::get(ctx);
  }

  // If we didn't find anything, complain.
  Type memberType;
  TypeDecl *member = nullptr;
  AssociatedTypeDecl *inferredAssocType = nullptr;
  if (!memberTypes) {
    // If we're not allowed to complain or we couldn't fix the
    // source, bail out.
    if (options.contains(TypeResolutionFlags::SilenceErrors))
      return ErrorType::get(ctx);

    memberType = diagnoseUnknownType(resolution, parentTy, parentRange,
                                     comp, options, lookupOptions);
    member = comp->getBoundDecl();
    if (!member)
      return ErrorType::get(ctx);
  } else {
    memberType = memberTypes.back().MemberType;
    member = memberTypes.back().Member;
    inferredAssocType = memberTypes.back().InferredAssociatedType;
    comp->setValue(member, nullptr);
  }

  return maybeDiagnoseBadMemberType(member, memberType, inferredAssocType);
}

static Type resolveIdentTypeComponent(
              TypeResolution resolution,
              ArrayRef<ComponentIdentTypeRepr *> components,
              TypeResolutionOptions options) {
  auto comp = components.back();

  // The first component uses unqualified lookup.
  auto parentComps = components.slice(0, components.size()-1);
  if (parentComps.empty()) {
    return resolveTopLevelIdentTypeComponent(resolution, comp, options);
  }

  // All remaining components use qualified lookup.

  // Resolve the parent type.
  Type parentTy = resolveIdentTypeComponent(resolution, parentComps, options);
  if (!parentTy || parentTy->hasError()) return parentTy;
  
  SourceRange parentRange(parentComps.front()->getIdLoc(),
                          parentComps.back()->getSourceRange().End);

  // Resolve the nested type.
  return resolveNestedIdentTypeComponent(resolution, parentTy,
                                         parentRange, comp,
                                         options);
}

static bool diagnoseAvailability(IdentTypeRepr *IdType,
                                 DeclContext *DC,
                                 bool AllowPotentiallyUnavailableProtocol) {
  ASTContext &ctx = DC->getASTContext();
  auto componentRange = IdType->getComponentRange();
  for (auto comp : componentRange) {
    if (auto *typeDecl = comp->getBoundDecl()) {
      assert(ctx.getLazyResolver() && "Must have a type checker!");
      TypeChecker &tc = static_cast<TypeChecker &>(*ctx.getLazyResolver());
      if (diagnoseDeclAvailability(typeDecl, tc, DC, comp->getIdLoc(),
                                   AllowPotentiallyUnavailableProtocol,
                                   /*SignalOnPotentialUnavailability*/false)) {
        return true;
      }
    }
  }

  return false;
}

// Hack to apply context-specific @escaping to an AST function type.
static Type applyNonEscapingFromContext(DeclContext *DC,
                                        Type ty,
                                        TypeResolutionOptions options) {
  // Remember whether this is a function parameter.
  bool defaultNoEscape = options.is(TypeResolverContext::FunctionInput) &&
                         !options.hasBase(TypeResolverContext::EnumElementDecl);

  // Desugar here
  auto *funcTy = ty->castTo<FunctionType>();
  auto extInfo = funcTy->getExtInfo();
  if (defaultNoEscape && !extInfo.isNoEscape()) {
    extInfo = extInfo.withNoEscape();

    // We lost the sugar to flip the isNoEscape bit.
    //
    // FIXME: It would be better to add a new AttributedType sugared type,
    // which would wrap the NameAliasType or ParenType, and apply the
    // isNoEscape bit when de-sugaring.
    // <https://bugs.swift.org/browse/SR-2520>
    return FunctionType::get(funcTy->getParams(), funcTy->getResult(), extInfo);
  }

  // Note: original sugared type
  return ty;
}

/// \brief Returns a valid type or ErrorType in case of an error.
Type TypeChecker::resolveIdentifierType(
       TypeResolution resolution,
       IdentTypeRepr *IdType,
       TypeResolutionOptions options) {
  auto DC = resolution.getDeclContext();
  ASTContext &ctx = DC->getASTContext();
  auto &diags = ctx.Diags;
  auto ComponentRange = IdType->getComponentRange();
  auto Components = llvm::makeArrayRef(ComponentRange.begin(),
                                       ComponentRange.end());
  Type result = resolveIdentTypeComponent(resolution, Components, options);
  if (!result) return nullptr;

  if (auto moduleTy = result->getAs<ModuleType>()) {
    if (!options.contains(TypeResolutionFlags::SilenceErrors)) {
      auto moduleName = moduleTy->getModule()->getName();
      diags.diagnose(Components.back()->getIdLoc(),
                     diag::use_undeclared_type, moduleName);
      diags.diagnose(Components.back()->getIdLoc(),
                     diag::note_module_as_type, moduleName);
    }
    Components.back()->setInvalid();
    return ErrorType::get(ctx);
  }

  // Hack to apply context-specific @escaping to a typealias with an underlying
  // function type.
  if (result->is<FunctionType>())
    result = applyNonEscapingFromContext(DC, result, options);

  // Check the availability of the type.

  // We allow a type to conform to a protocol that is less available than
  // the type itself. This enables a type to retroactively model or directly
  // conform to a protocol only available on newer OSes and yet still be used on
  // older OSes.
  // To support this, inside inheritance clauses we allow references to
  // protocols that are unavailable in the current type refinement context.

  if (!options.contains(TypeResolutionFlags::SilenceErrors) &&
      !options.contains(TypeResolutionFlags::AllowUnavailable) &&
      diagnoseAvailability(IdType, DC,
             options.contains(TypeResolutionFlags::AllowUnavailableProtocol))) {
    Components.back()->setInvalid();
    return ErrorType::get(ctx);
  }
  
  return result;
}

bool TypeChecker::validateType(TypeLoc &Loc, TypeResolution resolution,
                               TypeResolutionOptions options) {
  // If we've already validated this type, don't do so again.
  if (Loc.wasValidated())
    return Loc.isError();

  if (Context.Stats)
    Context.Stats->getFrontendCounters().NumTypesValidated++;

  Type type = Loc.getType();
  if (type.isNull()) {
    type = resolution.resolveType(Loc.getTypeRepr(), options);
    if (!type) {
      type = ErrorType::get(Context);

      // Diagnose types that are illegal in SIL.
    } else if (options.contains(TypeResolutionFlags::SILType)
               && !type->isLegalSILType()) {
      diagnose(Loc.getLoc(), diag::illegal_sil_type, type);
      Loc.setInvalidType(Context);
      return true;
    }
  }

  Loc.setType(type);
  return type->hasError();
}

namespace {
  const auto DefaultParameterConvention = ParameterConvention::Direct_Unowned;
  const auto DefaultResultConvention = ResultConvention::Unowned;

  class TypeResolver {
    ASTContext &Context;
    TypeResolution resolution;
    DeclContext *DC;

  public:
    explicit TypeResolver(TypeResolution resolution)
      : Context(resolution.getDeclContext()->getASTContext()),
        resolution(resolution),
        DC(resolution.getDeclContext())
    {
    }

    Type resolveType(TypeRepr *repr, TypeResolutionOptions options);

  private:
    template<typename ...ArgTypes>
    InFlightDiagnostic diagnose(ArgTypes &&...Args) const {
      auto &diags = Context.Diags;
      return diags.diagnose(std::forward<ArgTypes>(Args)...);
    }

    Type resolveAttributedType(AttributedTypeRepr *repr,
                               TypeResolutionOptions options);
    Type resolveAttributedType(TypeAttributes &attrs, TypeRepr *repr,
                               TypeResolutionOptions options);
    Type resolveASTFunctionType(FunctionTypeRepr *repr,
                                TypeResolutionOptions options,
                                FunctionType::ExtInfo extInfo
                                  = FunctionType::ExtInfo());
    bool
    resolveASTFunctionTypeParams(TupleTypeRepr *inputRepr,
                                 TypeResolutionOptions options,
                                 bool requiresMappingOut,
                                 // SWIFT_ENABLE_TENSORFLOW
                                 bool isDifferentiable,
                                 SmallVectorImpl<AnyFunctionType::Param> &ps);

    Type resolveSILFunctionType(FunctionTypeRepr *repr,
                                TypeResolutionOptions options,
                                SILCoroutineKind coroutineKind
                                  = SILCoroutineKind::None,
                                SILFunctionType::ExtInfo extInfo
                                  = SILFunctionType::ExtInfo(),
                                ParameterConvention calleeConvention
                                  = DefaultParameterConvention,
                                TypeRepr *witnessmethodProtocol = nullptr);
    SILParameterInfo resolveSILParameter(TypeRepr *repr,
                                         TypeResolutionOptions options);
    SILYieldInfo resolveSILYield(TypeAttributes &remainingAttrs,
                                 TypeRepr *repr, TypeResolutionOptions options);
    bool resolveSILResults(TypeRepr *repr, TypeResolutionOptions options,
                           SmallVectorImpl<SILYieldInfo> &yields,
                           SmallVectorImpl<SILResultInfo> &results,
                           Optional<SILResultInfo> &errorResult);
    bool resolveSingleSILResult(TypeRepr *repr, TypeResolutionOptions options,
                                SmallVectorImpl<SILYieldInfo> &yields,
                                SmallVectorImpl<SILResultInfo> &results,
                                Optional<SILResultInfo> &errorResult);
    Type resolveSpecifierTypeRepr(SpecifierTypeRepr *repr,
                                  TypeResolutionOptions options);
    Type resolveArrayType(ArrayTypeRepr *repr,
                          TypeResolutionOptions options);
    Type resolveDictionaryType(DictionaryTypeRepr *repr,
                               TypeResolutionOptions options);
    Type resolveOptionalType(OptionalTypeRepr *repr,
                             TypeResolutionOptions options);
    Type resolveImplicitlyUnwrappedOptionalType(ImplicitlyUnwrappedOptionalTypeRepr *repr,
                                                TypeResolutionOptions options,
                                                bool isDirect);
    Type resolveTupleType(TupleTypeRepr *repr,
                          TypeResolutionOptions options);
    Type resolveCompositionType(CompositionTypeRepr *repr,
                                TypeResolutionOptions options);
    Type resolveMetatypeType(MetatypeTypeRepr *repr,
                             TypeResolutionOptions options);
    Type resolveProtocolType(ProtocolTypeRepr *repr,
                             TypeResolutionOptions options);
    Type resolveSILBoxType(SILBoxTypeRepr *repr,
                           TypeResolutionOptions options);

    Type buildMetatypeType(MetatypeTypeRepr *repr,
                           Type instanceType,
                           Optional<MetatypeRepresentation> storedRepr);
    Type buildProtocolType(ProtocolTypeRepr *repr,
                           Type instanceType,
                           Optional<MetatypeRepresentation> storedRepr);
  };
} // end anonymous namespace

Type TypeResolution::resolveType(TypeRepr *TyR,
                              TypeResolutionOptions options) {
  FrontendStatsTracer StatsTracer(getASTContext().Stats, "resolve-type", TyR);
  PrettyStackTraceTypeRepr stackTrace(getASTContext(), "resolving", TyR);

  TypeResolver typeResolver(*this);
  auto result = typeResolver.resolveType(TyR, options);
  
  // If we resolved down to an error, make sure to mark the typeRepr as invalid
  // so we don't produce a redundant diagnostic.
  if (result && result->hasError())
    TyR->setInvalid();
  return result;
}

Type TypeResolver::resolveType(TypeRepr *repr, TypeResolutionOptions options) {
  assert(repr && "Cannot validate null TypeReprs!");

  // If we know the type representation is invalid, just return an
  // error type.
  if (repr->isInvalid()) return ErrorType::get(Context);

  // Strip the "is function input" bits unless this is a type that knows about
  // them.
  if (!isa<SpecifierTypeRepr>(repr) && !isa<TupleTypeRepr>(repr) &&
      !isa<AttributedTypeRepr>(repr) && !isa<FunctionTypeRepr>(repr) &&
      !isa<IdentTypeRepr>(repr) &&
      !isa<ImplicitlyUnwrappedOptionalTypeRepr>(repr)) {
    options.setContext(None);
  }


  if (Context.LangOpts.DisableAvailabilityChecking)
    options |= TypeResolutionFlags::AllowUnavailable;

  bool isDirect = false;
  if ((options & TypeResolutionFlags::Direct) && !isa<SpecifierTypeRepr>(repr)){
    isDirect = true;
    options -= TypeResolutionFlags::Direct;
  }

  switch (repr->getKind()) {
  case TypeReprKind::Error:
    return ErrorType::get(Context);

  case TypeReprKind::Attributed:
    return resolveAttributedType(cast<AttributedTypeRepr>(repr), options);
  case TypeReprKind::InOut:
  case TypeReprKind::Shared:
  case TypeReprKind::Owned:
    return resolveSpecifierTypeRepr(cast<SpecifierTypeRepr>(repr), options);

  case TypeReprKind::SimpleIdent:
  case TypeReprKind::GenericIdent:
  case TypeReprKind::CompoundIdent:
    return TypeChecker::resolveIdentifierType(resolution,
                                              cast<IdentTypeRepr>(repr),
                                              options);

  case TypeReprKind::Function: {
    if (!(options & TypeResolutionFlags::SILType)) {
      // Default non-escaping for closure parameters
      auto result =
          resolveASTFunctionType(cast<FunctionTypeRepr>(repr), options);
      if (result && result->is<FunctionType>())
        return applyNonEscapingFromContext(DC, result, options);
      return result;
    }
    return resolveSILFunctionType(cast<FunctionTypeRepr>(repr), options);
  }
  case TypeReprKind::SILBox:
    assert((options & TypeResolutionFlags::SILType) && "SILBox repr in non-SIL type context?!");
    return resolveSILBoxType(cast<SILBoxTypeRepr>(repr), options);

  case TypeReprKind::Array:
    return resolveArrayType(cast<ArrayTypeRepr>(repr), options);

  case TypeReprKind::Dictionary:
    return resolveDictionaryType(cast<DictionaryTypeRepr>(repr), options);

  case TypeReprKind::Optional:
    return resolveOptionalType(cast<OptionalTypeRepr>(repr), options);

  case TypeReprKind::ImplicitlyUnwrappedOptional: {
    auto iuoRepr = cast<ImplicitlyUnwrappedOptionalTypeRepr>(repr);
    return resolveImplicitlyUnwrappedOptionalType(iuoRepr, options, isDirect);
  }

  case TypeReprKind::Tuple:
    return resolveTupleType(cast<TupleTypeRepr>(repr), options);

  case TypeReprKind::Composition:
    return resolveCompositionType(cast<CompositionTypeRepr>(repr), options);

  case TypeReprKind::Metatype:
    return resolveMetatypeType(cast<MetatypeTypeRepr>(repr), options);

  case TypeReprKind::Protocol:
    return resolveProtocolType(cast<ProtocolTypeRepr>(repr), options);

  case TypeReprKind::Fixed:
    return cast<FixedTypeRepr>(repr)->getType();
  }
  llvm_unreachable("all cases should be handled");
}

static Type rebuildWithDynamicSelf(ASTContext &Context, Type ty) {
  if (auto metatypeTy = ty->getAs<MetatypeType>()) {
    return MetatypeType::get(
        rebuildWithDynamicSelf(Context, metatypeTy->getInstanceType()),
        metatypeTy->getRepresentation());
  } else if (auto optionalTy = ty->getOptionalObjectType()) {
    return OptionalType::get(rebuildWithDynamicSelf(Context, optionalTy));
  } else {
    return DynamicSelfType::get(ty, Context);
  }
}

Type TypeResolver::resolveAttributedType(AttributedTypeRepr *repr,
                                         TypeResolutionOptions options) {
  // Copy the attributes, since we're about to start hacking on them.
  TypeAttributes attrs = repr->getAttrs();
  assert(!attrs.empty());

  return resolveAttributedType(attrs, repr->getTypeRepr(), options);
}

Type TypeResolver::resolveAttributedType(TypeAttributes &attrs,
                                         TypeRepr *repr,
                                         TypeResolutionOptions options) {
  // Convenience to grab the source range of a type attribute.
  auto getTypeAttrRangeWithAt = [](ASTContext &ctx, SourceLoc attrLoc) {
    return SourceRange(attrLoc.getAdvancedLoc(-1),
                       Lexer::getLocForEndOfToken(ctx.SourceMgr, attrLoc));

  };

  // Remember whether this is a function parameter.
  bool isParam = options.is(TypeResolverContext::FunctionInput);

  bool isVariadicFunctionParam =
    options.is(TypeResolverContext::VariadicFunctionInput) &&
    !options.hasBase(TypeResolverContext::EnumElementDecl);

  // The type we're working with, in case we want to build it differently
  // based on the attributes we see.
  Type ty;
  
  // In SIL *only*, allow @thin, @thick, or @objc_metatype to apply to
  // a metatype.
  if (attrs.has(TAK_thin) || attrs.has(TAK_thick) || 
      attrs.has(TAK_objc_metatype)) {
    if (auto SF = DC->getParentSourceFile()) {
      if (SF->Kind == SourceFileKind::SIL) {
        TypeRepr *base;
        if (auto metatypeRepr = dyn_cast<MetatypeTypeRepr>(repr)) {
          base = metatypeRepr->getBase();
        } else if (auto protocolRepr = dyn_cast<ProtocolTypeRepr>(repr)) {
          base = protocolRepr->getBase();
        } else {
          base = nullptr;
        }

        if (base) {
          Optional<MetatypeRepresentation> storedRepr;
          // The instance type is not a SIL type.
          auto instanceOptions = options;
          instanceOptions.setContext(None);
          instanceOptions -= TypeResolutionFlags::SILType;

          auto instanceTy = resolveType(base, instanceOptions);
          if (!instanceTy || instanceTy->hasError())
            return instanceTy;

          // Check for @thin.
          if (attrs.has(TAK_thin)) {
            storedRepr = MetatypeRepresentation::Thin;
            attrs.clearAttribute(TAK_thin);
          }

          // Check for @thick.
          if (attrs.has(TAK_thick)) {
            if (storedRepr)
              diagnose(repr->getStartLoc(), diag::sil_metatype_multiple_reprs);
              
            storedRepr = MetatypeRepresentation::Thick;
            attrs.clearAttribute(TAK_thick);
          }

          // Check for @objc_metatype.
          if (attrs.has(TAK_objc_metatype)) {
            if (storedRepr)
              diagnose(repr->getStartLoc(), diag::sil_metatype_multiple_reprs);
              
            storedRepr = MetatypeRepresentation::ObjC;
            attrs.clearAttribute(TAK_objc_metatype);
          }

          if (instanceTy->hasError()) {
            ty = instanceTy;
          } else if (auto metatype = dyn_cast<MetatypeTypeRepr>(repr)) {
            ty = buildMetatypeType(metatype, instanceTy, storedRepr);
          } else {
            ty = buildProtocolType(cast<ProtocolTypeRepr>(repr),
                                   instanceTy, storedRepr);
          }
        }
      }
    }
  }

  // Pass down the variable function type attributes to the
  // function-type creator.
  static const TypeAttrKind FunctionAttrs[] = {
    TAK_convention, TAK_noreturn, TAK_pseudogeneric,
    TAK_callee_owned, TAK_callee_guaranteed, TAK_noescape, TAK_autoclosure,
    // SWIFT_ENABLE_TENSORFLOW
    TAK_escaping, TAK_autodiff, TAK_yield_once, TAK_yield_many
  };

  auto checkUnsupportedAttr = [&](TypeAttrKind attr) {
    if (attrs.has(attr)) {
      diagnose(attrs.getLoc(attr), diag::attribute_not_supported);
      attrs.clearAttribute(attr);
    }
  };
  
  // Some function representation attributes are not supported at source level;
  // only SIL knows how to handle them.  Reject them unless this is a SIL input.
  if (!(options & TypeResolutionFlags::SILType)) {
    for (auto silOnlyAttr : {TAK_callee_owned, TAK_callee_guaranteed}) {
      checkUnsupportedAttr(silOnlyAttr);
    }
  }  

  // Other function representation attributes are not normally supported at
  // source level, but we want to support them there in SIL files.
  auto SF = DC->getParentSourceFile();
  if (!SF || SF->Kind != SourceFileKind::SIL) {
    for (auto silOnlyAttr : {TAK_thin, TAK_thick}) {
      checkUnsupportedAttr(silOnlyAttr);
    }
  }
  
  bool hasFunctionAttr = false;
  for (auto i : FunctionAttrs)
    if (attrs.has(i)) {
      hasFunctionAttr = true;
      break;
    }

  // Function attributes require a syntactic function type.
  auto *fnRepr = dyn_cast<FunctionTypeRepr>(repr);

  // SWIFT_ENABLE_TENSORFLOW
  // Resolve differentiability from a parsed @autodiff attribute.
  auto resolveDifferentiability = [&]() -> FunctionType::Differentiability {
    if (!attrs.hasDifferentiability()) {
      return FunctionType::Differentiability::None;
    }
    // WHen empty, it means the user did not specify any differentiation mode.
    StringRef diffModeString;
    // When negative, it means the user did not specify any order.
    int order = -1;
    std::tie(diffModeString, order) = attrs.getDifferentiabilityAndOrder();
    // If `diffabilityString` is empty, then differentiability is bidirectional.
    auto diffability =
        llvm::StringSwitch<Optional<FunctionType::Differentiability>>
            (diffModeString)
            .Case("", FunctionType::Differentiability::Bidirectional)
            .Case("forward", FunctionType::Differentiability::Forward)
            .Case("reverse", FunctionType::Differentiability::Reverse)
            .Case("linear", FunctionType::Differentiability::Linear)
            .Case("const", FunctionType::Differentiability::Constant)
          .Case("bidirectional", FunctionType::Differentiability::Bidirectional)
            .Default(None);
    // Invalid differentiability.
    if (!diffability) {
      diagnose(attrs.getLoc(TAK_autodiff),
               diag::autodiff_attr_invalid_differentiability,
               diffModeString);
      attrs.clearAttribute(TAK_autodiff);
      return FunctionType::Differentiability::None;
    }
    if (order >= 0) {
      switch (*diffability) {
      // Linear functions are smooth, and thus do not need a specific
      // differentiation order.
      case FunctionType::Differentiability::Linear:
        diagnose(attrs.getLoc(TAK_autodiff),
                 diag::autodiff_attr_order_cannot_be_specified_in_mode,
                 "linear");
        attrs.clearAttribute(TAK_autodiff);
        return FunctionType::Differentiability::None;
      // Constant functions are smooth, and thus do not need a specific
      // differentiation order.
      case FunctionType::Differentiability::Constant:
        diagnose(attrs.getLoc(TAK_autodiff),
                 diag::autodiff_attr_order_cannot_be_specified_in_mode,
                 "const");
        attrs.clearAttribute(TAK_autodiff);
        return FunctionType::Differentiability::None;
      default:
        break;
      }
    }
    if (order == 0) {
      diagnose(attrs.getLoc(TAK_autodiff),
               diag::autodiff_attr_order_cannot_be_zero);
      attrs.clearAttribute(TAK_autodiff);
      return FunctionType::Differentiability::None;
    }
    return *diffability;
  };

  if (!fnRepr) {
    if (attrs.has(TAK_autoclosure)) {
      diagnose(attrs.getLoc(TAK_autoclosure), diag::autoclosure_function_type);
      attrs.clearAttribute(TAK_autoclosure);
    }
    // Fall through to diagnose below.
  } else if (hasFunctionAttr && (options & TypeResolutionFlags::SILType)) {
    SILFunctionType::Representation rep;
    TypeRepr *witnessMethodProtocol = nullptr;

    auto coroutineKind = SILCoroutineKind::None;
    if (attrs.has(TAK_yield_once)) {
      coroutineKind = SILCoroutineKind::YieldOnce;
    } else if (attrs.has(TAK_yield_many)) {
      coroutineKind = SILCoroutineKind::YieldMany;
    }

    auto calleeConvention = ParameterConvention::Direct_Unowned;
    if (attrs.has(TAK_callee_owned)) {
      if (attrs.has(TAK_callee_guaranteed)) {
        diagnose(attrs.getLoc(TAK_callee_owned),
                 diag::sil_function_repeat_convention, /*callee*/ 2);
      }
      calleeConvention = ParameterConvention::Direct_Owned;
    } else if (attrs.has(TAK_callee_guaranteed)) {
      calleeConvention = ParameterConvention::Direct_Guaranteed;
    }

    if (!attrs.hasConvention()) {
      rep = SILFunctionType::Representation::Thick;
    } else {
      auto convention = attrs.getConvention();
      // SIL exposes a greater number of conventions than Swift source.
      auto parsedRep =
          llvm::StringSwitch<Optional<SILFunctionType::Representation>>(
              convention)
              .Case("thick", SILFunctionType::Representation::Thick)
              .Case("block", SILFunctionType::Representation::Block)
              .Case("thin", SILFunctionType::Representation::Thin)
              .Case("c", SILFunctionType::Representation::CFunctionPointer)
              // SWIFT_ENABLE_TENSORFLOW
              .Case("tensorflow", SILFunctionType::Representation::TensorFlow)
              .Case("method", SILFunctionType::Representation::Method)
              .Case("objc_method", SILFunctionType::Representation::ObjCMethod)
              .Case("witness_method",
                    SILFunctionType::Representation::WitnessMethod)
              .Default(None);
      if (!parsedRep) {
        diagnose(attrs.getLoc(TAK_convention),
                 diag::unsupported_sil_convention, attrs.getConvention());
        rep = SILFunctionType::Representation::Thin;
      } else {
        rep = *parsedRep;
      }

      if (rep == SILFunctionType::Representation::WitnessMethod) {
        auto protocolName = *attrs.conventionWitnessMethodProtocol;
        witnessMethodProtocol = new (Context) SimpleIdentTypeRepr(
            SourceLoc(), Context.getIdentifier(protocolName));
      }
    }

    // SWIFT_ENABLE_TENSORFLOW
    auto diffability = resolveDifferentiability();

    // Resolve the function type directly with these attributes.
    SILFunctionType::ExtInfo extInfo(rep, attrs.has(TAK_pseudogeneric),
                                     attrs.has(TAK_noescape), diffability);

    ty = resolveSILFunctionType(fnRepr, options, coroutineKind,
                                extInfo, calleeConvention,
                                witnessMethodProtocol);
    if (!ty || ty->hasError()) return ty;
  } else if (hasFunctionAttr) {
    FunctionType::Representation rep = FunctionType::Representation::Swift;
    if (attrs.hasConvention()) {
      auto parsedRep =
        llvm::StringSwitch<Optional<FunctionType::Representation>>
          (attrs.getConvention())
          .Case("swift", FunctionType::Representation::Swift)
          .Case("block", FunctionType::Representation::Block)
          .Case("thin", FunctionType::Representation::Thin)
          .Case("c", FunctionType::Representation::CFunctionPointer)
          // SWIFT_ENABLE_TENSORFLOW
          .Case("tensorflow", FunctionType::Representation::TensorFlow)
          .Default(None);
      if (!parsedRep) {
        diagnose(attrs.getLoc(TAK_convention),
                 diag::unsupported_convention, attrs.getConvention());
        rep = FunctionType::Representation::Swift;
      } else {
        rep = *parsedRep;
      }
    }

    // @autoclosure is only valid on parameters.
    if (!isParam && attrs.has(TAK_autoclosure)) {
      diagnose(attrs.getLoc(TAK_autoclosure),
                isVariadicFunctionParam
                    ? diag::attr_not_on_variadic_parameters
                    : diag::attr_only_on_parameters, "@autoclosure");
      attrs.clearAttribute(TAK_autoclosure);
    }
    
    auto *FuncTyInput = fnRepr->getArgsTypeRepr();
    if ((!FuncTyInput || FuncTyInput->getNumElements() != 0)
        && attrs.has(TAK_autoclosure)) {
      diagnose(attrs.getLoc(TAK_autoclosure),
               diag::autoclosure_function_input_nonunit);
      attrs.clearAttribute(TAK_autoclosure);
    }

    // @noreturn has been replaced with a 'Never' return type.
    if (attrs.has(TAK_noreturn)) {
      auto loc = attrs.getLoc(TAK_noreturn);
      auto attrRange = getTypeAttrRangeWithAt(Context, loc);
      auto resultRange = fnRepr->getResultTypeRepr()->getSourceRange();

      diagnose(loc, diag::noreturn_not_supported)
          .fixItRemove(attrRange)
          .fixItReplace(resultRange, "Never");
    }

    auto diffability = resolveDifferentiability();

    // Resolve the function type directly with these attributes.
    FunctionType::ExtInfo extInfo(rep,
                                  attrs.has(TAK_noescape),
                                  // SWIFT_ENABLE_TENSORFLOW
                                  fnRepr->throws(),
                                  diffability);

    ty = resolveASTFunctionType(fnRepr, options, extInfo);
    if (!ty || ty->hasError()) return ty;
  }

  auto instanceOptions = options;
  instanceOptions.setContext(None);

  // If we didn't build the type differently above, we might have
  // a typealias pointing at a function type with the @escaping
  // attribute. Resolve the type as if it were in non-parameter
  // context, and then set isNoEscape if @escaping is not present.
  if (!ty) ty = resolveType(repr, instanceOptions);
  if (!ty || ty->hasError()) return ty;

  // Handle @escaping
  if (hasFunctionAttr && ty->is<FunctionType>()) {
    if (attrs.has(TAK_escaping)) {
      // The attribute is meaningless except on non-variadic parameter types.
      if (!isParam || options.getBaseContext() == TypeResolverContext::EnumElementDecl) {
        auto loc = attrs.getLoc(TAK_escaping);
        auto attrRange = getTypeAttrRangeWithAt(Context, loc);

        diagnose(loc, diag::escaping_non_function_parameter)
          .fixItRemove(attrRange);

        // Try to find a helpful note based on how the type is being used
        if (options.is(TypeResolverContext::ImmediateOptionalTypeArgument)) {
          diagnose(repr->getLoc(), diag::escaping_optional_type_argument);
        }
      }

      attrs.clearAttribute(TAK_escaping);
    } else {
      // No attribute; set the isNoEscape bit if we're in parameter context.
      ty = applyNonEscapingFromContext(DC, ty, options);
    }
  }

  if (hasFunctionAttr && !fnRepr) {
    // @autoclosure usually auto-implies @noescape, don't complain about both
    // of them.
    if (attrs.has(TAK_autoclosure))
      attrs.clearAttribute(TAK_noescape);

    for (auto i : FunctionAttrs) {
      if (!attrs.has(i))
        continue;

      auto diag = diagnose(attrs.getLoc(i),
                           diag::attribute_requires_function_type,
                           TypeAttributes::getAttrName(i));

      // If we see @escaping among the attributes on this type, because it isn't
      // a function type, we'll remove it.
      if (i == TAK_escaping) {
        diag.fixItRemove(getTypeAttrRangeWithAt(Context,
                                                attrs.getLoc(TAK_escaping)));
        // Specialize the diagnostic for Optionals.
        if (ty->getOptionalObjectType()) {
          diag.flush();
          diagnose(repr->getLoc(), diag::escaping_optional_type_argument);
        }
      }
      attrs.clearAttribute(i);
    }
  } else if (hasFunctionAttr && fnRepr) {
    // Remove the function attributes from the set so that we don't diagnose.
    for (auto i : FunctionAttrs)
      attrs.clearAttribute(i);
    attrs.convention = None;
  }
  
  // SWIFT_ENABLE_TENSORFLOW
  // @nondiff is only valid on parameters.
  if (attrs.has(TAK_nondiff)) {
    if (!isParam)
        diagnose(attrs.getLoc(TAK_nondiff),
                 isVariadicFunctionParam
                     ? diag::attr_not_on_variadic_parameters
                     : diag::attr_not_on_variadic_parameters, "@nondiff");
    attrs.clearAttribute(TAK_nondiff);
  }
  
  // In SIL, handle @opened (n), which creates an existential archetype.
  if (attrs.has(TAK_opened)) {
    if (!ty->isExistentialType()) {
      diagnose(attrs.getLoc(TAK_opened), diag::opened_non_protocol, ty);
    } else {
      ty = ArchetypeType::getOpened(ty, attrs.OpenedID);
    }
    attrs.clearAttribute(TAK_opened);
  }

  // In SIL files *only*, permit @weak and @unowned to apply directly to types.
  if (attrs.hasOwnership()) {
    if (auto SF = DC->getParentSourceFile()) {
      if (SF->Kind == SourceFileKind::SIL) {
        if (((attrs.has(TAK_sil_weak) || attrs.has(TAK_sil_unmanaged)) &&
             ty->getOptionalObjectType()) ||
            (!attrs.has(TAK_sil_weak) && ty->hasReferenceSemantics())) {
          ty = ReferenceStorageType::get(ty, attrs.getOwnership(), Context);
          attrs.clearOwnership();
        }
      }
    }
  }
  
  // In SIL *only*, allow @block_storage to specify a block storage type.
  if ((options & TypeResolutionFlags::SILType) && attrs.has(TAK_block_storage)) {
    ty = SILBlockStorageType::get(ty->getCanonicalType());
    attrs.clearAttribute(TAK_block_storage);
  }
  
  // In SIL *only*, allow @box to specify a box type.
  if ((options & TypeResolutionFlags::SILType) && attrs.has(TAK_box)) {
    ty = SILBoxType::get(ty->getCanonicalType());
    attrs.clearAttribute(TAK_box);
  }

  // In SIL *only*, allow @dynamic_self to specify a dynamic Self type.
  if ((options & TypeResolutionFlags::SILMode) && attrs.has(TAK_dynamic_self)) {
    ty = rebuildWithDynamicSelf(Context, ty);
    attrs.clearAttribute(TAK_dynamic_self);
  }

  for (unsigned i = 0; i != TypeAttrKind::TAK_Count; ++i)
    if (attrs.has((TypeAttrKind)i))
      diagnose(attrs.getLoc((TypeAttrKind)i),
               diag::attribute_does_not_apply_to_type);

  return ty;
}

bool TypeResolver::resolveASTFunctionTypeParams(
    TupleTypeRepr *inputRepr, TypeResolutionOptions options,
    // SWIFT_ENABLE_TENSORFLOW
    bool requiresMappingOut, bool isDifferentiable,
    SmallVectorImpl<AnyFunctionType::Param> &elements) {
  elements.reserve(inputRepr->getNumElements());

  auto elementOptions = options.withoutContext(true);
  elementOptions.setContext(TypeResolverContext::FunctionInput);
  for (unsigned i = 0, end = inputRepr->getNumElements(); i != end; ++i) {
    auto *eltTypeRepr = inputRepr->getElementType(i);

    // If the element is a variadic parameter, resolve the parameter type as if
    // it were in non-parameter position, since we want functions to be
    // @escaping in this case.
    auto thisElementOptions = elementOptions;
    bool variadic = false;
    if (inputRepr->hasEllipsis() &&
        elements.size() == inputRepr->getEllipsisIndex()) {
      thisElementOptions = elementOptions.withoutContext();
      thisElementOptions.setContext(TypeResolverContext::VariadicFunctionInput);
      variadic = true;
    }

    bool autoclosure = false;
    if (auto *ATR = dyn_cast<AttributedTypeRepr>(eltTypeRepr))
      autoclosure = ATR->getAttrs().has(TAK_autoclosure);

    Type ty = resolveType(eltTypeRepr, thisElementOptions);
    if (!ty) return true;

    if (ty->hasError()) {
      elements.emplace_back(ErrorType::get(Context));
      continue;
    }

    // Parameters of polymorphic functions speak in terms of interface types.
    if (requiresMappingOut) {
      ty = ty->mapTypeOutOfContext();
    }

    ValueOwnership ownership;

    auto *nestedRepr = eltTypeRepr;

    // Look through parens here; other than parens, specifiers
    // must appear at the top level of a parameter type.
    while (auto *tupleRepr = dyn_cast<TupleTypeRepr>(nestedRepr)) {
      if (!tupleRepr->isParenType())
        break;
      nestedRepr = tupleRepr->getElementType(0);
    }

    switch (nestedRepr->getKind()) {
    case TypeReprKind::Shared:
      ownership = ValueOwnership::Shared;
      break;
    case TypeReprKind::InOut:
      ownership = ValueOwnership::InOut;
      break;
    case TypeReprKind::Owned:
      ownership = ValueOwnership::Owned;
      break;
    default:
      ownership = ValueOwnership::Default;
      break;
    }
<<<<<<< HEAD

    // SWIFT_ENABLE_TENSORFLOW
    bool nondiff = false;
    if (auto *attrTypeRepr = dyn_cast<AttributedTypeRepr>(eltTypeRepr)) {
      if (attrTypeRepr->getAttrs().has(TAK_nondiff)) {
        if (!isDifferentiable)
          diagnose(eltTypeRepr->getLoc(),
                   diag::nondiff_attr_invalid_on_nondifferentiable_function)
              .highlight(eltTypeRepr->getSourceRange());
        else
          nondiff = true;
      }
    }
    // If the outer function is differentiable, arguments that are not marked as
    // `@nondiff` must be differentiable
    if (isDifferentiable && !nondiff &&
        !Context.isDifferentiable(ty->getCanonicalType(),
                                  DC->getParentModule())) {
      diagnose(eltTypeRepr->getLoc(),
               diag::autodiff_attr_argument_not_differentiable)
          .highlight(eltTypeRepr->getSourceRange())
          .fixItInsert(eltTypeRepr->getLoc(), "@nondiff ");
    }

    // SWIFT_ENABLE_TENSORFLOW
    ParameterTypeFlags paramFlags =
        ParameterTypeFlags::fromParameterType(ty, variadic, ownership, nondiff);
=======
    auto paramFlags = ParameterTypeFlags::fromParameterType(
        ty, variadic, autoclosure, ownership);
>>>>>>> a820992c
    elements.emplace_back(ty, Identifier(), paramFlags);
  }

  return false;
}

Type TypeResolver::resolveASTFunctionType(FunctionTypeRepr *repr,
                                          TypeResolutionOptions parentOptions,
                                          FunctionType::ExtInfo extInfo) {
  TypeResolutionOptions options = None;
  options |= parentOptions.withoutContext().getFlags();

  SmallVector<AnyFunctionType::Param, 8> params;
  if (resolveASTFunctionTypeParams(repr->getArgsTypeRepr(), options,
                                   // SWIFT_ENABLE_TENSORFLOW
                                   repr->getGenericEnvironment() != nullptr,
                                   extInfo.isDifferentiable(), params)) {
    return Type();
  }

  Type outputTy = resolveType(repr->getResultTypeRepr(), options);
  if (!outputTy || outputTy->hasError()) return outputTy;

  extInfo = extInfo.withThrows(repr->throws());

  // If this is a function type without parens around the parameter list,
  // diagnose this and produce a fixit to add them.
  if (!repr->isWarnedAbout()) {
    // If someone wrote (Void) -> () in Swift 3, they probably meant
    // () -> (), but (Void) -> () is (()) -> () so emit a warning
    // asking if they meant () -> ().
    auto args = repr->getArgsTypeRepr();
    if (args->getNumElements() == 1) {
      if (const auto Void =
          dyn_cast<SimpleIdentTypeRepr>(args->getElementType(0))) {
        if (Void->getIdentifier().str() == "Void") {
          diagnose(args->getStartLoc(), diag::paren_void_probably_void)
            .fixItReplace(args->getSourceRange(), "()");
          repr->setWarned();
        }
      }
    }
  }

  // SIL uses polymorphic function types to resolve overloaded member functions.
  if (auto genericEnv = repr->getGenericEnvironment()) {
    outputTy = outputTy->mapTypeOutOfContext();
    return GenericFunctionType::get(genericEnv->getGenericSignature(),
                                    params, outputTy, extInfo);
  }

  auto fnTy = FunctionType::get(params, outputTy, extInfo);
  // If the type is a block or C function pointer, it must be representable in
  // ObjC.
  switch (auto rep = extInfo.getRepresentation()) {
  case AnyFunctionType::Representation::Block:
  case AnyFunctionType::Representation::CFunctionPointer:
    if (!fnTy->isRepresentableIn(ForeignLanguage::ObjectiveC, DC)) {
      StringRef strName =
        rep == AnyFunctionType::Representation::Block ? "block" : "c";
      auto extInfo2 =
        extInfo.withRepresentation(AnyFunctionType::Representation::Swift);
      auto simpleFnTy = FunctionType::get(params, outputTy, extInfo2);
      diagnose(repr->getStartLoc(), diag::objc_convention_invalid,
               simpleFnTy, strName);
    }
    break;

  // SWIFT_ENABLE_TENSORFLOW
  case AnyFunctionType::Representation::TensorFlow:
  case AnyFunctionType::Representation::Thin:
  case AnyFunctionType::Representation::Swift:
    break;
  }
  
  // SWIFT_ENABLE_TENSORFLOW
  // If the function is marked as `@autodiff`, the result must be a
  // differentiable type.
  if (extInfo.isDifferentiable() &&
      !Context.isDifferentiable(outputTy->getCanonicalType(),
                                DC->getParentModule()))
    diagnose(repr->getResultTypeRepr()->getLoc(),
             diag::autodiff_attr_result_not_differentiable)
        .highlight(repr->getResultTypeRepr()->getSourceRange());

  return fnTy;
}

Type TypeResolver::resolveSILBoxType(SILBoxTypeRepr *repr,
                                     TypeResolutionOptions options) {
  // Resolve the field types.
  SmallVector<SILField, 4> fields;
  {
    // Resolve field types using the box type's generic environment, if it
    // has one. (TODO: Field types should never refer to generic parameters
    // outside the box's own environment; we should really validate that...)
    Optional<TypeResolution> resolveSILBoxGenericParams;
    Optional<llvm::SaveAndRestore<TypeResolution>>
      useSILBoxGenericEnv;
    if (auto env = repr->getGenericEnvironment()) {
      resolveSILBoxGenericParams = TypeResolution::forContextual(DC, env);
      useSILBoxGenericEnv.emplace(resolution, *resolveSILBoxGenericParams);
    }
    
    for (auto &fieldRepr : repr->getFields()) {
      auto fieldTy = resolveType(fieldRepr.getFieldType(), options);
      fields.push_back({fieldTy->getCanonicalType(), fieldRepr.isMutable()});
    }
  }

  // Substitute out parsed context types into interface types.
  CanGenericSignature genericSig;
  if (auto *genericEnv = repr->getGenericEnvironment()) {
    genericSig = genericEnv->getGenericSignature()->getCanonicalSignature();
    
    for (auto &field : fields) {
      auto transTy = field.getLoweredType()->mapTypeOutOfContext();
      field = {transTy->getCanonicalType(), field.isMutable()};
    }
  }
  
  // Resolve the generic arguments.
  // Start by building a TypeSubstitutionMap.
  SubstitutionMap subMap;
  if (genericSig) {
    TypeSubstitutionMap genericArgMap;

    auto params = genericSig->getGenericParams();
    if (repr->getGenericArguments().size()
          != genericSig->getGenericParams().size()) {
      diagnose(repr->getLoc(), diag::sil_box_arg_mismatch);
      return ErrorType::get(Context);
    }
  
    for (unsigned i : indices(params)) {
      auto argTy = resolveType(repr->getGenericArguments()[i], options);
      genericArgMap.insert({params[i], argTy->getCanonicalType()});
    }
    
    bool ok = true;
    subMap = SubstitutionMap::get(
      genericSig,
      QueryTypeSubstitutionMap{genericArgMap},
      [&](CanType depTy, Type replacement, ProtocolDecl *proto)
      -> ProtocolConformanceRef {
        auto result = TypeChecker::conformsToProtocol(
                                            replacement, proto, DC,
                                            ConformanceCheckOptions());
        // TODO: getSubstitutions callback ought to return Optional.
        if (!result) {
          ok = false;
          return ProtocolConformanceRef(proto);
        }
        
        return *result;
      });

    if (!ok)
      return ErrorType::get(Context);
  }
  
  auto layout = SILLayout::get(Context, genericSig, fields);
  return SILBoxType::get(Context, layout, subMap);
}

Type TypeResolver::resolveSILFunctionType(FunctionTypeRepr *repr,
                                          TypeResolutionOptions options,
                                          SILCoroutineKind coroutineKind,
                                          SILFunctionType::ExtInfo extInfo,
                                          ParameterConvention callee,
                                          TypeRepr *witnessMethodProtocol) {
  options.setContext(None);

  bool hasError = false;

  // Resolve parameter and result types using the function's generic
  // environment.
  SmallVector<SILParameterInfo, 4> params;
  SmallVector<SILYieldInfo, 4> yields;
  SmallVector<SILResultInfo, 4> results;
  Optional<SILResultInfo> errorResult;
  {
    Optional<TypeResolution> resolveSILFunctionGenericParams;
    Optional<llvm::SaveAndRestore<TypeResolution>> useSILFunctionGenericEnv;
    
    // Resolve generic params using the function's generic environment, if it
    // has one.
    if (auto env = repr->getGenericEnvironment()) {
      resolveSILFunctionGenericParams = TypeResolution::forContextual(DC, env);
      useSILFunctionGenericEnv.emplace(resolution,
                                       *resolveSILFunctionGenericParams);
    }
    
    auto argsTuple = repr->getArgsTypeRepr();
    // SIL functions cannot be variadic.
    if (argsTuple->hasEllipsis()) {
      diagnose(argsTuple->getEllipsisLoc(), diag::sil_function_ellipsis);
    }
    // SIL functions cannot have parameter names.
    for (auto &element : argsTuple->getElements()) {
      if (element.UnderscoreLoc.isValid())
        diagnose(element.UnderscoreLoc, diag::sil_function_input_label);
    }

    for (auto elt : argsTuple->getElements()) {
      auto elementOptions = options;
      elementOptions.setContext(TypeResolverContext::FunctionInput);
      auto param = resolveSILParameter(elt.Type, elementOptions);
      params.push_back(param);
      if (!param.getType()) return nullptr;

      if (param.getType()->hasError())
        hasError = true;
    }

    {
      // FIXME: Deal with unsatisfied dependencies.
      if (resolveSILResults(repr->getResultTypeRepr(), options, yields,
                            results, errorResult)) {
        hasError = true;
      }

      // Diagnose non-coroutines that declare yields.
      if (coroutineKind == SILCoroutineKind::None && !yields.empty()) {
        diagnose(repr->getResultTypeRepr()->getLoc(),
                 diag::sil_non_coro_yields);
        hasError = true;
      }
    }
  } // restore generic type resolution

  if (hasError) {
    return ErrorType::get(Context);
  }

  // FIXME: Remap the parsed context types to interface types.
  CanGenericSignature genericSig;
  SmallVector<SILParameterInfo, 4> interfaceParams;
  SmallVector<SILYieldInfo, 4> interfaceYields;
  SmallVector<SILResultInfo, 4> interfaceResults;
  Optional<SILResultInfo> interfaceErrorResult;
  if (auto *genericEnv = repr->getGenericEnvironment()) {
    genericSig = genericEnv->getGenericSignature()->getCanonicalSignature();
 
    for (auto &param : params) {
      auto transParamType = param.getType()->mapTypeOutOfContext()
          ->getCanonicalType();
      interfaceParams.push_back(param.getWithType(transParamType));
    }
    for (auto &yield : yields) {
      auto transYieldType = yield.getType()->mapTypeOutOfContext()
          ->getCanonicalType();
      interfaceYields.push_back(yield.getWithType(transYieldType));
    }
    for (auto &result : results) {
      auto transResultType = result.getType()->mapTypeOutOfContext()
          ->getCanonicalType();
      interfaceResults.push_back(result.getWithType(transResultType));
    }

    if (errorResult) {
      auto transErrorResultType = errorResult->getType()->mapTypeOutOfContext()
          ->getCanonicalType();
      interfaceErrorResult =
        errorResult->getWithType(transErrorResultType);
    }
  } else {
    interfaceParams = params;
    interfaceYields = yields;
    interfaceResults = results;
    interfaceErrorResult = errorResult;
  }
  Optional<ProtocolConformanceRef> witnessMethodConformance;
  if (witnessMethodProtocol) {
    auto resolved = resolveType(witnessMethodProtocol, options);
    if (resolved->hasError())
      return resolved;

    auto protocolType = resolved->getAs<ProtocolType>();
    if (!protocolType)
      return ErrorType::get(Context);

    Type selfType = params.back().getType();
    // The Self type can be nested in a few layers of metatypes (etc.).
    while (auto metatypeType = selfType->getAs<MetatypeType>()) {
      auto next = metatypeType->getInstanceType();
      if (next->isEqual(selfType))
        break;
      selfType = next;
    }

    witnessMethodConformance = TypeChecker::conformsToProtocol(
        selfType, protocolType->getDecl(), DC, ConformanceCheckOptions());
    assert(witnessMethodConformance &&
           "found witness_method without matching conformance");
  }

  return SILFunctionType::get(genericSig, extInfo, coroutineKind,
                              callee,
                              interfaceParams, interfaceYields,
                              interfaceResults, interfaceErrorResult,
                              Context, witnessMethodConformance);
}

SILYieldInfo TypeResolver::resolveSILYield(TypeAttributes &attrs,
                                           TypeRepr *repr,
                                           TypeResolutionOptions options) {
  AttributedTypeRepr attrRepr(attrs, repr);
  options.setContext(TypeResolverContext::FunctionInput);
  SILParameterInfo paramInfo = resolveSILParameter(&attrRepr, options);
  return SILYieldInfo(paramInfo.getType(), paramInfo.getConvention());
}

SILParameterInfo TypeResolver::resolveSILParameter(
                                 TypeRepr *repr,
                                 TypeResolutionOptions options) {
  assert(options.is(TypeResolverContext::FunctionInput) &&
         "Parameters should be marked as inputs");
  auto convention = DefaultParameterConvention;
  Type type;
  bool hadError = false;

  if (auto attrRepr = dyn_cast<AttributedTypeRepr>(repr)) {
    auto attrs = attrRepr->getAttrs();

    auto checkFor = [&](TypeAttrKind tak, ParameterConvention attrConv) {
      if (!attrs.has(tak)) return;
      if (convention != DefaultParameterConvention) {
        diagnose(attrs.getLoc(tak), diag::sil_function_repeat_convention,
                 /*input*/ 0);
        hadError = true;
      }
      attrs.clearAttribute(tak);
      convention = attrConv;
    };
    checkFor(TypeAttrKind::TAK_in_guaranteed,
             ParameterConvention::Indirect_In_Guaranteed);
    checkFor(TypeAttrKind::TAK_in, ParameterConvention::Indirect_In);
    checkFor(TypeAttrKind::TAK_in_constant,
             ParameterConvention::Indirect_In_Constant);
    checkFor(TypeAttrKind::TAK_inout, ParameterConvention::Indirect_Inout);
    checkFor(TypeAttrKind::TAK_inout_aliasable,
             ParameterConvention::Indirect_InoutAliasable);
    checkFor(TypeAttrKind::TAK_owned, ParameterConvention::Direct_Owned);
    checkFor(TypeAttrKind::TAK_guaranteed,
             ParameterConvention::Direct_Guaranteed);

    type = resolveAttributedType(attrs, attrRepr->getTypeRepr(), options);
  } else {
    type = resolveType(repr, options);
  }

  if (!type || type->hasError()) {
    hadError = true;

  // Diagnose types that are illegal in SIL.
  } else if (!type->isLegalSILType()) {
    diagnose(repr->getLoc(), diag::illegal_sil_type, type);
    hadError = true;
  }

  if (hadError) type = ErrorType::get(Context);
  return SILParameterInfo(type->getCanonicalType(), convention);
}

bool TypeResolver::resolveSingleSILResult(TypeRepr *repr,
                                          TypeResolutionOptions options,
                                          SmallVectorImpl<SILYieldInfo> &yields,
                              SmallVectorImpl<SILResultInfo> &ordinaryResults,
                                       Optional<SILResultInfo> &errorResult) {
  Type type;
  auto convention = DefaultResultConvention;
  bool isErrorResult = false;

  if (auto attrRepr = dyn_cast<AttributedTypeRepr>(repr)) {
    // Copy the attributes out; we're going to destructively modify them.
    auto attrs = attrRepr->getAttrs();

    // Recognize @yields.
    if (attrs.has(TypeAttrKind::TAK_yields)) {
      attrs.clearAttribute(TypeAttrKind::TAK_yields);

      // The treatment from this point on is basically completely different.
      auto yield = resolveSILYield(attrs, attrRepr->getTypeRepr(), options);
      if (yield.getType()->hasError())
        return true;

      yields.push_back(yield);
      return false;
    }

    // Recognize @error.
    if (attrs.has(TypeAttrKind::TAK_error)) {
      attrs.clearAttribute(TypeAttrKind::TAK_error);
      isErrorResult = true;

      // Error results are always implicitly @owned.
      convention = ResultConvention::Owned;
    }

    // Recognize result conventions.
    bool hadError = false;
    auto checkFor = [&](TypeAttrKind tak, ResultConvention attrConv) {
      if (!attrs.has(tak)) return;
      if (convention != DefaultResultConvention) {
        diagnose(attrs.getLoc(tak), diag::sil_function_repeat_convention,
                 /*result*/ 1);
        hadError = true;
      }
      attrs.clearAttribute(tak);
      convention = attrConv;
    };
    checkFor(TypeAttrKind::TAK_out, ResultConvention::Indirect);
    checkFor(TypeAttrKind::TAK_owned, ResultConvention::Owned);
    checkFor(TypeAttrKind::TAK_unowned_inner_pointer,
             ResultConvention::UnownedInnerPointer);
    checkFor(TypeAttrKind::TAK_autoreleased, ResultConvention::Autoreleased);
    if (hadError) return true;

    type = resolveAttributedType(attrs, attrRepr->getTypeRepr(), options);
  } else {
    type = resolveType(repr, options);
  }

  // Propagate type-resolution errors out.
  if (!type || type->hasError()) return true;

  // Diagnose types that are illegal in SIL.
  if (!type->isLegalSILType()) {
    diagnose(repr->getStartLoc(), diag::illegal_sil_type, type);
    return false;
  }

  assert(!isErrorResult || convention == ResultConvention::Owned);
  SILResultInfo resolvedResult(type->getCanonicalType(), convention);

  if (!isErrorResult) {
    ordinaryResults.push_back(resolvedResult);
    return false;
  }

  // Error result types must have pointer-like representation.
  // FIXME: check that here?

  // We don't expect to have a reason to support multiple independent
  // error results.  (Would this be disjunctive or conjunctive?)
  if (errorResult.hasValue()) {
    diagnose(repr->getStartLoc(),
             diag::sil_function_multiple_error_results);
    return true;
  }

  errorResult = resolvedResult;
  return false;
}

bool TypeResolver::resolveSILResults(TypeRepr *repr,
                                     TypeResolutionOptions options,
                                SmallVectorImpl<SILYieldInfo> &yields,
                                SmallVectorImpl<SILResultInfo> &ordinaryResults,
                                Optional<SILResultInfo> &errorResult) {
  if (auto tuple = dyn_cast<TupleTypeRepr>(repr)) {
    bool hadError = false;
    for (auto &element : tuple->getElements()) {
      if (element.UnderscoreLoc.isValid())
        diagnose(element.UnderscoreLoc, diag::sil_function_output_label);
    }
    for (auto elt : tuple->getElements()) {
      if (resolveSingleSILResult(elt.Type, options,
                                 yields, ordinaryResults, errorResult))
        hadError = true;
    }
    return hadError;
  }

  return resolveSingleSILResult(repr, options,
                                yields, ordinaryResults, errorResult);
}

Type TypeResolver::resolveSpecifierTypeRepr(SpecifierTypeRepr *repr,
                                            TypeResolutionOptions options) {
  // inout is only valid for (non-Subscript and non-EnumCaseDecl)
  // function parameters.
  if (!options.is(TypeResolverContext::FunctionInput) ||
      options.hasBase(TypeResolverContext::SubscriptDecl) ||
      options.hasBase(TypeResolverContext::EnumElementDecl)) {

    decltype(diag::attr_only_on_parameters) diagID;
    if (options.getBaseContext() == TypeResolverContext::SubscriptDecl) {
      diagID = diag::attr_not_on_subscript_parameters;
    } else if (options.is(TypeResolverContext::VariadicFunctionInput)) {
      diagID = diag::attr_not_on_variadic_parameters;
    } else {
      diagID = diag::attr_only_on_parameters;
    }
    StringRef name;
    switch (repr->getKind()) {
    case TypeReprKind::InOut:
      name = "inout";
      break;
    case TypeReprKind::Shared:
      name = "__shared";
      break;
    case TypeReprKind::Owned:
      name = "__owned";
      break;
    default:
      llvm_unreachable("unknown SpecifierTypeRepr kind");
    }
    diagnose(repr->getSpecifierLoc(), diagID, name);
    repr->setInvalid();
    return ErrorType::get(Context);
  }

  if (!isa<ImplicitlyUnwrappedOptionalTypeRepr>(repr->getBase())) {
    // Anything within the inout isn't a parameter anymore.
    options.setContext(None);
  }

  return resolveType(repr->getBase(), options);
}


Type TypeResolver::resolveArrayType(ArrayTypeRepr *repr,
                                    TypeResolutionOptions options) {
  Type baseTy = resolveType(repr->getBase(), options.withoutContext());
  if (!baseTy || baseTy->hasError()) return baseTy;

  auto sliceTy =
    TypeChecker::getArraySliceType(repr->getBrackets().Start, baseTy);
  if (!sliceTy)
    return ErrorType::get(Context);

  // Check for _ObjectiveCBridgeable conformances in the element type.
  useObjectiveCBridgeableConformances(DC, baseTy);

  return sliceTy;
}

Type TypeResolver::resolveDictionaryType(DictionaryTypeRepr *repr,
                                         TypeResolutionOptions options) {
  options = adjustOptionsForGenericArgs(options);

  Type keyTy = resolveType(repr->getKey(), options.withoutContext());
  if (!keyTy || keyTy->hasError()) return keyTy;

  Type valueTy = resolveType(repr->getValue(), options.withoutContext());
  if (!valueTy || valueTy->hasError()) return valueTy;

  auto dictDecl = Context.getDictionaryDecl();

  if (auto dictTy = TypeChecker::getDictionaryType(repr->getBrackets().Start,
                                                   keyTy, valueTy)) {
    // Check the requirements on the generic arguments.
    if (auto lazyResolver = Context.getLazyResolver())
      lazyResolver->resolveDeclSignature(dictDecl);

    auto unboundTy = dictDecl->getDeclaredType()->castTo<UnboundGenericType>();

    Type args[] = {keyTy, valueTy};

    if (!TypeChecker::applyUnboundGenericArguments(
            unboundTy, dictDecl, repr->getStartLoc(), resolution, args)) {
      return nullptr;
    }

    // Check for _ObjectiveCBridgeable conformances in the key and value
    // types.
    useObjectiveCBridgeableConformances(DC, keyTy);
    useObjectiveCBridgeableConformances(DC, valueTy);

    return dictTy;
  }

  return ErrorType::get(Context);
}

Type TypeResolver::resolveOptionalType(OptionalTypeRepr *repr,
                                       TypeResolutionOptions options) {
  TypeResolutionOptions elementOptions = options.withoutContext(true);
  elementOptions.setContext(TypeResolverContext::ImmediateOptionalTypeArgument);

  // The T in T? is a generic type argument and therefore always an AST type.
  // FIXME: diagnose non-materializability of element type!
  Type baseTy = resolveType(repr->getBase(), elementOptions);
  if (!baseTy || baseTy->hasError()) return baseTy;

  auto optionalTy = TypeChecker::getOptionalType(repr->getQuestionLoc(),
                                                 baseTy);
  if (!optionalTy) return ErrorType::get(Context);

  return optionalTy;
}

Type TypeResolver::resolveImplicitlyUnwrappedOptionalType(
      ImplicitlyUnwrappedOptionalTypeRepr *repr,
      TypeResolutionOptions options,
      bool isDirect) {
  TypeResolutionFlags allowIUO = TypeResolutionFlags::SILType;

  bool doDiag = false;
  switch (options.getContext()) {
  case TypeResolverContext::None:
    if (!isDirect || !(options & allowIUO))
      doDiag = true;
    break;
  case TypeResolverContext::FunctionInput:
  case TypeResolverContext::FunctionResult:
  case TypeResolverContext::DynamicSelfResult:
  case TypeResolverContext::PatternBindingDecl:
    doDiag = !isDirect;
    break;
  case TypeResolverContext::VariadicFunctionInput:
  case TypeResolverContext::ProtocolWhereClause:
  case TypeResolverContext::ForEachStmt:
  case TypeResolverContext::ExtensionBinding:
  case TypeResolverContext::ExplicitCastExpr:
  case TypeResolverContext::SubscriptDecl:
  case TypeResolverContext::EnumElementDecl:
  case TypeResolverContext::EnumPatternPayload:
  case TypeResolverContext::TypeAliasDecl:
  case TypeResolverContext::GenericRequirement:
  case TypeResolverContext::ImmediateOptionalTypeArgument:
  case TypeResolverContext::InExpression:
  case TypeResolverContext::EditorPlaceholderExpr:
  case TypeResolverContext::AbstractFunctionDecl:
  case TypeResolverContext::ClosureExpr:
    doDiag = true;
    break;
  }

  if (doDiag) {
    // Prior to Swift 5, we allow 'as T!' and turn it into a disjunction.
    if (Context.isSwiftVersionAtLeast(5)) {
      diagnose(repr->getStartLoc(),
               diag::implicitly_unwrapped_optional_in_illegal_position)
          .fixItReplace(repr->getExclamationLoc(), "?");
    } else if (options.is(TypeResolverContext::ExplicitCastExpr)) {
      diagnose(
          repr->getStartLoc(),
          diag::implicitly_unwrapped_optional_deprecated_in_this_position);
    } else {
      diagnose(
          repr->getStartLoc(),
          diag::implicitly_unwrapped_optional_in_illegal_position_interpreted_as_optional)
          .fixItReplace(repr->getExclamationLoc(), "?");
    }
  }

  TypeResolutionOptions elementOptions = options.withoutContext(true);
  elementOptions.setContext(TypeResolverContext::ImmediateOptionalTypeArgument);

  // The T in T! is a generic type argument and therefore always an AST type.
  // FIXME: diagnose non-materializability of element type!
  Type baseTy = resolveType(repr->getBase(), elementOptions);
  if (!baseTy || baseTy->hasError()) return baseTy;

  Type uncheckedOptionalTy;
  uncheckedOptionalTy = TypeChecker::getOptionalType(repr->getExclamationLoc(),
                                                     baseTy);

  if (!uncheckedOptionalTy)
    return ErrorType::get(Context);

  return uncheckedOptionalTy;
}

Type TypeResolver::resolveTupleType(TupleTypeRepr *repr,
                                    TypeResolutionOptions options) {
  SmallVector<TupleTypeElt, 8> elements;
  elements.reserve(repr->getNumElements());
  
  auto elementOptions = options;
  if (!repr->isParenType()) {
    elementOptions = elementOptions.withoutContext(true);
  }

  // Variadic tuples are not permitted.
  bool complained = false;
  if (repr->hasEllipsis()) {
    diagnose(repr->getEllipsisLoc(), diag::tuple_ellipsis);
    repr->removeEllipsis();
    complained = true;
  }

  for (unsigned i = 0, end = repr->getNumElements(); i != end; ++i) {
    auto *tyR = repr->getElementType(i);

    Type ty = resolveType(tyR, elementOptions);
    if (!ty || ty->hasError()) return ty;

    elements.emplace_back(ty, repr->getElementName(i), ParameterTypeFlags());
  }

  // Single-element labeled tuples are not permitted outside of declarations
  // or SIL, either.
  if (elements.size() == 1 && elements[0].hasName()
      && !(options & TypeResolutionFlags::SILType)) {
    if (!complained) {
      diagnose(repr->getElementNameLoc(0), diag::tuple_single_element)
        .fixItRemoveChars(repr->getElementNameLoc(0),
                          repr->getElementType(0)->getStartLoc());
    }

    elements[0] = TupleTypeElt(elements[0].getType());
  }

  return TupleType::get(elements, Context);
}

Type TypeResolver::resolveCompositionType(CompositionTypeRepr *repr,
                                          TypeResolutionOptions options) {

  // Note that the superclass type will appear as part of one of the
  // types in 'Members', so it's not used when constructing the
  // fully-realized type below -- but we just record it to make sure
  // there is only one superclass.
  Type SuperclassType;
  SmallVector<Type, 4> Members;

  // Whether we saw at least one protocol. A protocol composition
  // must either be empty (in which case it is Any or AnyObject),
  // or if it has a superclass constraint, have at least one protocol.
  bool HasProtocol = false;

  auto checkSuperclass = [&](SourceLoc loc, Type t) -> bool {
    if (SuperclassType && !SuperclassType->isEqual(t)) {
      diagnose(loc, diag::protocol_composition_one_class, t,
               SuperclassType);
      return true;
    }

    SuperclassType = t;
    return false;
  };

  for (auto tyR : repr->getTypes()) {
    Type ty = resolveType(tyR, options.withoutContext());
    if (!ty || ty->hasError()) return ty;

    auto nominalDecl = ty->getAnyNominal();
    if (nominalDecl && isa<ClassDecl>(nominalDecl)) {
      if (checkSuperclass(tyR->getStartLoc(), ty))
        continue;

      Members.push_back(ty);
      continue;
    }

    if (ty->isExistentialType()) {
      auto layout = ty->getExistentialLayout();
      if (auto superclass = layout.explicitSuperclass)
        if (checkSuperclass(tyR->getStartLoc(), superclass))
          continue;
      if (!layout.getProtocols().empty())
        HasProtocol = true;

      Members.push_back(ty);
      continue;
    }

    diagnose(tyR->getStartLoc(),
             diag::invalid_protocol_composition_member,
             ty);
  }

  // Avoid confusing diagnostics ('MyClass' not convertible to 'MyClass',
  // etc) by collapsing a composition consisting of a single class down
  // to the class itself.
  if (SuperclassType && !HasProtocol)
    return SuperclassType;

  // In user-written types, AnyObject constraints always refer to the
  // AnyObject type in the standard library.
  return ProtocolCompositionType::get(Context, Members,
                                      /*HasExplicitAnyObject=*/false);
}

Type TypeResolver::resolveMetatypeType(MetatypeTypeRepr *repr,
                                       TypeResolutionOptions options) {
  // The instance type of a metatype is always abstract, not SIL-lowered.
  Type ty = resolveType(repr->getBase(), options.withoutContext());
  if (!ty || ty->hasError()) return ty;

  Optional<MetatypeRepresentation> storedRepr;
  
  // In SIL mode, a metatype must have a @thin, @thick, or
  // @objc_metatype attribute, so metatypes should have been lowered
  // in resolveAttributedType.
  if (options & TypeResolutionFlags::SILType) {
    diagnose(repr->getStartLoc(), diag::sil_metatype_without_repr);
    storedRepr = MetatypeRepresentation::Thick;
  }

  return buildMetatypeType(repr, ty, storedRepr);
}

Type TypeResolver::buildMetatypeType(
       MetatypeTypeRepr *repr,
       Type instanceType,
       Optional<MetatypeRepresentation> storedRepr) {
  if (instanceType->isAnyExistentialType()) {
    // TODO: diagnose invalid representations?
    return ExistentialMetatypeType::get(instanceType, storedRepr);
  } else {
    return MetatypeType::get(instanceType, storedRepr);
  }
}

Type TypeResolver::resolveProtocolType(ProtocolTypeRepr *repr,
                                       TypeResolutionOptions options) {
  // The instance type of a metatype is always abstract, not SIL-lowered.
  Type ty = resolveType(repr->getBase(), options.withoutContext());
  if (!ty || ty->hasError()) return ty;

  Optional<MetatypeRepresentation> storedRepr;
  
  // In SIL mode, a metatype must have a @thin, @thick, or
  // @objc_metatype attribute, so metatypes should have been lowered
  // in resolveAttributedType.
  if (options & TypeResolutionFlags::SILType) {
    diagnose(repr->getStartLoc(), diag::sil_metatype_without_repr);
    storedRepr = MetatypeRepresentation::Thick;
  }

  return buildProtocolType(repr, ty, storedRepr);
}

Type TypeResolver::buildProtocolType(
       ProtocolTypeRepr *repr,
       Type instanceType,
       Optional<MetatypeRepresentation> storedRepr) {
  if (!instanceType->isAnyExistentialType()) {
    diagnose(repr->getProtocolLoc(), diag::dot_protocol_on_non_existential,
             instanceType);
    return ErrorType::get(Context);
  }

  return MetatypeType::get(instanceType, storedRepr);
}

Type TypeChecker::substMemberTypeWithBase(ModuleDecl *module,
                                          TypeDecl *member,
                                          Type baseTy,
                                          bool useArchetypes) {
  Type sugaredBaseTy = baseTy;

  // For type members of a base class, make sure we use the right
  // derived class as the parent type. If the base type is an error
  // type, we have an invalid extension, so do nothing.
  if (!baseTy->is<ErrorType>()) {
    if (auto *ownerClass = member->getDeclContext()->getSelfClassDecl()) {
      baseTy = baseTy->getSuperclassForDecl(ownerClass, useArchetypes);
    }
  }

  if (baseTy->is<ModuleType>()) {
    baseTy = Type();
    sugaredBaseTy = Type();
  }

  // The declared interface type for a generic type will have the type
  // arguments; strip them off.
  if (auto *nominalDecl = dyn_cast<NominalTypeDecl>(member)) {
    // If the base type is not a nominal type, we might be looking up a
    // nominal member of a generic parameter. This is not supported right
    // now, but at least don't crash.
    if (member->getDeclContext()->getSelfProtocolDecl())
      return nominalDecl->getDeclaredType();

    if (!isa<ProtocolDecl>(nominalDecl) &&
        nominalDecl->getGenericParams()) {
      return UnboundGenericType::get(
          nominalDecl, baseTy,
          nominalDecl->getASTContext());
    }

    if (baseTy && baseTy->is<ErrorType>())
      return baseTy;

    return NominalType::get(
        nominalDecl, baseTy,
        nominalDecl->getASTContext());
  }

  auto *aliasDecl = dyn_cast<TypeAliasDecl>(member);
  if (aliasDecl) {
    // FIXME: If this is a protocol typealias and we haven't built the
    // protocol's generic environment yet, do so now, to ensure the
    // typealias's underlying type has fully resolved dependent
    // member types.
    if (auto *protoDecl = dyn_cast<ProtocolDecl>(aliasDecl->getDeclContext())) {
      if (protoDecl->getGenericEnvironment() == nullptr) {
        ASTContext &ctx = protoDecl->getASTContext();
        ctx.getLazyResolver()->resolveProtocolEnvironment(protoDecl);
      }
    }

    if (aliasDecl->getGenericParams()) {
      return UnboundGenericType::get(
          aliasDecl, baseTy,
          aliasDecl->getASTContext());
    }
  }

  Type resultType;
  auto memberType = aliasDecl ? aliasDecl->getUnderlyingTypeLoc().getType()
                              : member->getDeclaredInterfaceType();
  SubstitutionMap subs;
  if (baseTy) {
    // Cope with the presence of unbound generic types, which are ill-formed
    // at this point but break the invariants of getContextSubstitutionMap().
    if (baseTy->hasUnboundGenericType()) {
      if (memberType->hasTypeParameter())
        return ErrorType::get(memberType);

      return memberType;
    }

    if (baseTy->is<ErrorType>())
      return ErrorType::get(memberType);

    subs = baseTy->getContextSubstitutionMap(module, member->getDeclContext());
    resultType = memberType.subst(subs, SubstFlags::UseErrorType);
  } else {
    resultType = memberType;
  }

  // If we're referring to a typealias within a generic context, build
  // a sugared alias type.
  if (aliasDecl && (!sugaredBaseTy || !sugaredBaseTy->isAnyExistentialType())) {
    resultType = NameAliasType::get(aliasDecl, sugaredBaseTy, subs, resultType);
  }

  return resultType;
}

namespace {

class UnsupportedProtocolVisitor
  : public TypeReprVisitor<UnsupportedProtocolVisitor>, public ASTWalker
{
  TypeChecker &TC;
  bool checkStatements;
  bool hitTopStmt;
    
public:
  UnsupportedProtocolVisitor(TypeChecker &tc, bool checkStatements)
    : TC(tc), checkStatements(checkStatements), hitTopStmt(false) { }

  bool walkToTypeReprPre(TypeRepr *T) override {
    if (T->isInvalid())
      return false;
    if (auto compound = dyn_cast<CompoundIdentTypeRepr>(T)) {
      // Only visit the last component to check, because nested typealiases in
      // existentials are okay.
      visit(compound->getComponentRange().back());
      return false;
    }
    visit(T);
    return true;
  }

  std::pair<bool, Stmt*> walkToStmtPre(Stmt *S) override {
    if (checkStatements && !hitTopStmt) {
      hitTopStmt = true;
      return { true, S };
    }

    return { false, S };
  }

  bool walkToDeclPre(Decl *D) override {
    return !checkStatements;
  }

  void visitIdentTypeRepr(IdentTypeRepr *T) {
    if (T->isInvalid())
      return;
    
    auto comp = T->getComponentRange().back();
    if (auto *proto = dyn_cast_or_null<ProtocolDecl>(comp->getBoundDecl())) {
      if (!proto->existentialTypeSupported(&TC)) {
        TC.diagnose(comp->getIdLoc(), diag::unsupported_existential_type,
                    proto->getName());
        T->setInvalid();
      }
    } else if (auto *alias = dyn_cast_or_null<TypeAliasDecl>(comp->getBoundDecl())) {
      if (!alias->hasInterfaceType())
        return;
      auto type = Type(alias->getDeclaredInterfaceType()->getDesugaredType());
      type.findIf([&](Type type) -> bool {
        if (T->isInvalid())
          return false;
        if (type->isExistentialType()) {
          auto layout = type->getExistentialLayout();
          for (auto *proto : layout.getProtocols()) {
            auto *protoDecl = proto->getDecl();

            if (protoDecl->existentialTypeSupported(&TC))
              continue;
            
            TC.diagnose(comp->getIdLoc(), diag::unsupported_existential_type,
                        protoDecl->getName());
            T->setInvalid();
          }
        }
        return false;
      });
    }
  }

  void visitRequirements(ArrayRef<RequirementRepr> reqts) {
    for (auto reqt : reqts) {
      if (reqt.getKind() == RequirementReprKind::SameType) {
        if (auto *repr = reqt.getFirstTypeLoc().getTypeRepr())
          repr->walk(*this);
        if (auto *repr = reqt.getSecondTypeLoc().getTypeRepr())
          repr->walk(*this);
      }
    }
  }
};

} // end anonymous namespace

void TypeChecker::checkUnsupportedProtocolType(Decl *decl) {
  if (!decl || decl->isInvalid())
    return;

  if (auto *protocolDecl = dyn_cast<ProtocolDecl>(decl))
    checkUnsupportedProtocolType(protocolDecl->getTrailingWhereClause());
  else if (auto *genericDecl = dyn_cast<GenericTypeDecl>(decl))
    checkUnsupportedProtocolType(genericDecl->getGenericParams());
  else if (auto *assocType = dyn_cast<AssociatedTypeDecl>(decl))
    checkUnsupportedProtocolType(assocType->getTrailingWhereClause());
  else if (auto *extDecl = dyn_cast<ExtensionDecl>(decl))
    checkUnsupportedProtocolType(extDecl->getTrailingWhereClause());
  else if (auto *subscriptDecl = dyn_cast<SubscriptDecl>(decl))
    checkUnsupportedProtocolType(subscriptDecl->getGenericParams());
  else if (auto *funcDecl = dyn_cast<AbstractFunctionDecl>(decl)) {
    if (!isa<AccessorDecl>(funcDecl))
      checkUnsupportedProtocolType(funcDecl->getGenericParams());
  }

  if (isa<TypeDecl>(decl) || isa<ExtensionDecl>(decl))
    return;

  UnsupportedProtocolVisitor visitor(*this, /*checkStatements=*/false);
  decl->walk(visitor);
}

void TypeChecker::checkUnsupportedProtocolType(Stmt *stmt) {
  if (!stmt)
    return;

  UnsupportedProtocolVisitor visitor(*this, /*checkStatements=*/true);
  stmt->walk(visitor);
}

void TypeChecker::checkUnsupportedProtocolType(TrailingWhereClause *whereClause) {
  if (whereClause == nullptr)
    return;

  UnsupportedProtocolVisitor visitor(*this, /*checkStatements=*/false);
  visitor.visitRequirements(whereClause->getRequirements());
}

void TypeChecker::checkUnsupportedProtocolType(GenericParamList *genericParams) {
  if (genericParams  == nullptr)
    return;

  UnsupportedProtocolVisitor visitor(*this, /*checkStatements=*/false);
  visitor.visitRequirements(genericParams->getRequirements());
}<|MERGE_RESOLUTION|>--- conflicted
+++ resolved
@@ -2371,7 +2371,6 @@
       ownership = ValueOwnership::Default;
       break;
     }
-<<<<<<< HEAD
 
     // SWIFT_ENABLE_TENSORFLOW
     bool nondiff = false;
@@ -2398,11 +2397,8 @@
 
     // SWIFT_ENABLE_TENSORFLOW
     ParameterTypeFlags paramFlags =
-        ParameterTypeFlags::fromParameterType(ty, variadic, ownership, nondiff);
-=======
-    auto paramFlags = ParameterTypeFlags::fromParameterType(
-        ty, variadic, autoclosure, ownership);
->>>>>>> a820992c
+        ParameterTypeFlags::fromParameterType(ty, variadic, autoclosure,
+                                              ownership, nondiff);
     elements.emplace_back(ty, Identifier(), paramFlags);
   }
 
