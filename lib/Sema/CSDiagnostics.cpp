//===--- CSDiagnostics.cpp - Constraint Diagnostics -----------------------===//
//
// This source file is part of the Swift.org open source project
//
// Copyright (c) 2014 - 2018 Apple Inc. and the Swift project authors
// Licensed under Apache License v2.0 with Runtime Library Exception
//
// See https://swift.org/LICENSE.txt for license information
// See https://swift.org/CONTRIBUTORS.txt for the list of Swift project authors
//
//===----------------------------------------------------------------------===//
//
// This file implements diagnostics for constraint system.
//
//===----------------------------------------------------------------------===//

#include "CSDiagnostics.h"
#include "ConstraintSystem.h"
#include "MiscDiagnostics.h"
#include "TypoCorrection.h"
#include "swift/AST/ASTContext.h"
#include "swift/AST/Decl.h"
#include "swift/AST/ExistentialLayout.h"
#include "swift/AST/Expr.h"
#include "swift/AST/GenericSignature.h"
#include "swift/AST/Initializer.h"
#include "swift/AST/ParameterList.h"
#include "swift/AST/Pattern.h"
#include "swift/AST/ProtocolConformance.h"
#include "swift/AST/ProtocolConformanceRef.h"
#include "swift/AST/Stmt.h"
#include "swift/AST/Types.h"
#include "swift/Basic/SourceLoc.h"
#include "swift/Parse/Lexer.h"
#include "llvm/ADT/ArrayRef.h"
#include "llvm/ADT/SmallString.h"
#include <string>

using namespace swift;
using namespace constraints;

FailureDiagnostic::~FailureDiagnostic() {}

bool FailureDiagnostic::diagnose(bool asNote) {
  return asNote ? diagnoseAsNote() : diagnoseAsError();
}

bool FailureDiagnostic::diagnoseAsNote() {
  return false;
}

std::pair<Expr *, bool> FailureDiagnostic::computeAnchor() const {
  auto &cs = getConstraintSystem();

  auto *locator = getLocator();
  // Resolve the locator to a specific expression.
  SourceRange range;
  bool isSubscriptMember =
      (!locator->getPath().empty() && locator->getPath().back().getKind() ==
                                          ConstraintLocator::SubscriptMember);

  ConstraintLocator *resolved = simplifyLocator(cs, locator, range);
  if (!resolved || !resolved->getAnchor())
    return {locator->getAnchor(), true};

  Expr *anchor = resolved->getAnchor();
  // FIXME: Work around an odd locator representation that doesn't separate the
  // base of a subscript member from the member access.
  if (isSubscriptMember) {
    if (auto subscript = dyn_cast<SubscriptExpr>(anchor))
      anchor = subscript->getBase();
  }

  return {anchor, !resolved->getPath().empty()};
}

Type FailureDiagnostic::getType(Expr *expr) const {
  return resolveType(CS.getType(expr));
}

Type FailureDiagnostic::getType(const TypeLoc &loc) const {
  return resolveType(CS.getType(loc));
}

template <typename... ArgTypes>
InFlightDiagnostic
FailureDiagnostic::emitDiagnostic(ArgTypes &&... Args) const {
  auto &cs = getConstraintSystem();
  return cs.TC.diagnose(std::forward<ArgTypes>(Args)...);
}

Expr *FailureDiagnostic::findParentExpr(Expr *subExpr) const {
  return E ? E->getParentMap()[subExpr] : nullptr;
}

Expr *FailureDiagnostic::getArgumentExprFor(Expr *anchor) const {
  if (auto *UDE = dyn_cast<UnresolvedDotExpr>(anchor)) {
    if (auto *call = dyn_cast_or_null<CallExpr>(findParentExpr(UDE)))
      return call->getArg();
  } else if (auto *UME = dyn_cast<UnresolvedMemberExpr>(anchor)) {
    return UME->getArgument();
  } else if (auto *call = dyn_cast<CallExpr>(anchor)) {
    return call->getArg();
  } else if (auto *SE = dyn_cast<SubscriptExpr>(anchor)) {
    return SE->getIndex();
  }
  return nullptr;
}

Expr *FailureDiagnostic::getBaseExprFor(Expr *anchor) const {
  if (!anchor)
    return nullptr;

  if (auto *UDE = dyn_cast<UnresolvedDotExpr>(anchor))
    return UDE->getBase();
  else if (auto *SE = dyn_cast<SubscriptExpr>(anchor))
    return SE->getBase();
  else if (auto *MRE = dyn_cast<MemberRefExpr>(anchor))
    return MRE->getBase();

  return nullptr;
}

Optional<SelectedOverload>
FailureDiagnostic::getChoiceFor(ConstraintLocator *locator) const {
  auto &cs = getConstraintSystem();
  return getOverloadChoiceIfAvailable(cs.getCalleeLocator(locator));
}

Type FailureDiagnostic::resolveInterfaceType(Type type,
                                             bool reconstituteSugar) const {
  auto &cs = getConstraintSystem();
  auto resolvedType = type.transform([&](Type type) -> Type {
    if (auto *tvt = type->getAs<TypeVariableType>()) {
      // If this type variable is for a generic parameter, return that.
      if (auto *gp = tvt->getImpl().getGenericParameter())
        return gp;

      // Otherwise resolve its fixed type, mapped out of context.
      if (auto fixed = cs.getFixedType(tvt))
        return resolveInterfaceType(fixed->mapTypeOutOfContext());

      return cs.getRepresentative(tvt);
    }
    if (auto *dmt = type->getAs<DependentMemberType>()) {
      // For a dependent member, first resolve the base.
      auto newBase = resolveInterfaceType(dmt->getBase());

      // Then reconstruct using its associated type.
      assert(dmt->getAssocType());
      return DependentMemberType::get(newBase, dmt->getAssocType());
    }
    return type;
  });

  assert(!resolvedType->hasArchetype());
  return reconstituteSugar ? resolvedType->reconstituteSugar(/*recursive*/ true)
                           : resolvedType;
}

/// Given an apply expr, returns true if it is expected to have a direct callee
/// overload, resolvable using `getChoiceFor`. Otherwise, returns false.
static bool shouldHaveDirectCalleeOverload(const CallExpr *callExpr) {
  auto *fnExpr = callExpr->getDirectCallee();

  // An apply of an apply/subscript doesn't have a direct callee.
  if (isa<ApplyExpr>(fnExpr) || isa<SubscriptExpr>(fnExpr))
    return false;

  // Applies of closures don't have callee overloads.
  if (isa<ClosureExpr>(fnExpr))
    return false;

  // No direct callee for a try!/try?.
  if (isa<ForceTryExpr>(fnExpr) || isa<OptionalTryExpr>(fnExpr))
    return false;

  // If we have an intermediate cast, there's no direct callee.
  if (isa<ExplicitCastExpr>(fnExpr))
    return false;

  // No direct callee for an if expr.
  if (isa<IfExpr>(fnExpr))
    return false;

  // Assume that anything else would have a direct callee.
  return true;
}

Optional<FunctionArgApplyInfo>
FailureDiagnostic::getFunctionArgApplyInfo(ConstraintLocator *locator) const {
  auto &cs = getConstraintSystem();
  auto *anchor = locator->getAnchor();
  auto path = locator->getPath();

  // Look for the apply-arg-to-param element in the locator's path. We may
  // have to look through other elements that are generated from an argument
  // conversion such as GenericArgument for an optional-to-optional conversion,
  // and OptionalPayload for a value-to-optional conversion.
  auto iter = path.rbegin();
  auto applyArgElt = locator->findLast<LocatorPathElt::ApplyArgToParam>(iter);
  if (!applyArgElt)
    return None;

  auto nextIter = iter + 1;
  assert(!locator->findLast<LocatorPathElt::ApplyArgToParam>(nextIter) &&
         "Multiple ApplyArgToParam components?");

  // Form a new locator that ends at the apply-arg-to-param element, and
  // simplify it to get the full argument expression.
  auto argPath = path.drop_back(iter - path.rbegin());
  auto *argLocator = cs.getConstraintLocator(
      anchor, argPath, ConstraintLocator::getSummaryFlagsForPath(argPath));

  auto *argExpr = simplifyLocatorToAnchor(argLocator);

  // If we were unable to simplify down to the argument expression, we don't
  // know what this is.
  if (!argExpr)
    return None;

  ValueDecl *callee = nullptr;
  Type rawFnType;
  if (auto overload = getChoiceFor(argLocator)) {
    // If we have resolved an overload for the callee, then use that to get the
    // function type and callee.
    callee = overload->choice.getDeclOrNull();
    rawFnType = overload->openedType;
  } else {
    // If we didn't resolve an overload for the callee, we must be dealing with
    // a call of an arbitrary function expr.
    auto *call = cast<CallExpr>(anchor);
    assert(!shouldHaveDirectCalleeOverload(call) &&
           "Should we have resolved a callee for this?");
    rawFnType = cs.getType(call->getFn());
  }

  // Try to resolve the function type by loading lvalues and looking through
  // optional types, which can occur for expressions like `fn?(5)`.
  auto *fnType = resolveType(rawFnType)
                     ->getRValueType()
                     ->lookThroughAllOptionalTypes()
                     ->getAs<FunctionType>();
  if (!fnType)
    return None;

  // Resolve the interface type for the function. Note that this may not be a
  // function type, for example it could be a generic parameter.
  Type fnInterfaceType;
  if (callee && callee->hasInterfaceType()) {
    // If we have a callee with an interface type, we can use it. This is
    // preferable to resolveInterfaceType, as this will allow us to get a
    // GenericFunctionType for generic decls.
    //
    // Note that it's possible to find a callee without an interface type. This
    // can happen for example with closure parameters, where the interface type
    // isn't set until the solution is applied. In that case, use
    // resolveInterfaceType.
    fnInterfaceType = callee->getInterfaceType();

    // Strip off the curried self parameter if necessary.
    if (callee->hasCurriedSelf())
      fnInterfaceType = fnInterfaceType->castTo<AnyFunctionType>()->getResult();

    if (auto *fn = fnInterfaceType->getAs<AnyFunctionType>()) {
      assert(fn->getNumParams() == fnType->getNumParams() &&
             "Parameter mismatch?");
      (void)fn;
    }
  } else {
    fnInterfaceType = resolveInterfaceType(rawFnType);
  }

  auto argIdx = applyArgElt->getArgIdx();
  auto paramIdx = applyArgElt->getParamIdx();

  return FunctionArgApplyInfo(argExpr, argIdx, getType(argExpr), paramIdx,
                              fnInterfaceType, fnType, callee);
}

Type FailureDiagnostic::restoreGenericParameters(
    Type type,
    llvm::function_ref<void(GenericTypeParamType *, Type)> substitution) {
  llvm::SmallPtrSet<GenericTypeParamType *, 4> processed;
  return type.transform([&](Type type) -> Type {
    if (auto *typeVar = type->getAs<TypeVariableType>()) {
      type = resolveType(typeVar);
      if (auto *GP = typeVar->getImpl().getGenericParameter()) {
        if (processed.insert(GP).second)
          substitution(GP, type);
        return GP;
      }
    }

    return type;
  });
}

Type RequirementFailure::getOwnerType() const {
  auto *anchor = getRawAnchor();

  // If diagnostic is anchored at assignment expression
  // it means that requirement failure happend while trying
  // to convert source to destination, which means that
  // owner type is actually not an assignment expression
  // itself but its source.
  if (auto *assignment = dyn_cast<AssignExpr>(anchor))
    anchor = assignment->getSrc();

  return getType(anchor)->getInOutObjectType()->getMetatypeInstanceType();
}

const GenericContext *RequirementFailure::getGenericContext() const {
  if (auto *genericCtx = AffectedDecl->getAsGenericContext())
    return genericCtx;

  auto parentDecl = AffectedDecl->getDeclContext()->getAsDecl();
  if (!parentDecl)
    return nullptr;

  return parentDecl->getAsGenericContext();
}

const Requirement &RequirementFailure::getRequirement() const {
  // If this is a conditional requirement failure we need to
  // fetch conformance from constraint system associated with
  // type requirement this conditional conformance belongs to.
  auto requirements = isConditional()
                          ? Conformance->getConditionalRequirements()
                          : Signature->getRequirements();
  return requirements[getRequirementIndex()];
}

ProtocolConformance *RequirementFailure::getConformanceForConditionalReq(
    ConstraintLocator *locator) {
  auto &cs = getConstraintSystem();
  auto reqElt = locator->castLastElementTo<LocatorPathElt::AnyRequirement>();
  if (!reqElt.isConditionalRequirement())
    return nullptr;

  auto path = locator->getPath();
  auto *typeReqLoc = getConstraintLocator(getRawAnchor(), path.drop_back());

  auto result = llvm::find_if(
      cs.CheckedConformances,
      [&](const std::pair<ConstraintLocator *, ProtocolConformanceRef>
              &conformance) { return conformance.first == typeReqLoc; });
  assert(result != cs.CheckedConformances.end());

  auto conformance = result->second;
  assert(conformance.isConcrete());
  return conformance.getConcrete();
}

ValueDecl *RequirementFailure::getDeclRef() const {
  auto &cs = getConstraintSystem();

  // Get a declaration associated with given type (if any).
  // This is used to retrieve affected declaration when
  // failure is in any way contextual, and declaration can't
  // be fetched directly from constraint system.
  auto getAffectedDeclFromType = [](Type type) -> ValueDecl * {
    assert(type);
    // If problem is related to a typealias, let's point this
    // diagnostic directly to its declaration without desugaring.
    if (auto *alias = dyn_cast<TypeAliasType>(type.getPointer()))
      return alias->getDecl();

    if (auto *opaque = type->getAs<OpaqueTypeArchetypeType>())
      return opaque->getDecl();

    return type->getAnyGeneric();
  };

  if (isFromContextualType())
    return getAffectedDeclFromType(cs.getContextualType());

  if (auto overload = getChoiceFor(getLocator())) {
    // If there is a declaration associated with this
    // failure e.g. an overload choice of the call
    // expression, let's see whether failure is
    // associated with it directly or rather with
    // one of its parents.
    if (auto *decl = overload->choice.getDeclOrNull()) {
      auto *DC = decl->getDeclContext();

      do {
        if (auto *parent = DC->getAsDecl()) {
          if (auto *GC = parent->getAsGenericContext()) {
            if (GC->getGenericSignature() != Signature)
              continue;

            // If this is a signature if an extension
            // then it means that code has referenced
            // something incorrectly and diagnostic
            // should point to the referenced declaration.
            if (isa<ExtensionDecl>(parent))
              break;

            return cast<ValueDecl>(parent);
          }
        }
      } while ((DC = DC->getParent()));

      return decl;
    }
  }

  return getAffectedDeclFromType(getOwnerType());
}

GenericSignature *RequirementFailure::getSignature(ConstraintLocator *locator) {
  if (isConditional())
    return Conformance->getGenericSignature();

  if (auto genericElt = locator->findLast<LocatorPathElt::OpenedGeneric>())
    return genericElt->getSignature();

  llvm_unreachable("Type requirement failure should always have signature");
}

bool RequirementFailure::isFromContextualType() const {
  auto path = getLocator()->getPath();
  assert(!path.empty());
  return path.front().getKind() == ConstraintLocator::ContextualType;
}

const DeclContext *RequirementFailure::getRequirementDC() const {
  // In case of conditional requirement failure, we don't
  // have to guess where the it comes from.
  if (isConditional())
    return Conformance->getDeclContext();

  const auto &req = getRequirement();
  auto *DC = AffectedDecl->getDeclContext();

  do {
    if (auto *sig = DC->getGenericSignatureOfContext()) {
      if (sig->isRequirementSatisfied(req))
        return DC;
    }
  } while ((DC = DC->getParent()));

  return AffectedDecl->getAsGenericContext();
}

bool RequirementFailure::isStaticOrInstanceMember(const ValueDecl *decl) {
  if (decl->isInstanceMember())
    return true;

  if (auto *AFD = dyn_cast<AbstractFunctionDecl>(decl))
    return AFD->isStatic() && !AFD->isOperator();

  return decl->isStatic();
}

bool RequirementFailure::diagnoseAsError() {
  auto *anchor = getRawAnchor();
  const auto *reqDC = getRequirementDC();
  auto *genericCtx = getGenericContext();

  auto lhs = getLHS();
  auto rhs = getRHS();

  if (auto *OTD = dyn_cast<OpaqueTypeDecl>(AffectedDecl)) {
    auto *namingDecl = OTD->getNamingDecl();
    emitDiagnostic(
        anchor->getLoc(), diag::type_does_not_conform_in_opaque_return,
        namingDecl->getDescriptiveKind(), namingDecl->getFullName(), lhs, rhs);

    if (auto *repr = namingDecl->getOpaqueResultTypeRepr()) {
      emitDiagnostic(repr->getLoc(), diag::opaque_return_type_declared_here)
          .highlight(repr->getSourceRange());
    }
    return true;
  }

  if (genericCtx != reqDC && (genericCtx->isChildContextOf(reqDC) ||
                              isStaticOrInstanceMember(AffectedDecl))) {
    auto *NTD = reqDC->getSelfNominalTypeDecl();
    emitDiagnostic(anchor->getLoc(), getDiagnosticInRereference(),
                   AffectedDecl->getDescriptiveKind(),
                   AffectedDecl->getFullName(), NTD->getDeclaredType(), lhs,
                   rhs);
  } else {
    emitDiagnostic(anchor->getLoc(), getDiagnosticOnDecl(),
                   AffectedDecl->getDescriptiveKind(),
                   AffectedDecl->getFullName(), lhs, rhs);
  }

  emitRequirementNote(reqDC->getAsDecl(), lhs, rhs);
  return true;
}

bool RequirementFailure::diagnoseAsNote() {
  const auto &req = getRequirement();
  const auto *reqDC = getRequirementDC();

  emitDiagnostic(reqDC->getAsDecl(), getDiagnosticAsNote(), getLHS(), getRHS(),
                 req.getFirstType(), req.getSecondType(), "");
  return true;
}

void RequirementFailure::emitRequirementNote(const Decl *anchor, Type lhs,
                                             Type rhs) const {
  auto &req = getRequirement();

  if (isConditional()) {
    emitDiagnostic(anchor, diag::requirement_implied_by_conditional_conformance,
                   resolveType(Conformance->getType()),
                   Conformance->getProtocol()->getDeclaredInterfaceType());
    return;
  }

  if (rhs->isEqual(req.getSecondType())) {
    emitDiagnostic(anchor, diag::where_requirement_failure_one_subst,
                   req.getFirstType(), lhs);
    return;
  }

  if (lhs->isEqual(req.getFirstType())) {
    emitDiagnostic(anchor, diag::where_requirement_failure_one_subst,
                   req.getSecondType(), rhs);
    return;
  }

  emitDiagnostic(anchor, diag::where_requirement_failure_both_subst,
                 req.getFirstType(), lhs, req.getSecondType(), rhs);
}

bool MissingConformanceFailure::diagnoseAsError() {
  auto *anchor = getAnchor();
  auto ownerType = getOwnerType();
  auto nonConformingType = getLHS();
  auto protocolType = getRHS();

  auto getArgumentAt = [](const ApplyExpr *AE, unsigned index) -> Expr * {
    assert(AE);

    auto *arg = AE->getArg();
    if (auto *TE = dyn_cast<TupleExpr>(arg))
      return TE->getElement(index);

    assert(index == 0);
    if (auto *PE = dyn_cast<ParenExpr>(arg))
      return PE->getSubExpr();

    return arg;
  };

  // If this is a requirement of a pattern-matching operator,
  // let's see whether argument is already has a fix associated
  // with it and if so skip conformance error, otherwise we'd
  // produce an unrelated `<type> doesn't conform to Equatable protocol`
  // diagnostic.
  if (isPatternMatchingOperator(anchor)) {
    if (auto *binaryOp = dyn_cast_or_null<BinaryExpr>(findParentExpr(anchor))) {
      auto *caseExpr = binaryOp->getArg()->getElement(0);

      auto &cs = getConstraintSystem();
      llvm::SmallPtrSet<Expr *, 4> anchors;
      for (const auto *fix : cs.getFixes())
        anchors.insert(fix->getAnchor());

      bool hasFix = false;
      caseExpr->forEachChildExpr([&](Expr *expr) -> Expr * {
        hasFix |= anchors.count(expr);
        return hasFix ? nullptr : expr;
      });

      if (hasFix)
        return false;
    }
  }

  if (diagnoseAsAmbiguousOperatorRef())
    return true;

  Optional<unsigned> atParameterPos;
  // Sometimes fix is recorded by type-checking sub-expression
  // during normal diagnostics, in such case call expression
  // is unavailable.
  if (Apply) {
    if (auto *fnType = ownerType->getAs<AnyFunctionType>()) {
      auto parameters = fnType->getParams();
      for (auto index : indices(parameters)) {
        if (parameters[index].getOldType()->isEqual(nonConformingType)) {
          atParameterPos = index;
          break;
        }
      }
    }
  }

  if (nonConformingType->isObjCExistentialType()) {
    emitDiagnostic(anchor->getLoc(), diag::protocol_does_not_conform_static,
                   nonConformingType, protocolType);
    return true;
  }

  if (diagnoseTypeCannotConform(anchor, nonConformingType, protocolType)) {
      return true;
  }

  if (atParameterPos) {
    // Requirement comes from one of the parameter types,
    // let's try to point diagnostic to the argument expression.
    auto *argExpr = getArgumentAt(Apply, *atParameterPos);
    emitDiagnostic(argExpr->getLoc(),
                   diag::cannot_convert_argument_value_protocol,
                   nonConformingType, protocolType);
    return true;
  }

  // If none of the special cases could be diagnosed,
  // let's fallback to the most general diagnostic.
  return RequirementFailure::diagnoseAsError();
}

<<<<<<< HEAD
bool MissingConformanceFailure::diagnoseTypeCannotConform(Expr *anchor,
    Type nonConformingType, Type protocolType) const {
  if (!(nonConformingType->is<AnyFunctionType>() ||
      nonConformingType->is<TupleType>() ||
      nonConformingType->isExistentialType() ||
      nonConformingType->is<AnyMetatypeType>())) {
    return false;
  }

  emitDiagnostic(anchor->getLoc(), diag::type_cannot_conform,
                 nonConformingType->isExistentialType(), nonConformingType,
                 protocolType);

  if (auto *OTD = dyn_cast<OpaqueTypeDecl>(AffectedDecl)) {
    auto *namingDecl = OTD->getNamingDecl();
    if (auto *repr = namingDecl->getOpaqueResultTypeRepr()) {
      emitDiagnostic(repr->getLoc(), diag::required_by_opaque_return,
                     namingDecl->getDescriptiveKind(), namingDecl->getFullName())
          .highlight(repr->getSourceRange());
    }
    return true;
  }

  auto &req = getRequirement();
  auto *reqDC = getRequirementDC();
  auto *genericCtx = getGenericContext();
  auto noteLocation = reqDC->getAsDecl()->getLoc();

  if (!noteLocation.isValid())
    noteLocation = anchor->getLoc();

  if (isConditional()) {
    emitDiagnostic(noteLocation, diag::requirement_implied_by_conditional_conformance,
                   resolveType(Conformance->getType()),
                   Conformance->getProtocol()->getDeclaredInterfaceType());
  } else if (genericCtx != reqDC && (genericCtx->isChildContextOf(reqDC) ||
                                     isStaticOrInstanceMember(AffectedDecl))) {
    emitDiagnostic(noteLocation, diag::required_by_decl_ref,
                   AffectedDecl->getDescriptiveKind(),
                   AffectedDecl->getFullName(),
                   reqDC->getSelfNominalTypeDecl()->getDeclaredType(),
                   req.getFirstType(), nonConformingType);
  } else {
    emitDiagnostic(noteLocation, diag::required_by_decl,
                   AffectedDecl->getDescriptiveKind(),
                   AffectedDecl->getFullName(), req.getFirstType(),
                   nonConformingType);
  }

=======
bool MissingConformanceFailure::diagnoseAsAmbiguousOperatorRef() {
  auto *anchor = getRawAnchor();
  auto *ODRE = dyn_cast<OverloadedDeclRefExpr>(anchor);
  if (!ODRE)
    return false;

  auto isStdlibType = [](Type type) {
    if (auto *NTD = type->getAnyNominal()) {
      auto *DC = NTD->getDeclContext();
      return DC->isModuleScopeContext() &&
             DC->getParentModule()->isStdlibModule();
    }

    return false;
  };

  auto name = ODRE->getDecls().front()->getBaseName();
  if (!(name.isOperator() && isStdlibType(getLHS()) && isStdlibType(getRHS())))
    return false;

  // If this is an operator reference and both types are from stdlib,
  // let's produce a generic diagnostic about invocation and a note
  // about missing conformance just in case.
  auto operatorID = name.getIdentifier();

  auto *applyExpr = cast<ApplyExpr>(findParentExpr(anchor));
  if (auto *binaryOp = dyn_cast<BinaryExpr>(applyExpr)) {
    auto lhsType = getType(binaryOp->getArg()->getElement(0));
    auto rhsType = getType(binaryOp->getArg()->getElement(1));

    if (lhsType->isEqual(rhsType)) {
      emitDiagnostic(anchor->getLoc(), diag::cannot_apply_binop_to_same_args,
                     operatorID.str(), lhsType);
    } else {
      emitDiagnostic(anchor->getLoc(), diag::cannot_apply_binop_to_args,
                     operatorID.str(), lhsType, rhsType);
    }
  } else {
    emitDiagnostic(anchor->getLoc(), diag::cannot_apply_unop_to_arg,
                   operatorID.str(), getType(applyExpr->getArg()));
  }

  diagnoseAsNote();
>>>>>>> 94265e81
  return true;
}

Optional<Diag<Type, Type>> GenericArgumentsMismatchFailure::getDiagnosticFor(
    ContextualTypePurpose context) {
  switch (context) {
  case CTP_Initialization:
  case CTP_AssignSource:
    return diag::cannot_convert_assign;
  case CTP_ReturnStmt:
  case CTP_ReturnSingleExpr:
    return diag::cannot_convert_to_return_type;
  case CTP_DefaultParameter:
    return diag::cannot_convert_default_arg_value;
  case CTP_YieldByValue:
    return diag::cannot_convert_yield_value;
  case CTP_CallArgument:
    return diag::cannot_convert_argument_value;
  case CTP_ClosureResult:
    return diag::cannot_convert_closure_result;
  case CTP_ArrayElement:
    return diag::cannot_convert_array_element;
  // TODO(diagnostics): Make dictionary related diagnostics take prescedence
  // over CSDiag. Currently these won't ever be produced.
  case CTP_DictionaryKey:
    return diag::cannot_convert_dict_key;
  case CTP_DictionaryValue:
    return diag::cannot_convert_dict_value;
  case CTP_CoerceOperand:
    return diag::cannot_convert_coerce;
  case CTP_SubscriptAssignSource:
    return diag::cannot_convert_subscript_assign;

  case CTP_ThrowStmt:
  case CTP_Unused:
  case CTP_CannotFail:
  case CTP_YieldByReference:
  case CTP_CalleeResult:
  case CTP_EnumCaseRawValue:
    break;
  }
  return None;
}

void GenericArgumentsMismatchFailure::emitNoteForMismatch(int position) {
  auto *locator = getLocator();
  // Since there could be implicit conversions assoicated with argument
  // to parameter conversions, let's use parameter type as a source of
  // generic parameter information.
  auto paramSourceTy =
      locator->isLastElement(ConstraintLocator::ApplyArgToParam) ? getRequired()
                                                                 : getActual();

  auto genericTypeDecl = paramSourceTy->getAnyGeneric();
  auto param = genericTypeDecl->getGenericParams()->getParams()[position];

  auto lhs = getActual()->getGenericArgs()[position];
  auto rhs = getRequired()->getGenericArgs()[position];

  auto noteLocation = param->getLoc();

  if (!noteLocation.isValid()) {
    noteLocation = getAnchor()->getLoc();
  }

  emitDiagnostic(noteLocation, diag::generic_argument_mismatch,
                 param->getName(), lhs, rhs);
}

bool GenericArgumentsMismatchFailure::diagnoseAsError() {
  auto *anchor = getAnchor();
  auto path = getLocator()->getPath();

  Optional<Diag<Type, Type>> diagnostic;
  if (path.empty()) {
    assert(isa<AssignExpr>(anchor));
    diagnostic = getDiagnosticFor(CTP_AssignSource);
  } else {
    const auto &last = path.back();
    switch (last.getKind()) {
    case ConstraintLocator::ContextualType: {
      auto purpose = getContextualTypePurpose();
      assert(!(purpose == CTP_Unused && purpose == CTP_CannotFail));
      diagnostic = getDiagnosticFor(purpose);
      break;
    }

    case ConstraintLocator::AutoclosureResult:
    case ConstraintLocator::ApplyArgToParam:
    case ConstraintLocator::ApplyArgument: {
      diagnostic = diag::cannot_convert_argument_value;
      break;
    }

    case ConstraintLocator::ParentType: {
      diagnostic = diag::cannot_convert_parent_type;
      break;
    }

    case ConstraintLocator::ClosureResult: {
      diagnostic = diag::cannot_convert_closure_result;
      break;
    }

    default:
      return false;
    }
  }

  if (!diagnostic)
    return false;

  emitDiagnostic(anchor->getLoc(), *diagnostic, getFromType(), getToType());
  emitNotesForMismatches();
  return true;
}

bool LabelingFailure::diagnoseAsError() {
  auto &cs = getConstraintSystem();
  auto *anchor = getRawAnchor();

  auto *argExpr = getArgumentExprFor(anchor);
  if (!argExpr)
    return false;

  return diagnoseArgumentLabelError(cs.getASTContext(), argExpr, CorrectLabels,
                                    isa<SubscriptExpr>(anchor));
}

bool LabelingFailure::diagnoseAsNote() {
  auto *anchor = getRawAnchor();

  auto *argExpr = getArgumentExprFor(anchor);
  if (!argExpr)
    return false;

  SmallVector<Identifier, 4> argLabels;
  if (auto *paren = dyn_cast<ParenExpr>(argExpr)) {
    argLabels.push_back(Identifier());
  } else if (auto *tuple = dyn_cast<TupleExpr>(argExpr)) {
    argLabels.append(tuple->getElementNames().begin(),
                     tuple->getElementNames().end());
  } else {
    return false;
  }

  auto stringifyLabels = [](ArrayRef<Identifier> labels) -> std::string {
    std::string str;
    for (auto label : labels) {
      str += label.empty() ? "_" : label.str();
      str += ':';
    }
    return "(" + str + ")";
  };

  auto selectedOverload = getChoiceFor(getLocator());
  if (!selectedOverload)
    return false;

  const auto &choice = selectedOverload->choice;
  if (auto *decl = choice.getDeclOrNull()) {
    emitDiagnostic(decl, diag::candidate_expected_different_labels,
                   stringifyLabels(argLabels), stringifyLabels(CorrectLabels));
    return true;
  }

  return false;
}

bool NoEscapeFuncToTypeConversionFailure::diagnoseAsError() {
  auto *anchor = getAnchor();

  if (diagnoseParameterUse())
    return true;

  if (ConvertTo) {
    emitDiagnostic(anchor->getLoc(), diag::converting_noescape_to_type,
                   ConvertTo);
    return true;
  }

  auto *loc = getLocator();
  if (auto gpElt = loc->getLastElementAs<LocatorPathElt::GenericParameter>()) {
    auto *paramTy = gpElt->getType();
    emitDiagnostic(anchor->getLoc(), diag::converting_noescape_to_type,
                  paramTy);
  } else {
    emitDiagnostic(anchor->getLoc(), diag::unknown_escaping_use_of_noescape);
  }
  return true;
}

bool NoEscapeFuncToTypeConversionFailure::diagnoseParameterUse() const {
  // If the other side is not a function, we have common case diagnostics
  // which handle function-to-type conversion diagnostics.
  if (!ConvertTo || !ConvertTo->is<FunctionType>())
    return false;

  auto *anchor = getAnchor();
  auto diagnostic = diag::general_noescape_to_escaping;

  ParamDecl *PD = nullptr;
  if (auto *DRE = dyn_cast<DeclRefExpr>(anchor)) {
    PD = dyn_cast<ParamDecl>(DRE->getDecl());

    // If anchor is not a parameter declaration there
    // is no need to dig up more information.
    if (!PD)
      return false;

    // Let's check whether this is a function parameter passed
    // as an argument to another function which accepts @escaping
    // function at that position.
    if (auto argApplyInfo = getFunctionArgApplyInfo(getLocator())) {
      auto paramInterfaceTy = argApplyInfo->getParamInterfaceType();
      if (paramInterfaceTy->isTypeParameter()) {
        auto diagnoseGenericParamFailure = [&](GenericTypeParamDecl *decl) {
          emitDiagnostic(anchor->getLoc(),
                         diag::converting_noespace_param_to_generic_type,
                         PD->getName(), paramInterfaceTy);

          emitDiagnostic(decl, diag::generic_parameters_always_escaping);
        };

        // If this is a situation when non-escaping parameter is passed
        // to the argument which represents generic parameter, there is
        // a tailored diagnostic for that.

        if (auto *DMT = paramInterfaceTy->getAs<DependentMemberType>()) {
          diagnoseGenericParamFailure(DMT->getRootGenericParam()->getDecl());
          return true;
        }

        if (auto *GP = paramInterfaceTy->getAs<GenericTypeParamType>()) {
          diagnoseGenericParamFailure(GP->getDecl());
          return true;
        }
      }

      // If there are no generic parameters involved, this could
      // only mean that parameter is expecting @escaping function type.
      diagnostic = diag::passing_noescape_to_escaping;
    }
  } else if (auto *AE = dyn_cast<AssignExpr>(getRawAnchor())) {
    if (auto *DRE = dyn_cast<DeclRefExpr>(AE->getSrc())) {
      PD = dyn_cast<ParamDecl>(DRE->getDecl());
      diagnostic = diag::assigning_noescape_to_escaping;
    }
  }

  if (!PD)
    return false;

  emitDiagnostic(anchor->getLoc(), diagnostic, PD->getName());

  // Give a note and fix-it
  auto note =
      emitDiagnostic(PD->getLoc(), diag::noescape_parameter, PD->getName());

  if (!PD->isAutoClosure()) {
    note.fixItInsert(PD->getTypeLoc().getSourceRange().Start, "@escaping ");
  } // TODO: add in a fixit for autoclosure

  return true;
}

bool MissingForcedDowncastFailure::diagnoseAsError() {
  if (hasComplexLocator())
    return false;

  auto &TC = getTypeChecker();

  auto *expr = getAnchor();
  if (auto *assignExpr = dyn_cast<AssignExpr>(expr))
    expr = assignExpr->getSrc();
  auto *coerceExpr = dyn_cast<CoerceExpr>(expr);
  if (!coerceExpr)
    return false;

  auto *subExpr = coerceExpr->getSubExpr();
  auto fromType = getType(subExpr)->getRValueType();
  auto toType = resolveType(coerceExpr->getCastTypeLoc().getType());

  auto castKind =
      TC.typeCheckCheckedCast(fromType, toType, CheckedCastContextKind::None,
                              getDC(), coerceExpr->getLoc(), subExpr,
                              coerceExpr->getCastTypeLoc().getSourceRange());

  switch (castKind) {
  // Invalid cast.
  case CheckedCastKind::Unresolved:
    // Fix didn't work, let diagnoseFailureForExpr handle this.
    return false;
  case CheckedCastKind::Coercion:
  case CheckedCastKind::BridgingCoercion:
    llvm_unreachable("Coercions handled in other disjunction branch");

  // Valid casts.
  case CheckedCastKind::ArrayDowncast:
  case CheckedCastKind::DictionaryDowncast:
  case CheckedCastKind::SetDowncast:
  case CheckedCastKind::ValueCast:
    emitDiagnostic(coerceExpr->getLoc(), diag::missing_forced_downcast,
                   fromType, toType)
        .highlight(coerceExpr->getSourceRange())
        .fixItReplace(coerceExpr->getLoc(), "as!");
    return true;
  }
  llvm_unreachable("unhandled cast kind");
}

bool MissingAddressOfFailure::diagnoseAsError() {
  if (hasComplexLocator())
    return false;

  auto *anchor = getAnchor();
  auto argTy = getFromType();
  auto paramTy = getToType();

  if (paramTy->getAnyPointerElementType()) {
    emitDiagnostic(anchor->getLoc(), diag::cannot_convert_argument_value, argTy,
                   paramTy)
        .fixItInsert(anchor->getStartLoc(), "&");
  } else {
    emitDiagnostic(anchor->getLoc(), diag::missing_address_of, argTy)
        .fixItInsert(anchor->getStartLoc(), "&");
  }
  return true;
}

bool MissingExplicitConversionFailure::diagnoseAsError() {
  if (hasComplexLocator())
    return false;

  auto *DC = getDC();
  auto &TC = getTypeChecker();

  auto *anchor = getAnchor();
  if (auto *assign = dyn_cast<AssignExpr>(anchor))
    anchor = assign->getSrc();
  if (auto *paren = dyn_cast<ParenExpr>(anchor))
    anchor = paren->getSubExpr();

  auto fromType = getFromType();
  Type toType = getToType();

  if (!toType->hasTypeRepr())
    return false;

  bool useAs = TC.isExplicitlyConvertibleTo(fromType, toType, DC);
  bool useAsBang = !useAs && TC.checkedCastMaySucceed(fromType, toType, DC);
  if (!useAs && !useAsBang)
    return false;

  auto *expr = getParentExpr();
  // If we're performing pattern matching,
  // "as" means something completely different...
  if (auto binOpExpr = dyn_cast<BinaryExpr>(expr)) {
    auto overloadedFn = dyn_cast<OverloadedDeclRefExpr>(binOpExpr->getFn());
    if (overloadedFn && !overloadedFn->getDecls().empty()) {
      ValueDecl *decl0 = overloadedFn->getDecls()[0];
      if (decl0->getBaseName() == decl0->getASTContext().Id_MatchOperator)
        return false;
    }
  }

  bool needsParensInside = exprNeedsParensBeforeAddingAs(anchor);
  bool needsParensOutside = exprNeedsParensAfterAddingAs(anchor, expr);

  llvm::SmallString<2> insertBefore;
  llvm::SmallString<32> insertAfter;
  if (needsParensOutside) {
    insertBefore += "(";
  }
  if (needsParensInside) {
    insertBefore += "(";
    insertAfter += ")";
  }
  insertAfter += useAs ? " as " : " as! ";
  insertAfter += toType->getWithoutParens()->getString();
  if (needsParensOutside)
    insertAfter += ")";

  auto diagID =
      useAs ? diag::missing_explicit_conversion : diag::missing_forced_downcast;
  auto diag = emitDiagnostic(anchor->getLoc(), diagID, fromType, toType);
  if (!insertBefore.empty()) {
    diag.fixItInsert(anchor->getStartLoc(), insertBefore);
  }
  diag.fixItInsertAfter(anchor->getEndLoc(), insertAfter);
  return true;
}

bool MemberAccessOnOptionalBaseFailure::diagnoseAsError() {
  if (hasComplexLocator())
    return false;

  auto *anchor = getAnchor();
  auto baseType = getType(anchor)->getRValueType();
  bool resultIsOptional = ResultTypeIsOptional;

  // If we've resolved the member overload to one that returns an optional
  // type, then the result of the expression is optional (and we want to offer
  // only a '?' fixit) even though the constraint system didn't need to add any
  // additional optionality.
  auto overload = getResolvedOverload(getLocator());
  if (overload && overload->ImpliedType->getOptionalObjectType())
    resultIsOptional = true;

  auto unwrappedBaseType = baseType->getOptionalObjectType();
  if (!unwrappedBaseType)
    return false;

  emitDiagnostic(anchor->getLoc(), diag::optional_base_not_unwrapped,
                 baseType, Member, unwrappedBaseType);

  // FIXME: It would be nice to immediately offer "base?.member ?? defaultValue"
  // for non-optional results where that would be appropriate. For the moment
  // always offering "?" means that if the user chooses chaining, we'll end up
  // in MissingOptionalUnwrapFailure:diagnose() to offer a default value during
  // the next compile.
  emitDiagnostic(anchor->getLoc(), diag::optional_base_chain, Member)
      .fixItInsertAfter(anchor->getEndLoc(), "?");

  if (!resultIsOptional) {
    emitDiagnostic(anchor->getLoc(), diag::unwrap_with_force_value)
      .fixItInsertAfter(anchor->getEndLoc(), "!");
  }

  return true;
}

void MissingOptionalUnwrapFailure::offerDefaultValueUnwrapFixIt(
    DeclContext *DC, Expr *expr) const {
  assert(expr);

  auto *anchor = getAnchor();
  // If anchor is n explicit address-of, or expression which produces
  // an l-value (e.g. first argument of `+=` operator), let's not
  // suggest default value here because that would produce r-value type.
  if (isa<InOutExpr>(anchor))
    return;

  if (auto argApplyInfo = getFunctionArgApplyInfo(getLocator()))
    if (argApplyInfo->getParameterFlags().isInOut())
      return;

  auto diag = emitDiagnostic(expr->getLoc(), diag::unwrap_with_default_value);

  auto &TC = getTypeChecker();
  // Figure out what we need to parenthesize.
  bool needsParensInside =
      exprNeedsParensBeforeAddingNilCoalescing(TC, DC, expr);
  bool needsParensOutside =
      exprNeedsParensAfterAddingNilCoalescing(TC, DC, expr, getParentExpr());

  llvm::SmallString<2> insertBefore;
  llvm::SmallString<32> insertAfter;
  if (needsParensOutside) {
    insertBefore += "(";
  }
  if (needsParensInside) {
    insertBefore += "(";
    insertAfter += ")";
  }
  insertAfter += " ?? <" "#default value#" ">";
  if (needsParensOutside)
    insertAfter += ")";

  if (!insertBefore.empty()) {
    diag.fixItInsert(expr->getStartLoc(), insertBefore);
  }
  diag.fixItInsertAfter(expr->getEndLoc(), insertAfter);
}

// Suggest a force-unwrap.
void MissingOptionalUnwrapFailure::offerForceUnwrapFixIt(Expr *expr) const {
  auto diag = emitDiagnostic(expr->getLoc(), diag::unwrap_with_force_value);

  // If expr is optional as the result of an optional chain and this last
  // dot isn't a member returning optional, then offer to force the last
  // link in the chain, rather than an ugly parenthesized postfix force.
  if (auto optionalChain = dyn_cast<OptionalEvaluationExpr>(expr)) {
    if (auto dotExpr =
        dyn_cast<UnresolvedDotExpr>(optionalChain->getSubExpr())) {
      auto bind = dyn_cast<BindOptionalExpr>(dotExpr->getBase());
      if (bind && !getType(dotExpr)->getOptionalObjectType()) {
        diag.fixItReplace(SourceRange(bind->getLoc()), "!");
        return;
      }
    }
  }

  if (expr->canAppendPostfixExpression(true)) {
    diag.fixItInsertAfter(expr->getEndLoc(), "!");
  } else {
    diag.fixItInsert(expr->getStartLoc(), "(")
        .fixItInsertAfter(expr->getEndLoc(), ")!");
  }
}

class VarDeclMultipleReferencesChecker : public ASTWalker {
  VarDecl *varDecl;
  int count;

  std::pair<bool, Expr *> walkToExprPre(Expr *E) {
    if (auto *DRE = dyn_cast<DeclRefExpr>(E)) {
      if (DRE->getDecl() == varDecl)
        count++;
    }
    return { true, E };
  }

public:
  VarDeclMultipleReferencesChecker(VarDecl *varDecl) : varDecl(varDecl),count(0) {}
  int referencesCount() { return count; }
};

bool MissingOptionalUnwrapFailure::diagnoseAsError() {
  if (hasComplexLocator())
    return false;

  auto *anchor = getAnchor();

  // If this is an unresolved member expr e.g. `.foo` its
  // base type is going to be the same as result type minus
  // r-value adjustment because base could be an l-value type.
  // We want to fix both cases by only diagnose one of them,
  // otherwise this is just going to result in a duplcate diagnostic.
  if (getLocator()->isLastElement(ConstraintLocator::UnresolvedMember))
    return false;

  if (auto assignExpr = dyn_cast<AssignExpr>(anchor))
    anchor = assignExpr->getSrc();

  auto *unwrappedExpr = anchor->getValueProvidingExpr();

  if (auto *tryExpr = dyn_cast<OptionalTryExpr>(unwrappedExpr)) {
    bool isSwift5OrGreater = getASTContext().isSwiftVersionAtLeast(5);
    auto subExprType = getType(tryExpr->getSubExpr());
    bool subExpressionIsOptional = (bool)subExprType->getOptionalObjectType();

    if (isSwift5OrGreater && subExpressionIsOptional) {
      // Using 'try!' won't change the type for a 'try?' with an optional
      // sub-expr under Swift 5+, so just report that a missing unwrap can't be
      // handled here.
      return false;
    }

    emitDiagnostic(tryExpr->getTryLoc(), diag::missing_unwrap_optional_try,
                   getType(anchor)->getRValueType())
        .fixItReplace({tryExpr->getTryLoc(), tryExpr->getQuestionLoc()},
                      "try!");
    return true;
  }

  auto baseType = getBaseType();
  auto unwrappedType = getUnwrappedType();

  assert(!baseType->hasTypeVariable() &&
         "Base type must not be a type variable");
  assert(!unwrappedType->hasTypeVariable() &&
         "Unwrapped type must not be a type variable");

  if (!baseType->getOptionalObjectType())
    return false;

  emitDiagnostic(unwrappedExpr->getLoc(), diag::optional_not_unwrapped,
                 baseType, unwrappedType);

  // If the expression we're unwrapping is the only reference to a
  // local variable whose type isn't explicit in the source, then
  // offer unwrapping fixits on the initializer as well.
  if (auto declRef = dyn_cast<DeclRefExpr>(unwrappedExpr)) {
    if (auto varDecl = dyn_cast<VarDecl>(declRef->getDecl())) {
      bool singleUse = false;
      AbstractFunctionDecl *AFD = nullptr;
      if (auto contextDecl = varDecl->getDeclContext()->getAsDecl()) {
        if ((AFD = dyn_cast<AbstractFunctionDecl>(contextDecl))) {
          auto checker = VarDeclMultipleReferencesChecker(varDecl);
          AFD->getBody()->walk(checker);
          singleUse = checker.referencesCount() == 1;
        }
      }

      PatternBindingDecl *binding = varDecl->getParentPatternBinding();
      if (singleUse && binding && binding->getNumPatternEntries() == 1 &&
          varDecl->getTypeSourceRangeForDiagnostics().isInvalid()) {

        auto *initializer = varDecl->getParentInitializer();
        if (!initializer)
          return true;

        if (auto declRefExpr = dyn_cast<DeclRefExpr>(initializer)) {
          if (declRefExpr->getDecl()->isImplicitlyUnwrappedOptional()) {
            emitDiagnostic(declRefExpr->getLoc(), diag::unwrap_iuo_initializer,
                           baseType);
          }
        }

        auto fnTy = AFD->getInterfaceType()->castTo<AnyFunctionType>();
        bool voidReturn =
            fnTy->getResult()->isEqual(TupleType::getEmpty(getASTContext()));

        auto diag = emitDiagnostic(varDecl->getLoc(), diag::unwrap_with_guard);
        diag.fixItInsert(binding->getStartLoc(), "guard ");
        if (voidReturn) {
          diag.fixItInsertAfter(binding->getEndLoc(), " else { return }");
        } else {
          diag.fixItInsertAfter(binding->getEndLoc(), " else { return <"
                                                      "#default value#"
                                                      "> }");
        }
        diag.flush();

        offerDefaultValueUnwrapFixIt(varDecl->getDeclContext(), initializer);
        offerForceUnwrapFixIt(initializer);
      }
    }
  }

  offerDefaultValueUnwrapFixIt(getDC(), unwrappedExpr);
  offerForceUnwrapFixIt(unwrappedExpr);
  return true;
}

bool RValueTreatedAsLValueFailure::diagnoseAsError() {
  Diag<StringRef> subElementDiagID;
  Diag<Type> rvalueDiagID = diag::assignment_lhs_not_lvalue;
  Expr *diagExpr = getRawAnchor();
  SourceLoc loc = diagExpr->getLoc();

  if (auto assignExpr = dyn_cast<AssignExpr>(diagExpr)) {
    diagExpr = assignExpr->getDest();
  }

  if (auto callExpr = dyn_cast<ApplyExpr>(diagExpr)) {
    Expr *argExpr = callExpr->getArg();
    loc = callExpr->getFn()->getLoc();

    if (isa<PrefixUnaryExpr>(callExpr) || isa<PostfixUnaryExpr>(callExpr)) {
      subElementDiagID = diag::cannot_apply_lvalue_unop_to_subelement;
      rvalueDiagID = diag::cannot_apply_lvalue_unop_to_rvalue;
      diagExpr = argExpr;
    } else if (isa<BinaryExpr>(callExpr)) {
      subElementDiagID = diag::cannot_apply_lvalue_binop_to_subelement;
      rvalueDiagID = diag::cannot_apply_lvalue_binop_to_rvalue;
      auto argTuple = dyn_cast<TupleExpr>(argExpr);
      diagExpr = argTuple->getElement(0);
    } else if (getLocator()->getPath().size() > 0) {
      auto argElt =
          getLocator()->castLastElementTo<LocatorPathElt::ApplyArgToParam>();

      subElementDiagID = diag::cannot_pass_rvalue_inout_subelement;
      rvalueDiagID = diag::cannot_pass_rvalue_inout;
      if (auto argTuple = dyn_cast<TupleExpr>(argExpr))
        diagExpr = argTuple->getElement(argElt.getArgIdx());
      else if (auto parens = dyn_cast<ParenExpr>(argExpr))
        diagExpr = parens->getSubExpr();
    } else {
      subElementDiagID = diag::assignment_lhs_is_apply_expression;
    }
  } else if (auto inoutExpr = dyn_cast<InOutExpr>(diagExpr)) {
    if (auto restriction = getRestrictionForType(getType(inoutExpr))) {
      PointerTypeKind pointerKind;
      if (restriction->second == ConversionRestrictionKind::ArrayToPointer &&
          restriction->first->getAnyPointerElementType(pointerKind) &&
          (pointerKind == PTK_UnsafePointer ||
           pointerKind == PTK_UnsafeRawPointer)) {
        // If we're converting to an UnsafePointer, then the programmer
        // specified an & unnecessarily. Produce a fixit hint to remove it.
        emitDiagnostic(inoutExpr->getLoc(),
                       diag::extra_address_of_unsafepointer, restriction->first)
            .highlight(inoutExpr->getSourceRange())
            .fixItRemove(inoutExpr->getStartLoc());
        return true;
      }
    }

    subElementDiagID = diag::cannot_pass_rvalue_inout_subelement;
    rvalueDiagID = diag::cannot_pass_rvalue_inout;
    diagExpr = inoutExpr->getSubExpr();
  } else if (isa<DeclRefExpr>(diagExpr)) {
    subElementDiagID = diag::assignment_lhs_is_immutable_variable;
  } else if (isa<ForceValueExpr>(diagExpr)) {
    subElementDiagID = diag::assignment_bang_has_immutable_subcomponent;
  } else if (isa<MemberRefExpr>(diagExpr)) {
    subElementDiagID = diag::assignment_lhs_is_immutable_property;
  } else if (auto member = dyn_cast<UnresolvedDotExpr>(diagExpr)) {
    subElementDiagID = diag::assignment_lhs_is_immutable_property;

    if (auto *ctor = dyn_cast<ConstructorDecl>(getDC())) {
      if (auto *baseRef = dyn_cast<DeclRefExpr>(member->getBase())) {
        if (baseRef->getDecl() == ctor->getImplicitSelfDecl() &&
            ctor->getDelegatingOrChainedInitKind(nullptr) ==
            ConstructorDecl::BodyInitKind::Delegating) {
          emitDiagnostic(loc, diag::assignment_let_property_delegating_init,
                      member->getName());
          if (auto *ref = getResolvedMemberRef(member)) {
            emitDiagnostic(ref, diag::decl_declared_here, member->getName());
          }
          return true;
        }
      }
    }

    if (auto resolvedOverload = getResolvedOverload(getLocator())) {
      if (resolvedOverload->Choice.getKind() ==
          OverloadChoiceKind::DynamicMemberLookup)
        subElementDiagID = diag::assignment_dynamic_property_has_immutable_base;

      if (resolvedOverload->Choice.getKind() ==
          OverloadChoiceKind::KeyPathDynamicMemberLookup) {
        if (!getType(member->getBase())->hasLValueType())
          subElementDiagID =
              diag::assignment_dynamic_property_has_immutable_base;
      }
    }
  } else if (auto sub = dyn_cast<SubscriptExpr>(diagExpr)) {
      subElementDiagID = diag::assignment_subscript_has_immutable_base;
  } else {
    subElementDiagID = diag::assignment_lhs_is_immutable_variable;
  }

  AssignmentFailure failure(diagExpr, getConstraintSystem(), loc,
                            subElementDiagID, rvalueDiagID);
  return failure.diagnose();
}

bool TrailingClosureAmbiguityFailure::diagnoseAsNote() {
  const auto *expr = getParentExpr();
  auto *callExpr = dyn_cast<CallExpr>(expr);
  if (!callExpr)
    return false;
  if (!callExpr->hasTrailingClosure())
    return false;
  if (callExpr->getFn() != getAnchor())
    return false;

  llvm::SmallMapVector<Identifier, const ValueDecl *, 8> choicesByLabel;
  for (const auto &choice : Choices) {
    auto *callee = dyn_cast<AbstractFunctionDecl>(choice.getDecl());
    if (!callee)
      return false;

    const ParameterList *paramList = callee->getParameters();
    const ParamDecl *param = paramList->getArray().back();

    // Sanity-check that the trailing closure corresponds to this parameter.
    if (!param->hasValidSignature() ||
        !param->getInterfaceType()->is<AnyFunctionType>())
      return false;

    Identifier trailingClosureLabel = param->getArgumentName();
    auto &choiceForLabel = choicesByLabel[trailingClosureLabel];

    // FIXME: Cargo-culted from diagnoseAmbiguity: apparently the same decl can
    // appear more than once?
    if (choiceForLabel == callee)
      continue;

    // If just providing the trailing closure label won't solve the ambiguity,
    // don't bother offering the fix-it.
    if (choiceForLabel != nullptr)
      return false;

    choiceForLabel = callee;
  }

  // If we got here, then all of the choices have unique labels. Offer them in
  // order.
  for (const auto &choicePair : choicesByLabel) {
    auto diag = emitDiagnostic(
        expr->getLoc(), diag::ambiguous_because_of_trailing_closure,
        choicePair.first.empty(), choicePair.second->getFullName());
    swift::fixItEncloseTrailingClosure(getTypeChecker(), diag, callExpr,
                                       choicePair.first);
  }

  return true;
}

AssignmentFailure::AssignmentFailure(Expr *destExpr, ConstraintSystem &cs,
                                     SourceLoc diagnosticLoc)
    : FailureDiagnostic(destExpr, cs, cs.getConstraintLocator(destExpr)),
      Loc(diagnosticLoc),
      DeclDiagnostic(findDeclDiagonstic(cs.getASTContext(), destExpr)),
      TypeDiagnostic(diag::assignment_lhs_not_lvalue) {}

bool AssignmentFailure::diagnoseAsError() {
  auto &cs = getConstraintSystem();
  auto *DC = getDC();
  auto *destExpr = getParentExpr();

  // Walk through the destination expression, resolving what the problem is.  If
  // we find a node in the lvalue path that is problematic, this returns it.
  auto immInfo = resolveImmutableBase(destExpr);

  Optional<OverloadChoice> choice = immInfo.second;

  // Attempt diagnostics based on the overload choice.
  if (choice.hasValue()) {

    auto getKeyPathArgument = [](SubscriptExpr *expr) {
      auto *TE = dyn_cast<TupleExpr>(expr->getIndex());
      assert(TE->getNumElements() == 1);
      assert(TE->getElementName(0).str() == "keyPath");
      return TE->getElement(0);
    };

    if (!choice->isDecl()) {
      if (choice->getKind() == OverloadChoiceKind::KeyPathApplication &&
          !isa<ApplyExpr>(immInfo.first)) {
        std::string message = "key path is read-only";
        if (auto *SE = dyn_cast<SubscriptExpr>(immInfo.first)) {
          if (auto *DRE = dyn_cast<DeclRefExpr>(getKeyPathArgument(SE))) {
            auto identifier = DRE->getDecl()->getBaseName().getIdentifier();
            message =
                "'" + identifier.str().str() + "' is a read-only key path";
          }
        }
        emitDiagnostic(Loc, DeclDiagnostic, message)
            .highlight(immInfo.first->getSourceRange());
        return true;
      }
      return false;
    }

    // Otherwise, we cannot resolve this because the available setter candidates
    // are all mutating and the base must be mutating.  If we dug out a
    // problematic decl, we can produce a nice tailored diagnostic.
    if (auto *VD = dyn_cast<VarDecl>(choice->getDecl())) {
      std::string message = "'";
      message += VD->getName().str().str();
      message += "'";

      auto type = getType(immInfo.first);

      if (isKnownKeyPathType(type))
        message += " is read-only";
      else if (VD->isCaptureList())
        message += " is an immutable capture";
      else if (VD->isImplicit())
        message += " is immutable";
      else if (VD->isLet())
        message += " is a 'let' constant";
      else if (!VD->isSettable(DC))
        message += " is a get-only property";
      else if (!VD->isSetterAccessibleFrom(DC))
        message += " setter is inaccessible";
      else {
        message += " is immutable";
      }

      emitDiagnostic(Loc, DeclDiagnostic, message)
          .highlight(immInfo.first->getSourceRange());

      // If there is a masked instance variable of the same type, emit a
      // note to fixit prepend a 'self.'.
      if (auto typeContext = DC->getInnermostTypeContext()) {
        UnqualifiedLookup lookup(VD->getFullName(), typeContext);
        for (auto &result : lookup.Results) {
          const VarDecl *typeVar = dyn_cast<VarDecl>(result.getValueDecl());
          if (typeVar && typeVar != VD && typeVar->isSettable(DC) &&
              typeVar->isSetterAccessibleFrom(DC) &&
              typeVar->getType()->isEqual(VD->getType())) {
            // But not in its own accessor.
            auto AD =
                dyn_cast_or_null<AccessorDecl>(DC->getInnermostMethodContext());
            if (!AD || AD->getStorage() != typeVar) {
              emitDiagnostic(Loc, diag::masked_instance_variable,
                             typeContext->getSelfTypeInContext())
                  .fixItInsert(Loc, "self.");
            }
          }
        }
      }

      // If this is a simple variable marked with a 'let', emit a note to fixit
      // hint it to 'var'.
      VD->emitLetToVarNoteIfSimple(DC);
      return true;
    }

    // If the underlying expression was a read-only subscript, diagnose that.
    if (auto *SD = dyn_cast_or_null<SubscriptDecl>(choice->getDecl())) {
      StringRef message;
      if (!SD->supportsMutation())
        message = "subscript is get-only";
      else if (!SD->isSetterAccessibleFrom(DC))
        message = "subscript setter is inaccessible";
      else
        message = "subscript is immutable";

      emitDiagnostic(Loc, DeclDiagnostic, message)
          .highlight(immInfo.first->getSourceRange());
      return true;
    }

    // If we're trying to set an unapplied method, say that.
    if (auto *VD = choice->getDecl()) {
      std::string message = "'";
      message += VD->getBaseName().getIdentifier().str();
      message += "'";

      auto diagID = DeclDiagnostic;
      if (auto *AFD = dyn_cast<AbstractFunctionDecl>(VD)) {
        if (AFD->hasImplicitSelfDecl()) {
          message += " is a method";
          diagID = diag::assignment_lhs_is_immutable_variable;
        } else {
          message += " is a function";
        }
      } else
        message += " is not settable";

      emitDiagnostic(Loc, diagID, message)
          .highlight(immInfo.first->getSourceRange());
      return true;
    }
  }

  // Fall back to producing diagnostics based on the expression since we
  // couldn't determine anything from the OverloadChoice.

  // If a keypath was the problem but wasn't resolved into a vardecl
  // it is ambiguous or unable to be used for setting.
  if (auto *KPE = dyn_cast_or_null<KeyPathExpr>(immInfo.first)) {
    emitDiagnostic(Loc, DeclDiagnostic, "immutable key path")
        .highlight(KPE->getSourceRange());
    return true;
  }

  if (auto LE = dyn_cast<LiteralExpr>(immInfo.first)) {
    emitDiagnostic(Loc, DeclDiagnostic, "literals are not mutable")
        .highlight(LE->getSourceRange());
    return true;
  }

  // If the expression is the result of a call, it is an rvalue, not a mutable
  // lvalue.
  if (auto *AE = dyn_cast<ApplyExpr>(immInfo.first)) {
    // Handle literals, which are a call to the conversion function.
    auto argsTuple =
        dyn_cast<TupleExpr>(AE->getArg()->getSemanticsProvidingExpr());
    if (isa<CallExpr>(AE) && AE->isImplicit() && argsTuple &&
        argsTuple->getNumElements() == 1) {
      if (auto LE = dyn_cast<LiteralExpr>(
              argsTuple->getElement(0)->getSemanticsProvidingExpr())) {
        emitDiagnostic(Loc, DeclDiagnostic, "literals are not mutable")
            .highlight(LE->getSourceRange());
        return true;
      }
    }

    std::string name = "call";
    if (isa<PrefixUnaryExpr>(AE) || isa<PostfixUnaryExpr>(AE))
      name = "unary operator";
    else if (isa<BinaryExpr>(AE))
      name = "binary operator";
    else if (isa<CallExpr>(AE))
      name = "function call";
    else if (isa<DotSyntaxCallExpr>(AE) || isa<DotSyntaxBaseIgnoredExpr>(AE))
      name = "method call";

    if (auto *DRE = dyn_cast<DeclRefExpr>(AE->getFn()->getValueProvidingExpr()))
      name = std::string("'") +
             DRE->getDecl()->getBaseName().getIdentifier().str().str() + "'";

    emitDiagnostic(Loc, DeclDiagnostic, name + " returns immutable value")
        .highlight(AE->getSourceRange());
    return true;
  }

  if (auto contextualType = cs.getContextualType(immInfo.first)) {
    Type neededType = contextualType->getInOutObjectType();
    Type actualType = getType(immInfo.first)->getInOutObjectType();
    if (!neededType->isEqual(actualType)) {
      if (DeclDiagnostic.ID != diag::cannot_pass_rvalue_inout_subelement.ID) {
        emitDiagnostic(Loc, DeclDiagnostic,
                       "implicit conversion from '" + actualType->getString() +
                           "' to '" + neededType->getString() +
                           "' requires a temporary")
            .highlight(immInfo.first->getSourceRange());
      }
      return true;
    }
  }

  if (auto IE = dyn_cast<IfExpr>(immInfo.first)) {
    emitDiagnostic(Loc, DeclDiagnostic,
                   "result of conditional operator '? :' is never mutable")
        .highlight(IE->getQuestionLoc())
        .highlight(IE->getColonLoc());
    return true;
  }

  emitDiagnostic(Loc, TypeDiagnostic, getType(destExpr))
      .highlight(immInfo.first->getSourceRange());
  return true;
}

std::pair<Expr *, Optional<OverloadChoice>>
AssignmentFailure::resolveImmutableBase(Expr *expr) const {
  auto &cs = getConstraintSystem();
  auto *DC = getDC();
  expr = expr->getValueProvidingExpr();

  auto isImmutable = [&DC](ValueDecl *decl) {
    if (auto *storage = dyn_cast<AbstractStorageDecl>(decl))
      return !storage->isSettable(nullptr) ||
             !storage->isSetterAccessibleFrom(DC);

    return false;
  };

  // Provide specific diagnostics for assignment to subscripts whose base expr
  // is known to be an rvalue.
  if (auto *SE = dyn_cast<SubscriptExpr>(expr)) {
    // If we found a decl for the subscript, check to see if it is a set-only
    // subscript decl.
    if (SE->hasDecl()) {
      const auto &declRef = SE->getDecl();
      if (auto *subscript =
              dyn_cast_or_null<SubscriptDecl>(declRef.getDecl())) {
        if (isImmutable(subscript))
          return {expr, OverloadChoice(getType(SE->getBase()), subscript,
                                       FunctionRefKind::DoubleApply)};
      }
    }

    Optional<OverloadChoice> member = getMemberRef(
        cs.getConstraintLocator(SE, ConstraintLocator::SubscriptMember));

    // If it isn't settable, return it.
    if (member) {
      if (member->isDecl() && isImmutable(member->getDecl()))
        return {expr, member};

      // We still have a choice, the choice is not a decl
      if (!member->isDecl()) {
        // This must be a keypath application
        assert(member->getKind() == OverloadChoiceKind::KeyPathApplication);

        auto *argType = getType(SE->getIndex())->castTo<TupleType>();
        assert(argType->getNumElements() == 1);

        auto indexType = resolveType(argType->getElementType(0));

        if (auto bgt = indexType->getAs<BoundGenericType>()) {
          // In Swift versions lower than 5, this check will fail as read only
          // key paths can masquerade as writable for compatibilty reasons.
          // This is fine as in this case we just fall back on old diagnostics.
          if (bgt->getDecl() == getASTContext().getKeyPathDecl()) {
            return {expr, member};
          }
        }
      }
    }

    // If it is settable, then the base must be the problem, recurse.
    return resolveImmutableBase(SE->getBase());
  }

  // Look through property references.
  if (auto *UDE = dyn_cast<UnresolvedDotExpr>(expr)) {
    // If we found a decl for the UDE, check it.
    auto loc = cs.getConstraintLocator(UDE, ConstraintLocator::Member);

    auto member = getMemberRef(loc);

    // If we can resolve a member, we can determine whether it is settable in
    // this context.
    if (member && member->isDecl() && isImmutable(member->getDecl()))
      return {expr, member};

    // If we weren't able to resolve a member or if it is mutable, then the
    // problem must be with the base, recurse.
    return resolveImmutableBase(UDE->getBase());
  }

  if (auto *MRE = dyn_cast<MemberRefExpr>(expr)) {
    // If the member isn't settable, then it is the problem: return it.
    if (auto member = dyn_cast<AbstractStorageDecl>(MRE->getMember().getDecl()))
      if (isImmutable(member))
        return {expr, OverloadChoice(getType(MRE->getBase()), member,
                                     FunctionRefKind::SingleApply)};

    // If we weren't able to resolve a member or if it is mutable, then the
    // problem must be with the base, recurse.
    return resolveImmutableBase(MRE->getBase());
  }

  if (auto *DRE = dyn_cast<DeclRefExpr>(expr))
    return {expr,
            OverloadChoice(Type(), DRE->getDecl(), FunctionRefKind::Unapplied)};

  // Look through x!
  if (auto *FVE = dyn_cast<ForceValueExpr>(expr))
    return resolveImmutableBase(FVE->getSubExpr());

  // Look through x?
  if (auto *BOE = dyn_cast<BindOptionalExpr>(expr))
    return resolveImmutableBase(BOE->getSubExpr());

  // Look through implicit conversions
  if (auto *ICE = dyn_cast<ImplicitConversionExpr>(expr))
    if (!isa<LoadExpr>(ICE->getSubExpr()))
      return resolveImmutableBase(ICE->getSubExpr());

  if (auto *SAE = dyn_cast<SelfApplyExpr>(expr))
    return resolveImmutableBase(SAE->getFn());

  return {expr, None};
}

Optional<OverloadChoice>
AssignmentFailure::getMemberRef(ConstraintLocator *locator) const {
  auto member = getOverloadChoiceIfAvailable(locator);
  if (!member)
    return None;

  if (!member->choice.isDecl())
    return member->choice;

  auto *DC = getDC();
  auto &TC = getTypeChecker();

  auto *decl = member->choice.getDecl();
  if (isa<SubscriptDecl>(decl) &&
      isValidDynamicMemberLookupSubscript(cast<SubscriptDecl>(decl), DC, TC)) {
    auto *subscript = cast<SubscriptDecl>(decl);
    // If this is a keypath dynamic member lookup, we have to
    // adjust the locator to find member referred by it.
    if (isValidKeyPathDynamicMemberLookup(subscript, TC)) {
      auto &cs = getConstraintSystem();
      // Type has a following format:
      // `(Self) -> (dynamicMember: {Writable}KeyPath<T, U>) -> U`
      auto *fullType = member->openedFullType->castTo<FunctionType>();
      auto *fnType = fullType->getResult()->castTo<FunctionType>();

      auto paramTy = fnType->getParams()[0].getPlainType();
      auto keyPath = paramTy->getAnyNominal();
      auto memberLoc = cs.getConstraintLocator(
          locator, LocatorPathElt::KeyPathDynamicMember(keyPath));

      auto memberRef = getOverloadChoiceIfAvailable(memberLoc);
      return memberRef ? Optional<OverloadChoice>(memberRef->choice) : None;
    }

    // If this is a string based dynamic lookup, there is no member declaration.
    return None;
  }

  return member->choice;
}

Diag<StringRef> AssignmentFailure::findDeclDiagonstic(ASTContext &ctx,
                                                      Expr *destExpr) {
  if (isa<ApplyExpr>(destExpr) || isa<SelfApplyExpr>(destExpr))
    return diag::assignment_lhs_is_apply_expression;

  if (isa<UnresolvedDotExpr>(destExpr) || isa<MemberRefExpr>(destExpr))
    return diag::assignment_lhs_is_immutable_property;

  if (auto *subscript = dyn_cast<SubscriptExpr>(destExpr)) {
    auto diagID = diag::assignment_subscript_has_immutable_base;
    // If the destination is a subscript with a 'dynamicLookup:' label and if
    // the tuple is implicit, then this was actually a @dynamicMemberLookup
    // access. Emit a more specific diagnostic.
    if (subscript->getIndex()->isImplicit() &&
        subscript->getArgumentLabels().size() == 1 &&
        subscript->getArgumentLabels().front() == ctx.Id_dynamicMember)
      diagID = diag::assignment_dynamic_property_has_immutable_base;

    return diagID;
  }

  return diag::assignment_lhs_is_immutable_variable;
}

bool ContextualFailure::diagnoseAsError() {
  auto *anchor = getAnchor();
  auto path = getLocator()->getPath();

  if (CTP == CTP_ReturnSingleExpr || CTP == CTP_ReturnStmt) {
    // Special case the "conversion to void".
    if (getToType()->isVoid()) {
      emitDiagnostic(anchor->getLoc(), diag::cannot_return_value_from_void_func)
          .highlight(anchor->getSourceRange());
      return true;
    }
  }

  if (diagnoseConversionToNil())
    return true;

  assert(!path.empty());

  if (diagnoseMissingFunctionCall())
    return true;

  if (diagnoseConversionToDictionary())
    return true;

  // Special case of some common conversions involving Swift.String
  // indexes, catching cases where people attempt to index them with an integer.
  if (isIntegerToStringIndexConversion()) {
    emitDiagnostic(anchor->getLoc(), diag::string_index_not_integer,
                   getFromType())
        .highlight(anchor->getSourceRange());
    emitDiagnostic(anchor->getLoc(), diag::string_index_not_integer_note);
    return true;
  }

  Diag<Type, Type> diagnostic;
  switch (path.back().getKind()) {
  case ConstraintLocator::ClosureResult: {
    diagnostic = diag::cannot_convert_closure_result;
    break;
  }

  case ConstraintLocator::ContextualType: {
    if (diagnoseConversionToBool())
      return true;

    if (diagnoseThrowsTypeMismatch())
      return true;

    if (diagnoseYieldByReferenceMismatch())
      return true;

    auto contextualType = getToType();
    if (auto msg = getDiagnosticFor(CTP, contextualType->isExistentialType())) {
      diagnostic = *msg;
      break;
    }
    return false;
  }

  default:
    return false;
  }

  auto diag = emitDiagnostic(anchor->getLoc(), diagnostic, FromType, ToType);
  diag.highlight(anchor->getSourceRange());

  (void)tryFixIts(diag);
  return true;
}

static Optional<Diag<Type>>
getContextualNilDiagnostic(ContextualTypePurpose CTP) {
  switch (CTP) {
  case CTP_Unused:
  case CTP_CannotFail:
    llvm_unreachable("These contextual type purposes cannot fail with a "
                     "conversion type specified!");
  case CTP_CalleeResult:
    llvm_unreachable("CTP_CalleeResult does not actually install a "
                     "contextual type");
  case CTP_Initialization:
    return diag::cannot_convert_initializer_value_nil;

  case CTP_ReturnSingleExpr:
  case CTP_ReturnStmt:
    return diag::cannot_convert_to_return_type_nil;

  case CTP_ThrowStmt:
  case CTP_YieldByReference:
    return None;

  case CTP_EnumCaseRawValue:
    return diag::cannot_convert_raw_initializer_value_nil;
  case CTP_DefaultParameter:
    return diag::cannot_convert_default_arg_value_nil;
  case CTP_YieldByValue:
    return diag::cannot_convert_yield_value_nil;
  case CTP_CallArgument:
    return diag::cannot_convert_argument_value_nil;
  case CTP_ClosureResult:
    return diag::cannot_convert_closure_result_nil;
  case CTP_ArrayElement:
    return diag::cannot_convert_array_element_nil;
  case CTP_DictionaryKey:
    return diag::cannot_convert_dict_key_nil;
  case CTP_DictionaryValue:
    return diag::cannot_convert_dict_value_nil;
  case CTP_CoerceOperand:
    return diag::cannot_convert_coerce_nil;
  case CTP_AssignSource:
    return diag::cannot_convert_assign_nil;
  case CTP_SubscriptAssignSource:
    return diag::cannot_convert_subscript_assign_nil;
  }
  llvm_unreachable("Unhandled ContextualTypePurpose in switch");
}

bool ContextualFailure::diagnoseConversionToNil() const {
  auto *anchor = getAnchor();

  if (!isa<NilLiteralExpr>(anchor))
    return false;

  auto &cs = getConstraintSystem();
  auto *locator = getLocator();

  Optional<ContextualTypePurpose> CTP;
  // Easy case were failure has been identified as contextual already.
  if (locator->isLastElement(ConstraintLocator::ContextualType)) {
    CTP = getContextualTypePurpose();
  } else {
    // Here we need to figure out where where `nil` is located.
    // It could be e.g. an argument to a subscript/call, assignment
    // source like `s[0] = nil` or an array element like `[nil]` or
    // `[nil: 42]` as a sub-expression to a larger one.
    auto *parentExpr = findParentExpr(anchor);

    // Looks like it's something similar to `let _ = nil`.
    if (!parentExpr) {
      emitDiagnostic(anchor->getLoc(), diag::unresolved_nil_literal);
      return true;
    }

    // Two choices here - whether it's a regular assignment
    // e.g. `let _: S = nil` or a subscript one e.g. `s[0] = nil`.
    if (auto *AE = dyn_cast<AssignExpr>(parentExpr)) {
      CTP = isa<SubscriptExpr>(AE->getDest()) ? CTP_SubscriptAssignSource
                                              : CTP_AssignSource;
    } else if (isa<ArrayExpr>(parentExpr)) {
      CTP = CTP_ArrayElement;
    } else if (isa<ClosureExpr>(parentExpr)) {
      CTP = CTP_ClosureResult;
    } else if (isa<ParenExpr>(parentExpr) || isa<TupleExpr>(parentExpr)) {
      auto *enclosingExpr = findParentExpr(parentExpr);

      if (!enclosingExpr) {
        // If there is no enclosing expression it's something like
        // `(nil)` or `(a: nil)` which can't be inferred without a
        // contextual type.
        emitDiagnostic(anchor->getLoc(), diag::unresolved_nil_literal);
        return true;
      }

      if (auto *TE = dyn_cast<TupleExpr>(parentExpr)) {
        // In case of dictionary e.g. `[42: nil]` we need to figure
        // out whether nil is a "key" or a "value".
        if (auto *DE = dyn_cast<DictionaryExpr>(enclosingExpr)) {
          assert(TE->getNumElements() == 2);
          CTP = TE->getElement(0) == anchor ? CTP_DictionaryKey
                                            : CTP_DictionaryValue;
        } else {
          // Can't initialize one of the tuple elements with `nil`.
          CTP = CTP_Initialization;
        }
      }

      // `nil` is passed as an argument to a parameter which doesn't
      // expect it e.g. `foo(a: nil)`, `s[x: nil]` or `\S.[x: nil]`.
      // FIXME: Find a more robust way of checking this.
      if (isa<ApplyExpr>(enclosingExpr) || isa<SubscriptExpr>(enclosingExpr) ||
          isa<KeyPathExpr>(enclosingExpr))
        CTP = CTP_CallArgument;
    } else if (auto *CE = dyn_cast<CoerceExpr>(parentExpr)) {
      // `nil` is passed as a left-hand side of the coercion
      // operator e.g. `nil as Foo`
      CTP = CTP_CoerceOperand;
    } else {
      // Otherwise let's produce a generic `nil` conversion diagnostic.
      emitDiagnostic(anchor->getLoc(), diag::cannot_use_nil_with_this_type,
                     getToType());
      return true;
    }
  }

  if (!CTP)
    return false;

  if (CTP == CTP_ThrowStmt) {
    emitDiagnostic(anchor->getLoc(), diag::cannot_throw_nil);
    return true;
  }

  auto diagnostic = getContextualNilDiagnostic(*CTP);
  if (!diagnostic)
    return false;

  emitDiagnostic(anchor->getLoc(), *diagnostic, getToType());

  if (CTP == CTP_Initialization) {
    auto *patternTR = cs.getContextualTypeLoc().getTypeRepr();
    if (!patternTR)
      return true;

    auto diag = emitDiagnostic(patternTR->getLoc(), diag::note_make_optional,
                               OptionalType::get(getToType()));
    if (patternTR->isSimple()) {
      diag.fixItInsertAfter(patternTR->getEndLoc(), "?");
    } else {
      diag.fixItInsert(patternTR->getStartLoc(), "(");
      diag.fixItInsertAfter(patternTR->getEndLoc(), ")?");
    }
  }

  return true;
}

void ContextualFailure::tryFixIts(InFlightDiagnostic &diagnostic) const {
  if (trySequenceSubsequenceFixIts(diagnostic))
    return;

  if (tryRawRepresentableFixIts(
          diagnostic, KnownProtocolKind::ExpressibleByIntegerLiteral) ||
      tryRawRepresentableFixIts(diagnostic,
                                KnownProtocolKind::ExpressibleByStringLiteral))
    return;

  if (tryIntegerCastFixIts(diagnostic))
    return;

  if (tryProtocolConformanceFixIt(diagnostic))
    return;

  if (tryTypeCoercionFixIt(diagnostic))
    return;
}

bool ContextualFailure::diagnoseMissingFunctionCall() const {
  auto &TC = getTypeChecker();

  auto *srcFT = FromType->getAs<FunctionType>();
  if (!srcFT || !srcFT->getParams().empty())
    return false;

  if (ToType->is<AnyFunctionType>() ||
      !TC.isConvertibleTo(srcFT->getResult(), ToType, getDC()))
    return false;

  auto *anchor = getAnchor();
  emitDiagnostic(anchor->getLoc(), diag::missing_nullary_call,
                 srcFT->getResult())
      .highlight(anchor->getSourceRange())
      .fixItInsertAfter(anchor->getEndLoc(), "()");

  tryComputedPropertyFixIts(anchor);

  return true;
}

bool ContextualFailure::diagnoseConversionToBool() const {
  auto toType = getToType();
  if (!toType->isBool())
    return false;

  auto *expr = getAnchor();
  // Check for "=" converting to Bool.  The user probably meant ==.
  if (auto *AE = dyn_cast<AssignExpr>(expr->getValueProvidingExpr())) {
    emitDiagnostic(AE->getEqualLoc(), diag::use_of_equal_instead_of_equality)
        .fixItReplace(AE->getEqualLoc(), "==")
        .highlight(AE->getDest()->getLoc())
        .highlight(AE->getSrc()->getLoc());
    return true;
  }

  // If we're trying to convert something from optional type to Bool, then a
  // comparison against nil was probably expected.
  // TODO: It would be nice to handle "!x" --> x == false, but we have no way
  // to get to the parent expr at present.
  auto fromType = getFromType();
  if (fromType->getOptionalObjectType()) {
    StringRef prefix = "((";
    StringRef suffix = ") != nil)";

    // Check if we need the inner parentheses.
    // Technically we only need them if there's something in 'expr' with
    // lower precedence than '!=', but the code actually comes out nicer
    // in most cases with parens on anything non-trivial.
    if (expr->canAppendPostfixExpression()) {
      prefix = prefix.drop_back();
      suffix = suffix.drop_front();
    }
    // FIXME: The outer parentheses may be superfluous too.

    emitDiagnostic(expr->getLoc(), diag::optional_used_as_boolean, fromType)
        .fixItInsert(expr->getStartLoc(), prefix)
        .fixItInsertAfter(expr->getEndLoc(), suffix);
    return true;
  }

  return false;
}

bool ContextualFailure::isInvalidDictionaryConversion(
    ConstraintSystem &cs, Expr *anchor, Type contextualType) {
  auto *arrayExpr = dyn_cast<ArrayExpr>(anchor);
  if (!arrayExpr)
    return false;

  auto type = contextualType->lookThroughAllOptionalTypes();
  if (!conformsToKnownProtocol(
        cs, type, KnownProtocolKind::ExpressibleByDictionaryLiteral))
    return false;

  return (arrayExpr->getNumElements() & 1) == 0;
}

bool ContextualFailure::diagnoseConversionToDictionary() const {
  auto &cs = getConstraintSystem();
  auto toType = getToType()->lookThroughAllOptionalTypes();

  if (!isInvalidDictionaryConversion(cs, getAnchor(), toType))
    return false;

  auto *arrayExpr = cast<ArrayExpr>(getAnchor());

  // If the contextual type conforms to ExpressibleByDictionaryLiteral and
  // this is an empty array, then they meant "[:]".
  auto numElements = arrayExpr->getNumElements();
  if (numElements == 0) {
    emitDiagnostic(arrayExpr->getStartLoc(),
                   diag::should_use_empty_dictionary_literal)
        .fixItInsert(arrayExpr->getEndLoc(), ":");
    return true;
  }

  // If the contextual type conforms to ExpressibleByDictionaryLiteral, then
  // they wrote "x = [1,2]" but probably meant "x = [1:2]".
  bool isIniting = getContextualTypePurpose() == CTP_Initialization;
  emitDiagnostic(arrayExpr->getStartLoc(), diag::should_use_dictionary_literal,
                 toType, isIniting);

  auto diagnostic =
      emitDiagnostic(arrayExpr->getStartLoc(), diag::meant_dictionary_lit);

  // Change every other comma into a colon, only if the number
  // of commas present matches the number of elements, because
  // otherwise it might a structural problem with the expression
  // e.g. ["a""b": 1].
  const auto commaLocs = arrayExpr->getCommaLocs();
  if (commaLocs.size() == numElements - 1) {
    for (unsigned i = 0, e = numElements / 2; i != e; ++i)
      diagnostic.fixItReplace(commaLocs[i * 2], ":");
  }

  return true;
}

bool ContextualFailure::diagnoseThrowsTypeMismatch() const {
  // If this is conversion failure due to a return statement with an argument
  // that cannot be coerced to the result type of the function, emit a
  // specific error.
  if (CTP != CTP_ThrowStmt)
    return false;

  auto *anchor = getAnchor();

  // If we tried to throw the error code of an error type, suggest object
  // construction.
  auto &TC = getTypeChecker();
  if (auto errorCodeProtocol =
          TC.Context.getProtocol(KnownProtocolKind::ErrorCodeProtocol)) {
    Type errorCodeType = getFromType();
    if (auto conformance = TypeChecker::conformsToProtocol(
            errorCodeType, errorCodeProtocol, getDC(),
            ConformanceCheckFlags::InExpression)) {
      Type errorType = conformance
                           ->getTypeWitnessByName(errorCodeType,
                                                  getASTContext().Id_ErrorType)
                           ->getCanonicalType();
      if (errorType) {
        auto diagnostic =
            emitDiagnostic(anchor->getLoc(), diag::cannot_throw_error_code,
                           errorCodeType, errorType);
        if (auto *UDE = dyn_cast<UnresolvedDotExpr>(anchor)) {
          diagnostic.fixItInsert(UDE->getDotLoc(), "(");
          diagnostic.fixItInsertAfter(UDE->getEndLoc(), ")");
        }
        return true;
      }
    }
  }

  // The conversion destination of throw is always ErrorType (at the moment)
  // if this ever expands, this should be a specific form like () is for
  // return.
  emitDiagnostic(anchor->getLoc(), diag::cannot_convert_thrown_type,
                 getFromType())
      .highlight(anchor->getSourceRange());
  return true;
}

bool ContextualFailure::diagnoseYieldByReferenceMismatch() const {
  if (CTP != CTP_YieldByReference)
    return false;

  auto *anchor = getAnchor();
  auto exprType = getType(anchor);
  auto contextualType = getToType();

  if (auto exprLV = exprType->getAs<LValueType>()) {
    emitDiagnostic(anchor->getLoc(), diag::cannot_yield_wrong_type_by_reference,
                   exprLV->getObjectType(), contextualType);
  } else if (exprType->isEqual(contextualType)) {
    emitDiagnostic(anchor->getLoc(),
                   diag::cannot_yield_rvalue_by_reference_same_type, exprType);
  } else {
    emitDiagnostic(anchor->getLoc(), diag::cannot_yield_rvalue_by_reference,
                   exprType, contextualType);
  }
  return true;
}

bool ContextualFailure::tryRawRepresentableFixIts(
    InFlightDiagnostic &diagnostic,
    KnownProtocolKind rawRepresentableProtocol) const {
  auto &CS = getConstraintSystem();
  auto &TC = getTypeChecker();

  auto *expr = getAnchor();
  auto fromType = getFromType();
  auto toType = getToType();

  // The following fixes apply for optional destination types as well.
  bool toTypeIsOptional = !toType->getOptionalObjectType().isNull();
  toType = toType->lookThroughAllOptionalTypes();

  Type fromTypeUnwrapped = fromType->getOptionalObjectType();
  bool fromTypeIsOptional = !fromTypeUnwrapped.isNull();
  if (fromTypeIsOptional)
    fromType = fromTypeUnwrapped;

  auto fixIt = [&](StringRef convWrapBefore, StringRef convWrapAfter) {
    SourceRange exprRange = expr->getSourceRange();
    if (fromTypeIsOptional && toTypeIsOptional) {
      // Use optional's map function to convert conditionally, like so:
      //   expr.map{ T(rawValue: $0) }
      bool needsParens = !expr->canAppendPostfixExpression();
      std::string mapCodeFix;
      if (needsParens) {
        diagnostic.fixItInsert(exprRange.Start, "(");
        mapCodeFix += ")";
      }
      mapCodeFix += ".map { ";
      mapCodeFix += convWrapBefore;
      mapCodeFix += "$0";
      mapCodeFix += convWrapAfter;
      mapCodeFix += " }";
      diagnostic.fixItInsertAfter(exprRange.End, mapCodeFix);
    } else if (!fromTypeIsOptional) {
      diagnostic.fixItInsert(exprRange.Start, convWrapBefore);
      diagnostic.fixItInsertAfter(exprRange.End, convWrapAfter);
    } else {
      SmallString<16> fixItBefore(convWrapBefore);
      SmallString<16> fixItAfter;

      if (!expr->canAppendPostfixExpression(true)) {
        fixItBefore += "(";
        fixItAfter = ")";
      }

      fixItAfter += "!" + convWrapAfter.str();

      diagnostic.flush();
      emitDiagnostic(expr->getLoc(),
                     diag::construct_raw_representable_from_unwrapped_value,
                     toType, fromType)
          .highlight(exprRange)
          .fixItInsert(exprRange.Start, fixItBefore)
          .fixItInsertAfter(exprRange.End, fixItAfter);
    }
  };

  if (conformsToKnownProtocol(CS, fromType, rawRepresentableProtocol)) {
    if (conformsToKnownProtocol(CS, fromType, KnownProtocolKind::OptionSet) &&
        isa<IntegerLiteralExpr>(expr) &&
        cast<IntegerLiteralExpr>(expr)->getDigitsText() == "0") {
      diagnostic.fixItReplace(expr->getSourceRange(), "[]");
      return true;
    }
    if (auto rawTy = isRawRepresentable(CS, toType, rawRepresentableProtocol)) {
      // Produce before/after strings like 'Result(rawValue: RawType(<expr>))'
      // or just 'Result(rawValue: <expr>)'.
      std::string convWrapBefore = toType.getString();
      convWrapBefore += "(rawValue: ";
      std::string convWrapAfter = ")";
      if (!isa<LiteralExpr>(expr) &&
          !TC.isConvertibleTo(fromType, rawTy, getDC())) {
        // Only try to insert a converting construction if the protocol is a
        // literal protocol and not some other known protocol.
        switch (rawRepresentableProtocol) {
#define EXPRESSIBLE_BY_LITERAL_PROTOCOL_WITH_NAME(name, _, __, ___)            \
  case KnownProtocolKind::name:                                                \
    break;
#define PROTOCOL_WITH_NAME(name, _)                                            \
  case KnownProtocolKind::name:                                                \
    return false;
#include "swift/AST/KnownProtocols.def"
        }
        convWrapBefore += rawTy->getString();
        convWrapBefore += "(";
        convWrapAfter += ")";
      }
      fixIt(convWrapBefore, convWrapAfter);
      return true;
    }
  }

  if (auto rawTy = isRawRepresentable(CS, fromType, rawRepresentableProtocol)) {
    if (conformsToKnownProtocol(CS, toType, rawRepresentableProtocol)) {
      std::string convWrapBefore;
      std::string convWrapAfter = ".rawValue";
      if (!TC.isConvertibleTo(rawTy, toType, getDC())) {
        // Only try to insert a converting construction if the protocol is a
        // literal protocol and not some other known protocol.
        switch (rawRepresentableProtocol) {
#define EXPRESSIBLE_BY_LITERAL_PROTOCOL_WITH_NAME(name, _, __, ___)            \
  case KnownProtocolKind::name:                                                \
    break;
#define PROTOCOL_WITH_NAME(name, _)                                            \
  case KnownProtocolKind::name:                                                \
    return false;
#include "swift/AST/KnownProtocols.def"
        }
        convWrapBefore += toType->getString();
        convWrapBefore += "(";
        convWrapAfter += ")";
      }
      fixIt(convWrapBefore, convWrapAfter);
      return true;
    }
  }

  return false;
}

bool ContextualFailure::tryIntegerCastFixIts(
    InFlightDiagnostic &diagnostic) const {
  if (!isIntegerType(FromType) || !isIntegerType(ToType))
    return false;

  auto getInnerCastedExpr = [&](Expr *expr) -> Expr * {
    if (auto *CE = dyn_cast<CoerceExpr>(expr))
      return CE->getSubExpr();

    auto *CE = dyn_cast<CallExpr>(expr);
    if (!CE)
      return nullptr;
    if (!isa<ConstructorRefCallExpr>(CE->getFn()))
      return nullptr;
    auto *parenE = dyn_cast<ParenExpr>(CE->getArg());
    if (!parenE)
      return nullptr;
    return parenE->getSubExpr();
  };

  auto *anchor = getAnchor();
  if (Expr *innerE = getInnerCastedExpr(anchor)) {
    Type innerTy = getType(innerE);
    auto &TC = getTypeChecker();
    if (TC.isConvertibleTo(innerTy, ToType, getDC())) {
      // Remove the unnecessary cast.
      diagnostic.fixItRemoveChars(anchor->getLoc(), innerE->getStartLoc())
          .fixItRemove(anchor->getEndLoc());
      return true;
    }
  }

  // Add a wrapping integer cast.
  std::string convWrapBefore = ToType.getString();
  convWrapBefore += "(";
  std::string convWrapAfter = ")";
  SourceRange exprRange = anchor->getSourceRange();
  diagnostic.fixItInsert(exprRange.Start, convWrapBefore);
  diagnostic.fixItInsertAfter(exprRange.End, convWrapAfter);
  return true;
}

bool ContextualFailure::trySequenceSubsequenceFixIts(
    InFlightDiagnostic &diagnostic) const {
  if (!getASTContext().getStdlibModule())
    return false;

  auto &TC = getTypeChecker();
  auto *DC = getDC();

  auto String = TC.getStringType(DC);
  auto Substring = TC.getSubstringType(DC);

  if (!String || !Substring)
    return false;

  // Substring -> String conversion
  // Wrap in String.init
  if (FromType->isEqual(Substring)) {
    if (ToType->isEqual(String)) {
      auto *anchor = getAnchor()->getSemanticsProvidingExpr();
      auto range = anchor->getSourceRange();
      diagnostic.fixItInsert(range.Start, "String(");
      diagnostic.fixItInsertAfter(range.End, ")");
      return true;
    }
  }

  return false;
}

bool ContextualFailure::tryTypeCoercionFixIt(
    InFlightDiagnostic &diagnostic) const {
  auto fromType = getFromType();
  auto toType = getToType();

  // Look through optional types; casts can add them, but can't remove extra
  // ones.
  bool bothOptional =
      fromType->getOptionalObjectType() && toType->getOptionalObjectType();
  if (bothOptional)
    fromType = fromType->getOptionalObjectType();
  toType = toType->lookThroughAllOptionalTypes();

  if (!toType->hasTypeRepr())
    return false;

  auto &TC = getTypeChecker();
  CheckedCastKind Kind =
      TC.typeCheckCheckedCast(fromType, toType, CheckedCastContextKind::None,
                              getDC(), SourceLoc(), nullptr, SourceRange());

  if (Kind != CheckedCastKind::Unresolved) {
    auto *anchor = getAnchor();

    bool canUseAs = Kind == CheckedCastKind::Coercion ||
                    Kind == CheckedCastKind::BridgingCoercion;
    if (bothOptional && canUseAs)
      toType = OptionalType::get(toType);
    diagnostic.fixItInsert(Lexer::getLocForEndOfToken(getASTContext().SourceMgr,
                                                      anchor->getEndLoc()),
                           diag::insert_type_coercion, canUseAs, toType);
    return true;
  }

  return false;
}

bool ContextualFailure::tryProtocolConformanceFixIt(
    InFlightDiagnostic &diagnostic) const {
  auto innermostTyCtx = getDC()->getInnermostTypeContext();
  if (!innermostTyCtx)
    return false;

  auto nominal = innermostTyCtx->getSelfNominalTypeDecl();
  if (!nominal)
    return false;

  // We need to get rid of optionals and parens as it's not relevant when
  // printing the diagnostic and the fix-it.
  auto unwrappedToType =
      ToType->lookThroughAllOptionalTypes()->getWithoutParens();

  // If the protocol requires a class & we don't have one (maybe the context
  // is a struct), then bail out instead of offering a broken fix-it later on.
  auto requiresClass = false;
  ExistentialLayout layout;
  if (unwrappedToType->isExistentialType()) {
    layout = unwrappedToType->getExistentialLayout();
    requiresClass = layout.requiresClass();
  }

  if (requiresClass && !FromType->is<ClassType>()) {
    return false;
  }

  // We can only offer a fix-it if we're assigning to a protocol type and
  // the type we're assigning is the same as the innermost type context.
  bool shouldOfferFixIt = nominal->getSelfTypeInContext()->isEqual(FromType) &&
                          unwrappedToType->isExistentialType();
  if (!shouldOfferFixIt)
    return false;

  diagnostic.flush();

  // Let's build a list of protocols that the context does not conform to.
  SmallVector<std::string, 8> missingProtoTypeStrings;
  for (auto protocol : layout.getProtocols()) {
    if (!getTypeChecker().conformsToProtocol(
            FromType, protocol->getDecl(), getDC(),
            ConformanceCheckFlags::InExpression)) {
      missingProtoTypeStrings.push_back(protocol->getString());
    }
  }

  // If we have a protocol composition type and we don't conform to all
  // the protocols of the composition, then store the composition directly.
  // This is because we need to append 'Foo & Bar' instead of 'Foo, Bar' in
  // order to match the written type.
  if (auto compositionTy = unwrappedToType->getAs<ProtocolCompositionType>()) {
    if (compositionTy->getMembers().size() == missingProtoTypeStrings.size()) {
      missingProtoTypeStrings = {compositionTy->getString()};
    }
  }

  assert(!missingProtoTypeStrings.empty() &&
         "type already conforms to all the protocols?");

  // Combine all protocol names together, separated by commas.
  std::string protoString = llvm::join(missingProtoTypeStrings, ", ");

  // Emit a diagnostic to inform the user that they need to conform to the
  // missing protocols.
  //
  // TODO: Maybe also insert the requirement stubs?
  auto conformanceDiag = emitDiagnostic(
      getAnchor()->getLoc(), diag::assign_protocol_conformance_fix_it,
      unwrappedToType, nominal->getDescriptiveKind(), FromType);
  if (nominal->getInherited().size() > 0) {
    auto lastInherited = nominal->getInherited().back().getLoc();
    auto lastInheritedEndLoc =
        Lexer::getLocForEndOfToken(getASTContext().SourceMgr, lastInherited);
    conformanceDiag.fixItInsert(lastInheritedEndLoc, ", " + protoString);
  } else {
    auto nameEndLoc = Lexer::getLocForEndOfToken(getASTContext().SourceMgr,
                                                 nominal->getNameLoc());
    conformanceDiag.fixItInsert(nameEndLoc, ": " + protoString);
  }

  return true;
}

void ContextualFailure::tryComputedPropertyFixIts(Expr *expr) const {
  if (!isa<ClosureExpr>(expr))
    return;

  // It is possible that we're looking at a stored property being
  // initialized with a closure. Something like:
  //
  // var foo: Int = { return 0 }
  //
  // Let's offer another fix-it to remove the '=' to turn the stored
  // property into a computed property. If the variable is immutable, then
  // replace the 'let' with a 'var'.

  PatternBindingDecl *PBD = nullptr;

  if (auto TLCD = dyn_cast<TopLevelCodeDecl>(getDC())) {
    if (TLCD->getBody()->isImplicit()) {
      if (auto decl = TLCD->getBody()->getElement(0).dyn_cast<Decl *>()) {
        if (auto binding = dyn_cast<PatternBindingDecl>(decl)) {
          PBD = binding;
        }
      }
    }
  } else if (auto PBI = dyn_cast<PatternBindingInitializer>(getDC())) {
    PBD = PBI->getBinding();
  }

  if (PBD) {
    if (auto VD = PBD->getSingleVar()) {
      auto entry = PBD->getPatternEntryForVarDecl(VD);

      if (!VD->isStatic() &&
          !VD->getAttrs().getAttribute<DynamicReplacementAttr>() &&
          entry.getInit() && isa<ClosureExpr>(entry.getInit())) {
        auto diag = emitDiagnostic(expr->getLoc(),
                                   diag::extension_stored_property_fixit,
                                   VD->getName());
        diag.fixItRemove(entry.getEqualLoc());

        if (VD->isLet()) {
          diag.fixItReplace(PBD->getStartLoc(), getTokenText(tok::kw_var));
        }

        if (auto lazyAttr = VD->getAttrs().getAttribute<LazyAttr>()) {
          diag.fixItRemove(lazyAttr->getRange());
        }
      }
    }
  }
}

bool ContextualFailure::isIntegerToStringIndexConversion() const {
  auto &cs = getConstraintSystem();
  auto kind = KnownProtocolKind::ExpressibleByIntegerLiteral;

  auto fromType = getFromType();
  auto toType = getToType()->getCanonicalType();
  return (conformsToKnownProtocol(cs, fromType, kind) &&
          toType.getString() == "String.CharacterView.Index");
}

Optional<Diag<Type, Type>>
ContextualFailure::getDiagnosticFor(ContextualTypePurpose context,
                                    bool forProtocol) {
  switch (context) {
  case CTP_Initialization:
    return forProtocol ? diag::cannot_convert_initializer_value_protocol
                       : diag::cannot_convert_initializer_value;
  case CTP_ReturnStmt:
  case CTP_ReturnSingleExpr:
    return forProtocol ? diag::cannot_convert_to_return_type_protocol
                       : diag::cannot_convert_to_return_type;
  case CTP_EnumCaseRawValue:
    return diag::cannot_convert_raw_initializer_value;
  case CTP_DefaultParameter:
    return forProtocol ? diag::cannot_convert_default_arg_value_protocol
                       : diag::cannot_convert_default_arg_value;
  case CTP_YieldByValue:
    return forProtocol ? diag::cannot_convert_yield_value_protocol
                       : diag::cannot_convert_yield_value;
  case CTP_CallArgument:
    return forProtocol ? diag::cannot_convert_argument_value_protocol
                       : diag::cannot_convert_argument_value;
  case CTP_ClosureResult:
    return forProtocol ? diag::cannot_convert_closure_result_protocol
                       : diag::cannot_convert_closure_result;
  case CTP_ArrayElement:
    return forProtocol ? diag::cannot_convert_array_element_protocol
                       : diag::cannot_convert_array_element;
  case CTP_DictionaryKey:
    return forProtocol ? diag::cannot_convert_dict_key_protocol
                       : diag::cannot_convert_dict_key;
  case CTP_DictionaryValue:
    return forProtocol ? diag::cannot_convert_dict_value_protocol
                       : diag::cannot_convert_dict_value;
  case CTP_CoerceOperand:
    return forProtocol ? diag::cannot_convert_coerce_protocol
                       : diag::cannot_convert_coerce;
  case CTP_AssignSource:
    return forProtocol ? diag::cannot_convert_assign_protocol
                       : diag::cannot_convert_assign;
  case CTP_SubscriptAssignSource:
    return forProtocol ? diag::cannot_convert_subscript_assign_protocol
                       : diag::cannot_convert_subscript_assign;

  case CTP_ThrowStmt:
  case CTP_Unused:
  case CTP_CannotFail:
  case CTP_YieldByReference:
  case CTP_CalleeResult:
    break;
  }
  return None;
}

bool TupleContextualFailure::diagnoseAsError() {
  auto diagnostic = isNumElementsMismatch()
                        ? diag::tuple_types_not_convertible_nelts
                        : diag::tuple_types_not_convertible;
  emitDiagnostic(getAnchor()->getLoc(), diagnostic, getFromType(), getToType());
  return true;
}

bool AutoClosureForwardingFailure::diagnoseAsError() {
  auto *loc = getLocator();
  auto last = loc->castLastElementTo<LocatorPathElt::ApplyArgToParam>();

  // We need a raw anchor here because `getAnchor()` is simplified
  // to the argument expression.
  auto *argExpr = getArgumentExpr(getRawAnchor(), last.getArgIdx());
  emitDiagnostic(argExpr->getLoc(), diag::invalid_autoclosure_forwarding)
      .highlight(argExpr->getSourceRange())
      .fixItInsertAfter(argExpr->getEndLoc(), "()");
  return true;
}

bool AutoClosurePointerConversionFailure::diagnoseAsError() {
  auto *anchor = getAnchor();
  auto diagnostic = diag::invalid_autoclosure_pointer_conversion;
  emitDiagnostic(anchor->getLoc(), diagnostic, getFromType(), getToType())
      .highlight(anchor->getSourceRange());
  return true;
}

bool NonOptionalUnwrapFailure::diagnoseAsError() {
  auto *anchor = getAnchor();

  auto diagnostic = diag::invalid_optional_chain;
  if (isa<ForceValueExpr>(anchor))
    diagnostic = diag::invalid_force_unwrap;

  emitDiagnostic(anchor->getLoc(), diagnostic, BaseType)
      .highlight(anchor->getSourceRange())
      .fixItRemove(anchor->getEndLoc());

  return true;
}

bool MissingCallFailure::diagnoseAsError() {
  auto *baseExpr = getAnchor();
  SourceLoc insertLoc = baseExpr->getEndLoc();

  if (auto *FVE = dyn_cast<ForceValueExpr>(baseExpr))
    baseExpr = FVE->getSubExpr();

  // Calls are not yet supported by key path, but it
  // is useful to record this fix to diagnose chaining
  // where one of the key path components is a method
  // reference.
  if (isa<KeyPathExpr>(baseExpr))
    return false;

  auto path = getLocator()->getPath();
  if (!path.empty()) {
    const auto &last = path.back();

    switch (last.getKind()) {
    case ConstraintLocator::ContextualType:
    case ConstraintLocator::ApplyArgToParam: {
      auto fnType = getType(baseExpr)->castTo<FunctionType>();
      emitDiagnostic(baseExpr->getLoc(), diag::missing_nullary_call,
                     fnType->getResult())
          .fixItInsertAfter(baseExpr->getEndLoc(), "()");
      return true;
    }

    case ConstraintLocator::FunctionResult: {
      path = path.drop_back();
      if (path.back().getKind() != ConstraintLocator::AutoclosureResult)
        break;

      LLVM_FALLTHROUGH;
    }

    case ConstraintLocator::AutoclosureResult: {
      auto &cs = getConstraintSystem();
      auto loc = getConstraintLocator(getRawAnchor(), path.drop_back());
      AutoClosureForwardingFailure failure(cs, loc);
      return failure.diagnoseAsError();
    }
    default:
      break;
    }
  }

  if (auto *DRE = dyn_cast<DeclRefExpr>(baseExpr)) {
    emitDiagnostic(baseExpr->getLoc(), diag::did_not_call_function,
                   DRE->getDecl()->getBaseName().getIdentifier())
        .fixItInsertAfter(insertLoc, "()");
    return true;
  }

  if (auto *UDE = dyn_cast<UnresolvedDotExpr>(baseExpr)) {
    emitDiagnostic(baseExpr->getLoc(), diag::did_not_call_method,
                   UDE->getName().getBaseIdentifier())
        .fixItInsertAfter(insertLoc, "()");
    return true;
  }

  if (auto *DSCE = dyn_cast<DotSyntaxCallExpr>(baseExpr)) {
    if (auto *DRE = dyn_cast<DeclRefExpr>(DSCE->getFn())) {
      emitDiagnostic(baseExpr->getLoc(), diag::did_not_call_method,
                     DRE->getDecl()->getBaseName().getIdentifier())
          .fixItInsertAfter(insertLoc, "()");
      return true;
    }
  }

  if (auto *AE = dyn_cast<AssignExpr>(baseExpr)) {
    auto *srcExpr = AE->getSrc();
    if (auto *fnType = getType(srcExpr)->getAs<FunctionType>()) {
      emitDiagnostic(srcExpr->getLoc(), diag::missing_nullary_call,
                     fnType->getResult())
          .highlight(srcExpr->getSourceRange())
          .fixItInsertAfter(srcExpr->getEndLoc(), "()");
      return true;
    }
  }

  emitDiagnostic(baseExpr->getLoc(), diag::did_not_call_function_value)
      .fixItInsertAfter(insertLoc, "()");
  return true;
}

bool ExtraneousPropertyWrapperUnwrapFailure::diagnoseAsError() {
  auto loc = getAnchor()->getLoc();
  auto newPrefix = usingStorageWrapper() ? "$" : "_";

  if (auto *member = getReferencedMember()) {
    emitDiagnostic(loc, diag::incorrect_property_wrapper_reference_member,
                   member->getDescriptiveKind(), member->getFullName(), false,
                   getToType())
        .fixItInsert(loc, newPrefix);
    return true;
  }

  emitDiagnostic(loc, diag::incorrect_property_wrapper_reference,
                 getPropertyName(), getFromType(), getToType(), false)
      .fixItInsert(loc, newPrefix);
  return true;
}

bool MissingPropertyWrapperUnwrapFailure::diagnoseAsError() {
  auto loc = getAnchor()->getLoc();
  auto endLoc = getAnchor()->getLoc().getAdvancedLoc(1);

  if (auto *member = getReferencedMember()) {
    emitDiagnostic(loc, diag::incorrect_property_wrapper_reference_member,
                   member->getDescriptiveKind(), member->getFullName(), true,
                   getToType())
        .fixItRemoveChars(loc, endLoc);
    return true;
  }

  emitDiagnostic(loc, diag::incorrect_property_wrapper_reference,
                 getPropertyName(), getFromType(), getToType(), true)
      .fixItRemoveChars(loc, endLoc);
  return true;
}

bool SubscriptMisuseFailure::diagnoseAsError() {
  auto &sourceMgr = getASTContext().SourceMgr;

  auto *memberExpr = cast<UnresolvedDotExpr>(getRawAnchor());
  auto *baseExpr = getAnchor();

  auto memberRange = baseExpr->getSourceRange();
  (void)simplifyLocator(getConstraintSystem(), getLocator(), memberRange);

  auto nameLoc = DeclNameLoc(memberRange.Start);

  auto diag = emitDiagnostic(baseExpr->getLoc(),
                             diag::could_not_find_subscript_member_did_you_mean,
                             getType(baseExpr));

  diag.highlight(memberRange).highlight(nameLoc.getSourceRange());

  if (auto *parentExpr = dyn_cast_or_null<ApplyExpr>(findParentExpr(memberExpr))) {
    auto *argExpr = parentExpr->getArg();

    auto toCharSourceRange = Lexer::getCharSourceRangeFromSourceRange;
    auto lastArgSymbol = toCharSourceRange(sourceMgr, argExpr->getEndLoc());

    diag.fixItReplace(SourceRange(argExpr->getStartLoc()),
                      getTokenText(tok::l_square));
    diag.fixItRemove(nameLoc.getSourceRange());
    diag.fixItRemove(SourceRange(memberExpr->getDotLoc()));

    if (sourceMgr.extractText(lastArgSymbol) == getTokenText(tok::r_paren))
      diag.fixItReplace(SourceRange(argExpr->getEndLoc()),
                        getTokenText(tok::r_square));
    else
      diag.fixItInsertAfter(argExpr->getEndLoc(), getTokenText(tok::r_square));
  } else {
    diag.fixItReplace(SourceRange(memberExpr->getDotLoc(), memberExpr->getLoc()), "[<#index#>]");
  }
  diag.flush();

  if (auto overload = getOverloadChoiceIfAvailable(getLocator())) {
    emitDiagnostic(overload->choice.getDecl(), diag::kind_declared_here,
                   DescriptiveDeclKind::Subscript);
  }

  return true;
}

bool SubscriptMisuseFailure::diagnoseAsNote() {
  if (auto overload = getOverloadChoiceIfAvailable(getLocator())) {
    emitDiagnostic(overload->choice.getDecl(), diag::found_candidate);
    return true;
  }
  return false;
}

/// When a user refers a enum case with a wrong member name, we try to find a
/// enum element whose name differs from the wrong name only in convention;
/// meaning their lower case counterparts are identical.
///   - DeclName is valid when such a correct case is found; invalid otherwise.
DeclName MissingMemberFailure::findCorrectEnumCaseName(
    Type Ty, TypoCorrectionResults &corrections, DeclName memberName) {
  if (memberName.isSpecial() || !memberName.isSimpleName())
    return DeclName();
  if (!Ty->getEnumOrBoundGenericEnum())
    return DeclName();
  auto candidate =
      corrections.getUniqueCandidateMatching([&](ValueDecl *candidate) {
        return (isa<EnumElementDecl>(candidate) &&
                candidate->getFullName().getBaseIdentifier().str().equals_lower(
                    memberName.getBaseIdentifier().str()));
      });
  return (candidate ? candidate->getFullName() : DeclName());
}

bool MissingMemberFailure::diagnoseAsError() {
  auto &TC = getTypeChecker();
  auto *anchor = getRawAnchor();
  auto *baseExpr = getAnchor();

  if (!anchor || !baseExpr)
    return false;

  auto baseType = resolveType(getBaseType())->getWithoutSpecifierType();

  DeclNameLoc nameLoc(anchor->getStartLoc());
  if (auto *UDE = dyn_cast<UnresolvedDotExpr>(anchor)) {
    nameLoc = UDE->getNameLoc();
  } else if (auto *UME = dyn_cast<UnresolvedMemberExpr>(anchor)) {
    nameLoc = UME->getNameLoc();
  }

  auto emitBasicError = [&](Type baseType) {
    auto diagnostic = diag::could_not_find_value_member;

    if (auto *metatype = baseType->getAs<MetatypeType>()) {
      baseType = metatype->getInstanceType();
      diagnostic = diag::could_not_find_type_member;
    }

    if (baseType->is<TupleType>())
      diagnostic = diag::could_not_find_tuple_member;

    emitDiagnostic(anchor->getLoc(), diagnostic, baseType, getName())
        .highlight(baseExpr->getSourceRange())
        .highlight(nameLoc.getSourceRange());
  };

  TypoCorrectionResults corrections(TC, getName(), nameLoc);
  auto tryTypoCorrection = [&] (Type type) {
    TC.performTypoCorrection(getDC(), DeclRefKind::Ordinary, type,
                             defaultMemberLookupOptions, corrections);
  };

  if (getName().getBaseName().getKind() == DeclBaseName::Kind::Subscript) {
    auto loc = anchor->getLoc();
    if (auto *metatype = baseType->getAs<MetatypeType>()) {
      emitDiagnostic(loc, diag::could_not_find_type_member,
                     metatype->getInstanceType(), getName())
        .highlight(baseExpr->getSourceRange());
    } else {
      emitDiagnostic(loc, diag::could_not_find_value_subscript, baseType)
        .highlight(baseExpr->getSourceRange());
    }
  } else if (getName().getBaseName() == "deinit") {
    // Specialised diagnostic if trying to access deinitialisers
    emitDiagnostic(anchor->getLoc(), diag::destructor_not_accessible)
        .highlight(baseExpr->getSourceRange());
  } else if (auto metatypeTy = baseType->getAs<MetatypeType>()) {
    auto instanceTy = metatypeTy->getInstanceType();
    tryTypoCorrection(baseType);

    if (DeclName rightName =
            findCorrectEnumCaseName(instanceTy, corrections, getName())) {
      emitDiagnostic(anchor->getLoc(), diag::could_not_find_enum_case,
                     instanceTy, getName(), rightName)
          .fixItReplace(nameLoc.getBaseNameLoc(),
                        rightName.getBaseIdentifier().str());
      return true;
    }

    if (auto correction = corrections.claimUniqueCorrection()) {
      auto diagnostic = emitDiagnostic(
          anchor->getLoc(), diag::could_not_find_type_member_corrected,
          instanceTy, getName(), correction->CorrectedName);
      diagnostic.highlight(baseExpr->getSourceRange())
          .highlight(nameLoc.getSourceRange());
      correction->addFixits(diagnostic);
    } else if (instanceTy->getAnyNominal() &&
               getName().getBaseName() == DeclBaseName::createConstructor()) {
      auto &cs = getConstraintSystem();

      auto memberName = getName().getBaseName();
      auto result = cs.performMemberLookup(
          ConstraintKind::ValueMember, memberName, metatypeTy,
          FunctionRefKind::DoubleApply, getLocator(),
          /*includeInaccessibleMembers=*/true);

      // If there are no `init` members at all produce a tailored
      // diagnostic for that, otherwise fallback to generic
      // "no such member" one.
      if (result.ViableCandidates.empty() &&
          result.UnviableCandidates.empty()) {
        emitDiagnostic(anchor->getLoc(), diag::no_accessible_initializers,
                       instanceTy)
            .highlight(baseExpr->getSourceRange());
      } else {
        emitBasicError(baseType);
      }
    } else {
      emitBasicError(baseType);
    }
  } else if (auto moduleTy = baseType->getAs<ModuleType>()) {
    emitDiagnostic(baseExpr->getLoc(), diag::no_member_of_module,
                   moduleTy->getModule()->getName(), getName())
        .highlight(baseExpr->getSourceRange())
        .highlight(nameLoc.getSourceRange());
    return true;
  } else {
    // Check for a few common cases that can cause missing members.
    auto *ED = baseType->getEnumOrBoundGenericEnum();
    if (ED && getName().isSimpleName("rawValue")) {
      auto loc = ED->getNameLoc();
      if (loc.isValid()) {
        emitBasicError(baseType);
        emitDiagnostic(loc, diag::did_you_mean_raw_type);
        return true;
      }
    } else if (baseType->isAny()) {
      emitBasicError(baseType);
      emitDiagnostic(anchor->getLoc(), diag::any_as_anyobject_fixit)
          .fixItInsert(baseExpr->getStartLoc(), "(")
          .fixItInsertAfter(baseExpr->getEndLoc(), " as AnyObject)");
      return true;
    }
    
    tryTypoCorrection(baseType);
    
    // If locator points to the member found via key path dynamic member lookup,
    // we provide a custom diagnostic and emit typo corrections for the wrapper type too.
    if (getLocator()->isForKeyPathDynamicMemberLookup()) {
      auto baseExprType = getType(baseExpr)->getWithoutSpecifierType();
      
      tryTypoCorrection(baseExprType);
      
      if (auto correction = corrections.claimUniqueCorrection()) {
        auto diagnostic = emitDiagnostic(
            anchor->getLoc(),
            diag::could_not_find_value_dynamic_member_corrected,
            baseExprType, baseType, getName(),
            correction->CorrectedName);
        diagnostic.highlight(baseExpr->getSourceRange())
            .highlight(nameLoc.getSourceRange());
        correction->addFixits(diagnostic);
      } else {
        auto diagnostic = emitDiagnostic(
            anchor->getLoc(),
            diag::could_not_find_value_dynamic_member,
            baseExprType, baseType, getName());
        diagnostic.highlight(baseExpr->getSourceRange())
            .highlight(nameLoc.getSourceRange());
      }
    } else {
      if (auto correction = corrections.claimUniqueCorrection()) {
        auto diagnostic = emitDiagnostic(
            anchor->getLoc(),
            diag::could_not_find_value_member_corrected,
            baseType, getName(),
            correction->CorrectedName);
        diagnostic.highlight(baseExpr->getSourceRange())
            .highlight(nameLoc.getSourceRange());
        correction->addFixits(diagnostic);
      } else {
        emitBasicError(baseType);
      }
    }
  }

  // Note all the correction candidates.
  corrections.noteAllCandidates();
  return true;
}

bool InvalidMemberRefOnExistential::diagnoseAsError() {
  auto *anchor = getRawAnchor();

  Expr *baseExpr = getAnchor();
  DeclNameLoc nameLoc;
  if (auto *UDE = dyn_cast<UnresolvedDotExpr>(anchor)) {
    baseExpr = UDE->getBase();
    nameLoc = UDE->getNameLoc();
  } else if (auto *UME = dyn_cast<UnresolvedMemberExpr>(anchor)) {
    nameLoc = UME->getNameLoc();
  } else if (auto *SE = dyn_cast<SubscriptExpr>(anchor)) {
    baseExpr = SE->getBase();
  } else if (auto *call = dyn_cast<CallExpr>(anchor)) {
    baseExpr = call->getFn();
  }

  emitDiagnostic(getAnchor()->getLoc(),
                 diag::could_not_use_member_on_existential, getBaseType(),
                 getName())
      .highlight(nameLoc.getSourceRange())
      .highlight(baseExpr->getSourceRange());
  return true;
}

bool AllowTypeOrInstanceMemberFailure::diagnoseAsError() {
  auto loc = getAnchor()->getLoc();
  auto &cs = getConstraintSystem();
  auto *DC = getDC();
  auto locator = getLocator();

  if (loc.isInvalid()) {
    return true;
  }

  Expr *expr = getParentExpr();
  SourceRange baseRange = expr ? expr->getSourceRange() : SourceRange();

  // If the base is an implicit self type reference, and we're in a
  // an initializer, then the user wrote something like:
  //
  //   class Foo { let x = 1, y = x }
  //
  // which runs in type context, not instance context, or
  //
  //   class Bar {
  //     let otherwise = 1              // instance member
  //     var x: Int
  //     func init(x: Int =otherwise) { // default parameter
  //       self.x = x
  //     }
  //   }
  //
  // in which an instance member is used as a default value for a
  // parameter.
  //
  // Produce a tailored diagnostic for these cases since this
  // comes up and is otherwise non-obvious what is going on.

  if (Name.isSimpleName(DeclBaseName::createConstructor()) &&
      !BaseType->is<AnyMetatypeType>()) {
    if (auto ctorRef = dyn_cast<UnresolvedDotExpr>(getRawAnchor())) {
      if (isa<SuperRefExpr>(ctorRef->getBase())) {
        emitDiagnostic(loc, diag::super_initializer_not_in_initializer);
        return true;
      }

      auto isCallArgument = [this](Expr *expr) {
        auto &cs = getConstraintSystem();
        auto argExpr = cs.getParentExpr(expr);
        if (!argExpr)
          return false;
        auto possibleApplyExpr = cs.getParentExpr(expr);
        return possibleApplyExpr && isa<ApplyExpr>(possibleApplyExpr);
      };

      auto *initCall = cs.getParentExpr(cs.getParentExpr(ctorRef));

      auto isMutable = [&DC](ValueDecl *decl) {
        if (auto *storage = dyn_cast<AbstractStorageDecl>(decl))
          return storage->isSettable(DC) && storage->isSetterAccessibleFrom(DC);

        return true;
      };

      auto *baseLoc = cs.getConstraintLocator(ctorRef->getBase());
      if (auto selection = getChoiceFor(baseLoc)) {
        OverloadChoice choice = selection->choice;
        if (choice.isDecl() && isMutable(choice.getDecl()) &&
            !isCallArgument(initCall) &&
            cs.getContextualTypePurpose() == CTP_Unused) {
          auto fixItLoc = ctorRef->getBase()->getSourceRange().End;
          emitDiagnostic(loc, diag::init_not_instance_member_use_assignment)
              .fixItInsertAfter(fixItLoc, " = ");
          return true;
        }

        SourceRange fixItRng = ctorRef->getBase()->getSourceRange();
        emitDiagnostic(loc, diag::init_not_instance_member)
            .fixItInsert(fixItRng.Start, "type(of: ")
            .fixItInsertAfter(fixItRng.End, ")");
        return true;
      }
    }
  }

  if (BaseType->is<AnyMetatypeType>() && !Member->isStatic()) {
    auto instanceTy = BaseType;

    if (auto *AMT = instanceTy->getAs<AnyMetatypeType>()) {
      instanceTy = AMT->getInstanceType();
    }

    if (getRawAnchor() &&
        cs.DC->getContextKind() == DeclContextKind::Initializer) {
      auto *TypeDC = cs.DC->getParent();
      bool propertyInitializer = true;
      // If the parent context is not a type context, we expect it
      // to be a defaulted parameter in a function declaration.
      if (!TypeDC->isTypeContext()) {
        assert(TypeDC->getContextKind() ==
               DeclContextKind::AbstractFunctionDecl &&
               "Expected function decl context for initializer!");
        TypeDC = TypeDC->getParent();
        propertyInitializer = false;
      }
      
      assert(TypeDC->isTypeContext() && "Expected type decl context!");
      
      if (TypeDC->getSelfNominalTypeDecl() == instanceTy->getAnyNominal()) {
        if (propertyInitializer) {
          emitDiagnostic(loc, diag::instance_member_in_initializer, Name);
          return true;
        } else {
          emitDiagnostic(loc, diag::instance_member_in_default_parameter, Name);
          return true;
        }
      }
    }

    auto maybeCallExpr = getRawAnchor();

    if (auto UDE = dyn_cast<UnresolvedDotExpr>(maybeCallExpr)) {
      maybeCallExpr = UDE->getBase();
    }

    if (auto callExpr = dyn_cast<ApplyExpr>(maybeCallExpr)) {
      auto fnExpr = callExpr->getFn();
      auto fnType = cs.getType(fnExpr)->getRValueType();
      auto arg = callExpr->getArg();

      if (fnType->is<ExistentialMetatypeType>()) {
        emitDiagnostic(arg->getStartLoc(),
                       diag::missing_init_on_metatype_initialization)
            .highlight(fnExpr->getSourceRange());
        return true;
      }
    }

    // Check whether the instance member is declared on parent context and if so
    // provide more specialized message.
    auto memberTypeContext =
        Member->getDeclContext()->getInnermostTypeContext();
    auto currentTypeContext = cs.DC->getInnermostTypeContext();
    
    if (memberTypeContext && currentTypeContext &&
        memberTypeContext->getSemanticDepth() <
        currentTypeContext->getSemanticDepth()) {
      emitDiagnostic(loc, diag::could_not_use_instance_member_on_type,
                     currentTypeContext->getDeclaredInterfaceType(), Name,
                     memberTypeContext->getDeclaredInterfaceType(), true)
          .highlight(baseRange)
          .highlight(Member->getSourceRange());
      return true;
    }

    if (auto *UDE = dyn_cast<UnresolvedDotExpr>(getRawAnchor())) {
      auto *baseExpr = UDE->getBase();
      if (isa<TypeExpr>(baseExpr)) {
        emitDiagnostic(loc, diag::instance_member_use_on_type, instanceTy, Name)
            .highlight(baseExpr->getSourceRange());
        return true;
      }
    }

    // Just emit a generic "instance member cannot be used" error
    emitDiagnostic(loc, diag::could_not_use_instance_member_on_type, instanceTy,
                   Name, instanceTy, false)
        .highlight(getAnchor()->getSourceRange());
    return true;
  } else {
    // If the base of the lookup is a protocol metatype, suggest
    // to replace the metatype with 'Self'
    // error saying the lookup cannot be on a protocol metatype
    Optional<InFlightDiagnostic> Diag;
    auto baseTy = BaseType;

    if (auto metatypeTy = baseTy->getAs<AnyMetatypeType>()) {
      auto instanceTy = metatypeTy->getInstanceType();

      // This will only happen if we have an unresolved dot expression
      // (.foo) where foo is a protocol member and the contextual type is
      // an optional protocol metatype.
      if (auto objectTy = instanceTy->getOptionalObjectType()) {
        instanceTy = objectTy;
        baseTy = MetatypeType::get(objectTy);
      }

      if (instanceTy->isExistentialType()) {
        // Give a customized message if we're accessing a member type
        // of a protocol -- otherwise a diagnostic talking about
        // static members doesn't make a whole lot of sense
        if (auto TAD = dyn_cast<TypeAliasDecl>(Member)) {
          Diag.emplace(emitDiagnostic(loc, diag::typealias_outside_of_protocol,
                                      TAD->getName()));
        } else if (auto ATD = dyn_cast<AssociatedTypeDecl>(Member)) {
          Diag.emplace(emitDiagnostic(loc, diag::assoc_type_outside_of_protocol,
                                      ATD->getName()));
        } else if (isa<ConstructorDecl>(Member)) {
          Diag.emplace(emitDiagnostic(loc, diag::construct_protocol_by_name,
                                      instanceTy));
        } else {
          Diag.emplace(emitDiagnostic(
              loc, diag::could_not_use_type_member_on_protocol_metatype, baseTy,
              Name));
        }

        Diag->highlight(baseRange).highlight(getAnchor()->getSourceRange());

        // See through function decl context
        if (auto parent = cs.DC->getInnermostTypeContext()) {
          // If we are in a protocol extension of 'Proto' and we see
          // 'Proto.static', suggest 'Self.static'
          if (auto extensionContext = parent->getExtendedProtocolDecl()) {
            if (extensionContext->getDeclaredType()->isEqual(instanceTy)) {
              Diag->fixItReplace(getAnchor()->getSourceRange(), "Self");
            }
          }
        }

        return true;
      }
    }

    // If this is a reference to a static member by one of the key path
    // components, let's provide a tailored diagnostic and return because
    // that is unsupported so there is no fix-it.
    if (locator->isForKeyPathComponent()) {
      InvalidStaticMemberRefInKeyPath failure(expr, cs, Member, locator);
      return failure.diagnoseAsError();
    }

    if (isa<EnumElementDecl>(Member)) {
      Diag.emplace(emitDiagnostic(
          loc, diag::could_not_use_enum_element_on_instance, Name));
    } else {
      Diag.emplace(emitDiagnostic(
          loc, diag::could_not_use_type_member_on_instance, baseTy, Name));
    }

    Diag->highlight(getAnchor()->getSourceRange());

    if (Name.isSimpleName(DeclBaseName::createConstructor()) &&
        !baseTy->is<AnyMetatypeType>()) {
      if (auto ctorRef = dyn_cast<UnresolvedDotExpr>(getRawAnchor())) {
        SourceRange fixItRng = ctorRef->getNameLoc().getSourceRange();
        Diag->fixItInsert(fixItRng.Start, "type(of: ");
        Diag->fixItInsertAfter(fixItRng.End, ")");
        return true;
      }
    }

    // Determine the contextual type of the expression
    Type contextualType;
    for (auto iterateCS = &cs; contextualType.isNull() && iterateCS;
         iterateCS = iterateCS->baseCS) {
      contextualType = iterateCS->getContextualType();
    }
    
    // Try to provide a fix-it that only contains a '.'
    if (contextualType && baseTy->isEqual(contextualType)) {
      Diag->fixItInsert(loc, ".");
      return true;
    }

    // Check if the expression is the matching operator ~=, most often used in
    // case statements. If so, try to provide a single dot fix-it
    const Expr *contextualTypeNode = nullptr;
    ConstraintSystem *lastCS = nullptr;
    for (auto iterateCS = &cs; iterateCS; iterateCS = iterateCS->baseCS) {
      lastCS = iterateCS;
      contextualTypeNode = iterateCS->getContextualTypeNode();
    }
    
    // The '~=' operator is an overloaded decl ref inside a binaryExpr
    if (auto binaryExpr = dyn_cast<BinaryExpr>(contextualTypeNode)) {
      if (auto overloadedFn
          = dyn_cast<OverloadedDeclRefExpr>(binaryExpr->getFn())) {
        if (!overloadedFn->getDecls().empty()) {
          // Fetch any declaration to check if the name is '~='
          ValueDecl *decl0 = overloadedFn->getDecls()[0];
          
          if (decl0->getBaseName() == decl0->getASTContext().Id_MatchOperator) {
            assert(binaryExpr->getArg()->getElements().size() == 2);
            
            // If the rhs of '~=' is the enum type, a single dot suffixes
            // since the type can be inferred
            Type secondArgType =
            lastCS->getType(binaryExpr->getArg()->getElement(1));
            if (secondArgType->isEqual(baseTy)) {
              Diag->fixItInsert(loc, ".");
              return true;
            }
          }
        }
      }
    }

    // Fall back to a fix-it with a full type qualifier
    if (auto *NTD = Member->getDeclContext()->getSelfNominalTypeDecl()) {
      auto type = NTD->getSelfInterfaceType();
      if (auto *SE = dyn_cast<SubscriptExpr>(getRawAnchor())) {
        auto *baseExpr = SE->getBase();
        Diag->fixItReplace(baseExpr->getSourceRange(), diag::replace_with_type,
                           type);
      } else {
        Diag->fixItInsert(loc, diag::insert_type_qualification, type);
      }
    }

    return true;
  }

  return false;
}

bool PartialApplicationFailure::diagnoseAsError() {
  auto &cs = getConstraintSystem();
  auto *anchor = cast<UnresolvedDotExpr>(getRawAnchor());

  RefKind kind = RefKind::MutatingMethod;

  // If this is initializer delegation chain, we have a tailored message.
  if (getOverloadChoiceIfAvailable(cs.getConstraintLocator(
          anchor, ConstraintLocator::ConstructorMember))) {
    kind = anchor->getBase()->isSuperExpr() ? RefKind::SuperInit
                                            : RefKind::SelfInit;
  }

  auto diagnostic = CompatibilityWarning
                        ? diag::partial_application_of_function_invalid_swift4
                        : diag::partial_application_of_function_invalid;

  emitDiagnostic(anchor->getNameLoc(), diagnostic, kind);
  return true;
}

bool InvalidDynamicInitOnMetatypeFailure::diagnoseAsError() {
  auto *anchor = getRawAnchor();
  emitDiagnostic(anchor->getLoc(), diag::dynamic_construct_class,
                 BaseType->getMetatypeInstanceType())
      .highlight(BaseRange);
  emitDiagnostic(Init, diag::note_nonrequired_initializer, Init->isImplicit(),
                 Init->getFullName());
  return true;
}

bool InitOnProtocolMetatypeFailure::diagnoseAsError() {
  auto *anchor = getRawAnchor();
  if (IsStaticallyDerived) {
    emitDiagnostic(anchor->getLoc(), diag::construct_protocol_by_name,
                   BaseType->getMetatypeInstanceType())
        .highlight(BaseRange);
  } else {
    emitDiagnostic(anchor->getLoc(), diag::construct_protocol_value, BaseType)
        .highlight(BaseRange);
  }

  return true;
}

bool ImplicitInitOnNonConstMetatypeFailure::diagnoseAsError() {
  auto *apply = cast<ApplyExpr>(getRawAnchor());
  auto loc = apply->getArg()->getStartLoc();
  emitDiagnostic(loc, diag::missing_init_on_metatype_initialization)
      .fixItInsert(loc, ".init");
  return true;
}

bool MissingArgumentsFailure::diagnoseAsError() {
  auto *locator = getLocator();
  auto path = locator->getPath();

  // TODO: Currently this is only intended to diagnose contextual failures.
  if (path.empty() ||
      !(path.back().getKind() == ConstraintLocator::ApplyArgToParam ||
        path.back().getKind() == ConstraintLocator::ContextualType))
    return false;

  if (auto *closure = dyn_cast<ClosureExpr>(getAnchor()))
    return diagnoseTrailingClosure(closure);

  return false;
}

bool MissingArgumentsFailure::diagnoseTrailingClosure(ClosureExpr *closure) {
  auto diff = Fn->getNumParams() - NumSynthesized;

  // If the closure didn't specify any arguments and it is in a context that
  // needs some, produce a fixit to turn "{...}" into "{ _,_ in ...}".
  if (diff == 0) {
    auto diag =
        emitDiagnostic(closure->getStartLoc(),
                       diag::closure_argument_list_missing, NumSynthesized);

    std::string fixText; // Let's provide fixits for up to 10 args.
    if (Fn->getNumParams() <= 10) {
      fixText += " ";
      interleave(
          Fn->getParams(),
          [&fixText](const AnyFunctionType::Param &param) { fixText += '_'; },
          [&fixText] { fixText += ','; });
      fixText += " in ";
    }

    if (!fixText.empty()) {
      // Determine if there is already a space after the { in the closure to
      // make sure we introduce the right whitespace.
      auto afterBrace = closure->getStartLoc().getAdvancedLoc(1);
      auto text = getASTContext().SourceMgr.extractText({afterBrace, 1});
      if (text.size() == 1 && text == " ")
        fixText = fixText.erase(fixText.size() - 1);
      else
        fixText = fixText.erase(0, 1);
      diag.fixItInsertAfter(closure->getStartLoc(), fixText);
    }

    return true;
  }

  auto params = closure->getParameters();
  bool onlyAnonymousParams =
      std::all_of(params->begin(), params->end(),
                  [](ParamDecl *param) { return !param->hasName(); });

  auto diag =
      emitDiagnostic(params->getStartLoc(), diag::closure_argument_list_tuple,
                     resolveType(Fn), Fn->getNumParams(), diff, diff == 1);

  // If the number of parameters is less than number of inferred
  // let's try to suggest a fix-it with the rest of the missing parameters.
  if (!closure->hasExplicitResultType() &&
      closure->getInLoc().isValid()) {
    SmallString<32> fixIt;
    llvm::raw_svector_ostream OS(fixIt);

    OS << ",";
    for (unsigned i = 0; i != NumSynthesized; ++i) {
      OS << ((onlyAnonymousParams) ? "_" : "<#arg#>");
      OS << ((i == NumSynthesized - 1) ? " " : ",");
    }

    diag.fixItInsertAfter(params->getEndLoc(), OS.str());
  }

  return true;
}

bool ClosureParamDestructuringFailure::diagnoseAsError() {
  auto *closure = cast<ClosureExpr>(getAnchor());
  auto params = closure->getParameters();

  // In case of implicit parameters e.g. $0, $1 we
  // can't really provide good fix-it because
  // structure of parameter type itself is unclear.
  for (auto *param : params->getArray()) {
    if (param->isImplicit()) {
      emitDiagnostic(params->getStartLoc(),
                     diag::closure_tuple_parameter_destructuring_implicit,
                     getParameterType());
      return true;
    }
  }

  auto diag = emitDiagnostic(params->getStartLoc(),
                             diag::closure_tuple_parameter_destructuring,
                             getParameterType());

  auto *closureBody = closure->getBody();
  if (!closureBody)
    return true;

  auto &sourceMgr = getASTContext().SourceMgr;
  auto bodyStmts = closureBody->getElements();

  SourceLoc bodyLoc;
  SourceLoc inLoc = closure->getInLoc();
  // If location for `in` is unknown we can't proceed
  // since we'll not be able to figure out source line
  // to place the fix-it on.
  if (inLoc.isInvalid())
    return true;

  // If the body is empty let's put the cursor
  // right after "in", otherwise make it start
  // location of the first statement in the body.
  if (bodyStmts.empty())
    bodyLoc = Lexer::getLocForEndOfToken(sourceMgr, inLoc);
  else
    bodyLoc = bodyStmts.front().getStartLoc();

  if (bodyLoc.isInvalid())
    return true;

  SmallString<64> fixIt;
  llvm::raw_svector_ostream OS(fixIt);

  // If this is multi-line closure we'd have to insert new lines
  // in the suggested 'let' to keep the structure of the code intact,
  // otherwise just use ';' to keep everything on the same line.
  auto inLine = sourceMgr.getLineNumber(inLoc);
  auto bodyLine = sourceMgr.getLineNumber(bodyLoc);
  auto isMultiLineClosure = bodyLine > inLine;
  auto indent =
      bodyStmts.empty() ? "" : Lexer::getIndentationForLine(sourceMgr, bodyLoc);

  SmallString<16> parameter;
  llvm::raw_svector_ostream parameterOS(parameter);

  parameterOS << "(";
  interleave(
      params->getArray(),
      [&](const ParamDecl *param) { parameterOS << param->getNameStr(); },
      [&] { parameterOS << ", "; });
  parameterOS << ")";

  // Check if there are any explicit types associated
  // with parameters, if there are, we'll have to add
  // type information to the replacement argument.
  bool explicitTypes =
      llvm::any_of(params->getArray(), [](const ParamDecl *param) {
        return param->getTypeLoc().getTypeRepr();
      });

  if (isMultiLineClosure)
    OS << '\n' << indent;

  // Let's form 'let <name> : [<type>]? = arg' expression.
  OS << "let " << parameterOS.str() << " = arg"
     << (isMultiLineClosure ? "\n" + indent : "; ");

  SmallString<64> argName;
  llvm::raw_svector_ostream nameOS(argName);
  if (explicitTypes) {
    nameOS << "(arg: " << getParameterType()->getString() << ")";
  } else {
    nameOS << "(arg)";
  }

  if (closure->hasSingleExpressionBody()) {
    // Let's see if we need to add result type to the argument/fix-it:
    //  - if the there is a result type associated with the closure;
    //  - and it's not a void type;
    //  - and it hasn't been explicitly written.
    auto resultType = resolveType(ContextualType->getResult());
    auto hasResult = [](Type resultType) -> bool {
      return resultType && !resultType->isVoid();
    };

    auto isValidType = [](Type resultType) -> bool {
      return resultType && !resultType->hasUnresolvedType() &&
             !resultType->hasTypeVariable();
    };

    // If there an expected result type but it hasn't been explicitly
    // provided, let's add it to the argument.
    if (hasResult(resultType) && !closure->hasExplicitResultType()) {
      nameOS << " -> ";
      if (isValidType(resultType))
        nameOS << resultType->getString();
      else
        nameOS << "<#Result#>";
    }

    if (auto stmt = bodyStmts.front().get<Stmt *>()) {
      // If the body is a single expression with implicit return.
      if (isa<ReturnStmt>(stmt) && stmt->isImplicit()) {
        // And there is non-void expected result type,
        // because we add 'let' expression to the body
        // we need to make such 'return' explicit.
        if (hasResult(resultType))
          OS << "return ";
      }
    }
  }

  diag.fixItReplace(params->getSourceRange(), nameOS.str())
      .fixItInsert(bodyLoc, OS.str());
  return true;
}

bool OutOfOrderArgumentFailure::diagnoseAsError() {
  auto *anchor = getRawAnchor();
  auto *argExpr = isa<TupleExpr>(anchor) ? anchor : getArgumentExprFor(anchor);
  if (!argExpr)
    return false;

  auto *tuple = cast<TupleExpr>(argExpr);

  Identifier first = tuple->getElementName(ArgIdx);
  Identifier second = tuple->getElementName(PrevArgIdx);

  // Build a mapping from arguments to parameters.
  SmallVector<unsigned, 4> argBindings(tuple->getNumElements());
  for (unsigned paramIdx = 0; paramIdx != Bindings.size(); ++paramIdx) {
    for (auto argIdx : Bindings[paramIdx])
      argBindings[argIdx] = paramIdx;
  }

  auto argRange = [&](unsigned argIdx, Identifier label) -> SourceRange {
    auto range = tuple->getElement(argIdx)->getSourceRange();
    if (!label.empty())
      range.Start = tuple->getElementNameLoc(argIdx);

    unsigned paramIdx = argBindings[argIdx];
    if (Bindings[paramIdx].size() > 1)
      range.End = tuple->getElement(Bindings[paramIdx].back())->getEndLoc();

    return range;
  };

  auto firstRange = argRange(ArgIdx, first);
  auto secondRange = argRange(PrevArgIdx, second);

  SourceLoc diagLoc = firstRange.Start;

  auto addFixIts = [&](InFlightDiagnostic diag) {
    // Don't add Fix-Its if one of the ranges is outside of the argument
    // list, which can happen when we're splicing together an argument list
    // from multiple sources.
    auto &SM = getASTContext().SourceMgr;
    auto argsRange = tuple->getSourceRange();
    if (!SM.rangeContains(argsRange, firstRange) ||
        !SM.rangeContains(argsRange, secondRange))
      return;

    diag.highlight(firstRange).highlight(secondRange);

    // Move the misplaced argument by removing it from one location and
    // inserting it in another location. To maintain argument comma
    // separation, since the argument is always moving to an earlier index
    // the preceding comma and whitespace is removed and a new trailing
    // comma and space is inserted with the moved argument.
    auto text = SM.extractText(
        Lexer::getCharSourceRangeFromSourceRange(SM, firstRange));

    auto removalRange =
        SourceRange(Lexer::getLocForEndOfToken(
                        SM, tuple->getElement(ArgIdx - 1)->getEndLoc()),
                    firstRange.End);
    diag.fixItRemove(removalRange);
    diag.fixItInsert(secondRange.Start, text.str() + ", ");
  };

  // There are 4 diagnostic messages variations depending on
  // labeled/unlabeled arguments.
  if (first.empty() && second.empty()) {
    addFixIts(emitDiagnostic(diagLoc,
                             diag::argument_out_of_order_unnamed_unnamed,
                             ArgIdx + 1, PrevArgIdx + 1));
  } else if (first.empty() && !second.empty()) {
    addFixIts(emitDiagnostic(diagLoc, diag::argument_out_of_order_unnamed_named,
                             ArgIdx + 1, second));
  } else if (!first.empty() && second.empty()) {
    addFixIts(emitDiagnostic(diagLoc, diag::argument_out_of_order_named_unnamed,
                             first, PrevArgIdx + 1));
  } else {
    addFixIts(emitDiagnostic(diagLoc, diag::argument_out_of_order_named_named,
                             first, second));
  }

  return true;
}

bool InaccessibleMemberFailure::diagnoseAsError() {
  auto *anchor = getRawAnchor();
  // Let's try to avoid over-diagnosing chains of inaccessible
  // members e.g.:
  //
  // struct A {
  //   struct B {
  //     struct C {}
  //   }
  // }
  //
  // _ = A.B.C()
  //
  // We'll have a fix for each `B', `C` and `C.init` but it makes
  // sense to diagnose only `B` and consider the rest hidden.
  Expr *baseExpr = nullptr;
  DeclNameLoc nameLoc;
  if (auto *UDE = dyn_cast<UnresolvedDotExpr>(anchor)) {
    baseExpr = UDE->getBase();
    nameLoc = UDE->getNameLoc();
  } else if (auto *UME = dyn_cast<UnresolvedMemberExpr>(anchor)) {
    nameLoc = UME->getNameLoc();
  } else if (auto *SE = dyn_cast<SubscriptExpr>(anchor)) {
    baseExpr = SE->getBase();
  } else if (auto *call = dyn_cast<CallExpr>(anchor)) {
    baseExpr = call->getFn();
  }

  if (baseExpr) {
    auto &cs = getConstraintSystem();
    auto *locator =
        cs.getConstraintLocator(baseExpr, ConstraintLocator::Member);
    if (llvm::any_of(cs.getFixes(), [&](const ConstraintFix *fix) {
          return fix->getLocator() == locator;
        }))
      return false;
  }

  auto loc = nameLoc.isValid() ? nameLoc.getStartLoc() : anchor->getLoc();
  auto accessLevel = Member->getFormalAccessScope().accessLevelForDiagnostics();
  if (auto *CD = dyn_cast<ConstructorDecl>(Member)) {
    emitDiagnostic(loc, diag::init_candidate_inaccessible,
                   CD->getResultInterfaceType(), accessLevel)
        .highlight(nameLoc.getSourceRange());
  } else {
    emitDiagnostic(loc, diag::candidate_inaccessible, Member->getBaseName(),
                   accessLevel)
        .highlight(nameLoc.getSourceRange());
  }

  emitDiagnostic(Member, diag::decl_declared_here, Member->getFullName());
  return true;
}

bool AnyObjectKeyPathRootFailure::diagnoseAsError() {
  // Diagnose use of AnyObject as root for a keypath

  auto anchor = getAnchor();
  auto loc = anchor->getLoc();
  auto range = anchor->getSourceRange();

  if (auto KPE = dyn_cast<KeyPathExpr>(anchor)) {
    if (auto rootTyRepr = KPE->getRootType()) {
      loc = rootTyRepr->getLoc();
      range = rootTyRepr->getSourceRange();
    }
  }

  emitDiagnostic(loc, diag::expr_swift_keypath_anyobject_root).highlight(range);
  return true;
}

bool KeyPathSubscriptIndexHashableFailure::diagnoseAsError() {
  auto *anchor = getRawAnchor();
  auto *locator = getLocator();

  auto loc = anchor->getLoc();
  if (locator->isKeyPathSubscriptComponent()) {
    auto *KPE = cast<KeyPathExpr>(anchor);
    if (auto kpElt = locator->findFirst<LocatorPathElt::KeyPathComponent>())
      loc = KPE->getComponents()[kpElt->getIndex()].getLoc();
  }

  emitDiagnostic(loc, diag::expr_keypath_subscript_index_not_hashable,
                 resolveType(NonConformingType));
  return true;
}

SourceLoc InvalidMemberRefInKeyPath::getLoc() const {
  auto *anchor = getRawAnchor();

  if (auto *KPE = dyn_cast<KeyPathExpr>(anchor)) {
    auto *locator = getLocator();
    auto component = locator->findFirst<LocatorPathElt::KeyPathComponent>();
    assert(component);
    return KPE->getComponents()[component->getIndex()].getLoc();
  }

  return anchor->getLoc();
}

bool InvalidStaticMemberRefInKeyPath::diagnoseAsError() {
  emitDiagnostic(getLoc(), diag::expr_keypath_static_member, getName(),
                 isForKeyPathDynamicMemberLookup());
  return true;
}

bool InvalidMemberWithMutatingGetterInKeyPath::diagnoseAsError() {
  emitDiagnostic(getLoc(), diag::expr_keypath_mutating_getter, getName(),
                 isForKeyPathDynamicMemberLookup());
  return true;
}

bool InvalidMethodRefInKeyPath::diagnoseAsError() {
  emitDiagnostic(getLoc(), diag::expr_keypath_not_property, getKind(),
                 getName(), isForKeyPathDynamicMemberLookup());
  return true;
}

SourceLoc InvalidUseOfAddressOf::getLoc() const {
  auto *anchor = getAnchor();

  if (auto *assign = dyn_cast<AssignExpr>(anchor))
    anchor = assign->getSrc();

  return anchor->getLoc();
}

bool InvalidUseOfAddressOf::diagnoseAsError() {
  if (auto argApplyInfo = getFunctionArgApplyInfo(getLocator())) {
    if (!argApplyInfo->getParameterFlags().isInOut()) {
      auto anchor = getAnchor();
      emitDiagnostic(anchor->getLoc(), diag::extra_address_of, getToType())
          .highlight(anchor->getSourceRange())
          .fixItRemove(anchor->getStartLoc());
      return true;
    }
  }

  emitDiagnostic(getLoc(), diag::extraneous_address_of);
  return true;
}

bool ExtraneousReturnFailure::diagnoseAsError() {
  auto *anchor = getAnchor();
  emitDiagnostic(anchor->getLoc(), diag::cannot_return_value_from_void_func);
  return true;
}

bool CollectionElementContextualFailure::diagnoseAsError() {
  auto *anchor = getAnchor();
  auto *locator = getLocator();

  // Check whether this is situation like `let _: [String: Int] = ["A", 0]`
  // which attempts to convert an array into a dictionary. We have a tailored
  // contextual diagnostic for that, so no need to diagnose element mismatches
  // as well.
  auto &cs = getConstraintSystem();
  auto *rawAnchor = getRawAnchor();
  if (llvm::any_of(cs.getFixes(), [&](const ConstraintFix *fix) -> bool {
        auto *locator = fix->getLocator();
        if (!(fix->getKind() == FixKind::ContextualMismatch &&
              locator->getAnchor() == rawAnchor))
          return false;

        auto *mismatch = static_cast<const ContextualMismatch *>(fix);
        return isInvalidDictionaryConversion(cs, rawAnchor,
                                             mismatch->getToType());
      }))
    return false;

  auto eltType = getFromType();
  auto contextualType = getToType();

  Optional<InFlightDiagnostic> diagnostic;
  if (isa<ArrayExpr>(getRawAnchor())) {
    diagnostic.emplace(emitDiagnostic(anchor->getLoc(),
                                      diag::cannot_convert_array_element,
                                      eltType, contextualType));
  }

  if (isa<DictionaryExpr>(getRawAnchor())) {
    auto eltLoc = locator->castLastElementTo<LocatorPathElt::TupleElement>();
    switch (eltLoc.getIndex()) {
    case 0: // key
      diagnostic.emplace(emitDiagnostic(anchor->getLoc(),
                                        diag::cannot_convert_dict_key, eltType,
                                        contextualType));
      break;

    case 1: // value
      diagnostic.emplace(emitDiagnostic(anchor->getLoc(),
                                        diag::cannot_convert_dict_value,
                                        eltType, contextualType));
      break;

    default:
      break;
    }
  }

  if (locator->isForSequenceElementType()) {
    diagnostic.emplace(
        emitDiagnostic(anchor->getLoc(),
                       contextualType->isExistentialType()
                           ? diag::cannot_convert_sequence_element_protocol
                           : diag::cannot_convert_sequence_element_value,
                       eltType, contextualType));
  }

  if (!diagnostic)
    return false;

  (void)trySequenceSubsequenceFixIts(*diagnostic);
  return true;
}

bool MissingContextualConformanceFailure::diagnoseAsError() {
  auto *anchor = getAnchor();
  auto path = getLocator()->getPath();

  Optional<Diag<Type, Type>> diagnostic;
  if (path.empty()) {
    assert(isa<AssignExpr>(anchor));
    if (isa<SubscriptExpr>(cast<AssignExpr>(anchor)->getDest())) {
      diagnostic =
          getDiagnosticFor(CTP_SubscriptAssignSource, /*forProtocol=*/true);
    } else {
      diagnostic = getDiagnosticFor(CTP_AssignSource, /*forProtocol=*/true);
    }
  } else {
    const auto &last = path.back();
    switch (last.getKind()) {
    case ConstraintLocator::ContextualType:
      assert(Context != CTP_Unused);
      diagnostic = getDiagnosticFor(Context, /*forProtocol=*/true);
      break;

    case ConstraintLocator::SequenceElementType: {
      diagnostic = diag::cannot_convert_sequence_element_protocol;
      break;
    }

    default:
      break;
    }
  }

  if (!diagnostic)
    return false;

  auto srcType = getFromType();
  auto dstType = getToType();

  emitDiagnostic(anchor->getLoc(), *diagnostic, srcType, dstType);

  if (isa<InOutExpr>(anchor))
    return true;

  if (srcType->isAny() && dstType->isAnyObject()) {
    emitDiagnostic(anchor->getLoc(), diag::any_as_anyobject_fixit)
        .fixItInsertAfter(anchor->getEndLoc(), " as AnyObject");
  }

  return true;
}

bool MissingGenericArgumentsFailure::hasLoc(GenericTypeParamType *GP) const {
  return GP->getDecl()->getStartLoc().isValid();
}

bool MissingGenericArgumentsFailure::diagnoseAsError() {
  llvm::SmallDenseMap<TypeRepr *, SmallVector<GenericTypeParamType *, 4>>
      scopedParameters;

  auto isScoped =
      findArgumentLocations([&](TypeRepr *base, GenericTypeParamType *GP) {
        scopedParameters[base].push_back(GP);
      });

  if (!isScoped)
    return diagnoseForAnchor(getAnchor(), Parameters);

  bool diagnosed = false;
  for (const auto &scope : scopedParameters)
    diagnosed |= diagnoseForAnchor(scope.first, scope.second);
  return diagnosed;
}

bool MissingGenericArgumentsFailure::diagnoseForAnchor(
    Anchor anchor, ArrayRef<GenericTypeParamType *> params) const {
  bool diagnosed = false;
  for (auto *GP : params)
    diagnosed |= diagnoseParameter(anchor, GP);

  if (!diagnosed)
    return false;

  auto *DC = getDeclContext();
  if (!DC)
    return true;

  if (auto *SD = dyn_cast<SubscriptDecl>(DC)) {
    emitDiagnostic(SD, diag::note_call_to_subscript, SD->getFullName());
    return true;
  }

  if (auto *AFD = dyn_cast<AbstractFunctionDecl>(DC)) {
    if (isa<ConstructorDecl>(AFD)) {
      emitDiagnostic(AFD, diag::note_call_to_initializer);
    } else {
      emitDiagnostic(AFD,
                     AFD->isOperator() ? diag::note_call_to_operator
                                       : diag::note_call_to_func,
                     AFD->getFullName());
    }
    return true;
  }

  emitGenericSignatureNote(anchor);
  return true;
}

bool MissingGenericArgumentsFailure::diagnoseParameter(
    Anchor anchor, GenericTypeParamType *GP) const {
  auto &cs = getConstraintSystem();

  auto loc = anchor.is<Expr *>() ? anchor.get<Expr *>()->getLoc()
                                 : anchor.get<TypeRepr *>()->getLoc();

  auto *locator = getLocator();
  // Type variables associated with missing generic parameters are
  // going to be completely cut off from the rest of constraint system,
  // that's why we'd get two fixes in this case which is not ideal.
  if (locator->isForContextualType() &&
      llvm::count_if(cs.DefaultedConstraints,
                     [&GP](const ConstraintLocator *locator) {
                       return locator->getGenericParameter() == GP;
                     }) > 1) {
    return false;
  }

  if (auto *CE = dyn_cast<ExplicitCastExpr>(getRawAnchor())) {
    auto castTo = getType(CE->getCastTypeLoc());
    auto *NTD = castTo->getAnyNominal();
    emitDiagnostic(loc, diag::unbound_generic_parameter_cast, GP,
                   NTD ? NTD->getDeclaredType() : castTo);
  } else {
    emitDiagnostic(loc, diag::unbound_generic_parameter, GP);
  }

  Type baseTyForNote;
  auto *DC = getDeclContext();
  if (!DC)
    return true;

  if (!hasLoc(GP))
    return true;

  if (auto *NTD =
          dyn_cast_or_null<NominalTypeDecl>(DC->getSelfNominalTypeDecl())) {
    baseTyForNote = NTD->getDeclaredType();
  } else if (auto *TAD = dyn_cast<TypeAliasDecl>(DC)) {
    baseTyForNote = TAD->getUnboundGenericType();
  } else {
    return true;
  }

  emitDiagnostic(GP->getDecl(), diag::archetype_declared_in_type, GP,
                 baseTyForNote);
  return true;
}

void MissingGenericArgumentsFailure::emitGenericSignatureNote(
    Anchor anchor) const {
  auto &cs = getConstraintSystem();
  auto &TC = getTypeChecker();
  auto *paramDC = getDeclContext();

  if (!paramDC)
    return;

  auto *GTD = dyn_cast<GenericTypeDecl>(paramDC);
  if (!GTD || anchor.is<Expr *>())
    return;

  auto getParamDecl =
      [](const ConstraintLocator *locator) -> GenericTypeParamDecl * {
    return locator->isForGenericParameter()
               ? locator->getGenericParameter()->getDecl()
               : nullptr;
  };

  llvm::SmallDenseMap<GenericTypeParamDecl *, Type> params;
  for (auto *typeVar : cs.getTypeVariables()) {
    auto *GP = typeVar->getImpl().getGenericParameter();
    if (!GP)
      continue;

    auto type = resolveType(typeVar);
    // This could happen if the diagnostic is used by CSDiag.
    if (type->is<TypeVariableType>())
      continue;

    // If this is one of the defaulted parameter types, attempt
    // to emit placeholder for it instead of `Any`.
    if (llvm::any_of(cs.DefaultedConstraints,
                     [&](const ConstraintLocator *locator) {
                       return GP->getDecl() == getParamDecl(locator);
                     }))
      continue;

    params[GP->getDecl()] = type;
  }

  auto getPreferredType = [&](const GenericTypeParamDecl *GP) -> Type {
    auto type = params.find(GP);
    return (type == params.end()) ? Type() : type->second;
  };

  SmallString<64> paramsAsString;
  auto baseType = anchor.get<TypeRepr *>();
  if (TC.getDefaultGenericArgumentsString(paramsAsString, GTD,
                                          getPreferredType)) {
    auto diagnostic = emitDiagnostic(
        baseType->getLoc(), diag::unbound_generic_parameter_explicit_fix);

    if (auto *genericTy = dyn_cast<GenericIdentTypeRepr>(baseType)) {
      // If some of the eneric arguments have been specified, we need to
      // replace existing signature with a new one.
      diagnostic.fixItReplace(genericTy->getAngleBrackets(), paramsAsString);
    } else {
      // Otherwise we can simply insert new generic signature.
      diagnostic.fixItInsertAfter(baseType->getEndLoc(), paramsAsString);
    }
  }
}

bool MissingGenericArgumentsFailure::findArgumentLocations(
    llvm::function_ref<void(TypeRepr *, GenericTypeParamType *)> callback) {
  using Callback = llvm::function_ref<void(TypeRepr *, GenericTypeParamType *)>;

  auto *anchor = getRawAnchor();

  TypeLoc typeLoc;
  if (auto *TE = dyn_cast<TypeExpr>(anchor))
    typeLoc = TE->getTypeLoc();
  else if (auto *ECE = dyn_cast<ExplicitCastExpr>(anchor))
    typeLoc = ECE->getCastTypeLoc();

  if (!typeLoc.hasLocation())
    return false;

  struct AssociateMissingParams : public ASTWalker {
    llvm::SmallVector<GenericTypeParamType *, 4> Params;
    Callback Fn;

    AssociateMissingParams(ArrayRef<GenericTypeParamType *> params,
                           Callback callback)
        : Params(params.begin(), params.end()), Fn(callback) {}

    bool walkToTypeReprPre(TypeRepr *T) override {
      if (Params.empty())
        return false;

      auto *ident = dyn_cast<ComponentIdentTypeRepr>(T);
      if (!ident)
        return true;

      auto *decl = dyn_cast_or_null<GenericTypeDecl>(ident->getBoundDecl());
      if (!decl)
        return true;

      auto *paramList = decl->getGenericParams();
      if (!paramList)
        return true;

      // There could a situation like `S<S>()`, so we need to be
      // careful not to point at first `S` because it has all of
      // its generic parameters specified.
      if (auto *generic = dyn_cast<GenericIdentTypeRepr>(ident)) {
        if (paramList->size() == generic->getNumGenericArgs())
          return true;
      }

      for (auto *candidate : paramList->getParams()) {
        auto result =
            llvm::find_if(Params, [&](const GenericTypeParamType *param) {
              return candidate == param->getDecl();
            });

        if (result != Params.end()) {
          Fn(ident, *result);
          Params.erase(result);
        }
      }

      // Keep walking.
      return true;
    }

    bool allParamsAssigned() const { return Params.empty(); }

  } associator(Parameters, callback);

  typeLoc.getTypeRepr()->walk(associator);
  return associator.allParamsAssigned();
}

void SkipUnhandledConstructInFunctionBuilderFailure::diagnosePrimary(
    bool asNote) {
  if (auto stmt = unhandled.dyn_cast<Stmt *>()) {
    emitDiagnostic(stmt->getStartLoc(),
                   asNote? diag::note_function_builder_control_flow
                         : diag::function_builder_control_flow,
                   builder->getFullName());
  } else {
    auto decl = unhandled.get<Decl *>();
    emitDiagnostic(decl,
                   asNote ? diag::note_function_builder_decl
                          : diag::function_builder_decl,
                   builder->getFullName());
  }
}

bool SkipUnhandledConstructInFunctionBuilderFailure::diagnoseAsError() {
  diagnosePrimary(/*asNote=*/false);
  emitDiagnostic(builder,
                 diag::kind_declname_declared_here,
                 builder->getDescriptiveKind(),
                 builder->getFullName());
  return true;
}

bool SkipUnhandledConstructInFunctionBuilderFailure::diagnoseAsNote() {
  diagnosePrimary(/*asNote=*/true);
  return true;
}

bool MutatingMemberRefOnImmutableBase::diagnoseAsError() {
  auto *anchor = getRawAnchor();
  auto baseExpr = getBaseExprFor(anchor);
  if (!baseExpr)
    return false;

  auto diagIDsubelt = diag::cannot_pass_rvalue_mutating_subelement;
  auto diagIDmember = diag::cannot_pass_rvalue_mutating;

  if (auto *storage = dyn_cast<AbstractStorageDecl>(Member)) {
    if (storage->isGetterMutating()) {
      diagIDsubelt = diag::cannot_pass_rvalue_mutating_getter_subelement;
      diagIDmember = diag::cannot_pass_rvalue_mutating_getter;
    }
  }

  auto &cs = getConstraintSystem();
  AssignmentFailure failure(baseExpr, cs, anchor->getLoc(), diagIDsubelt,
                            diagIDmember);
  return failure.diagnoseAsError();
}

bool InvalidTupleSplatWithSingleParameterFailure::diagnoseAsError() {
  auto selectedOverload = getChoiceFor(getLocator());
  if (!selectedOverload || !selectedOverload->choice.isDecl())
    return false;

  auto *choice = selectedOverload->choice.getDecl();

  auto *argExpr = getArgumentExprFor(getRawAnchor());
  if (!argExpr)
    return false;

  using Substitution = std::pair<GenericTypeParamType *, Type>;
  llvm::SmallVector<Substitution, 8> substitutions;

  auto paramTy = restoreGenericParameters(
      ParamType, [&](GenericTypeParamType *GP, Type resolvedType) {
        substitutions.push_back(std::make_pair(GP, resolvedType));
      });

  DeclBaseName name = choice->getBaseName();

  std::string subsStr;
  if (!substitutions.empty()) {
    llvm::array_pod_sort(
        substitutions.begin(), substitutions.end(),
        [](const std::pair<GenericTypeParamType *, Type> *lhs,
           const std::pair<GenericTypeParamType *, Type> *rhs) -> int {
          GenericParamKey key1(lhs->first);
          GenericParamKey key2(rhs->first);
          return key1 < key2 ? -1 : (key1 == key2) ? 0 : 1;
        });

    subsStr += " [with ";
    interleave(
        substitutions,
        [&subsStr](const Substitution &substitution) {
          subsStr += substitution.first->getString();
          subsStr += " = ";
          subsStr += substitution.second->getString();
        },
        [&subsStr] { subsStr += ", "; });
    subsStr += ']';
  }

  auto diagnostic =
      name.isSpecial()
          ? emitDiagnostic(argExpr->getLoc(),
                           diag::single_tuple_parameter_mismatch_special,
                           choice->getDescriptiveKind(), paramTy, subsStr)
          : emitDiagnostic(
                argExpr->getLoc(), diag::single_tuple_parameter_mismatch_normal,
                choice->getDescriptiveKind(), name, paramTy, subsStr);

  diagnostic.highlight(argExpr->getSourceRange())
      .fixItInsertAfter(argExpr->getStartLoc(), "(")
      .fixItInsert(argExpr->getEndLoc(), ")");
  return true;
}

bool ThrowingFunctionConversionFailure::diagnoseAsError() {
  auto *anchor = getAnchor();
  emitDiagnostic(anchor->getLoc(), diag::throws_functiontype_mismatch,
                 getFromType(), getToType());
  return true;
}

bool InOutConversionFailure::diagnoseAsError() {
  auto *anchor = getAnchor();
  auto *locator = getLocator();
  auto path = locator->getPath();

  if (!path.empty() &&
      path.back().getKind() == ConstraintLocator::FunctionArgument) {
    if (auto argApplyInfo = getFunctionArgApplyInfo(locator)) {
      emitDiagnostic(anchor->getLoc(), diag::cannot_convert_argument_value,
          argApplyInfo->getArgType(), argApplyInfo->getParamType());
    } else {
      assert(locator->findLast<LocatorPathElt::ContextualType>());
      auto contextualType = getConstraintSystem().getContextualType();
      auto purpose = getContextualTypePurpose();
      auto diagnostic = getDiagnosticFor(purpose, /*forProtocol=*/false);

      if (!diagnostic)
        return false;

      emitDiagnostic(anchor->getLoc(), *diagnostic, getType(anchor),
                     contextualType);
    }

    return true;
  }

  emitDiagnostic(anchor->getLoc(), diag::cannot_pass_rvalue_inout_converted,
                 getFromType(), getToType());
  fixItChangeArgumentType();
  return true;
}

void InOutConversionFailure::fixItChangeArgumentType() const {
  auto *argExpr = getAnchor();
  auto *DC = getDC();

  if (auto *IOE = dyn_cast<InOutExpr>(argExpr))
    argExpr = IOE->getSubExpr();

  auto *DRE = dyn_cast<DeclRefExpr>(argExpr);
  if (!DRE)
    return;

  auto *VD = dyn_cast_or_null<VarDecl>(DRE->getDecl());
  if (!VD)
    return;

  // Don't emit for non-local variables.
  // (But in script-mode files, we consider module-scoped
  // variables in the same file to be local variables.)
  auto VDC = VD->getDeclContext();
  bool isLocalVar = VDC->isLocalContext();
  if (!isLocalVar && VDC->isModuleScopeContext()) {
    auto argFile = DC->getParentSourceFile();
    auto varFile = VDC->getParentSourceFile();
    isLocalVar = (argFile == varFile && argFile->isScriptMode());
  }
  if (!isLocalVar)
    return;

  auto actualType = getFromType();
  auto neededType = getToType();

  SmallString<32> scratch;
  SourceLoc endLoc;   // Filled in if we decide to diagnose this
  SourceLoc startLoc; // Left invalid if we're inserting

  auto isSimpleTypelessPattern = [](Pattern *P) -> bool {
    if (auto VP = dyn_cast_or_null<VarPattern>(P))
      P = VP->getSubPattern();
    return P && isa<NamedPattern>(P);
  };

  auto typeRange = VD->getTypeSourceRangeForDiagnostics();
  if (typeRange.isValid()) {
    startLoc = typeRange.Start;
    endLoc = typeRange.End;
  } else if (isSimpleTypelessPattern(VD->getParentPattern())) {
    endLoc = VD->getNameLoc();
    scratch += ": ";
  }

  if (endLoc.isInvalid())
    return;

  scratch += neededType.getString();

  // Adjust into the location where we actually want to insert
  endLoc = Lexer::getLocForEndOfToken(getASTContext().SourceMgr, endLoc);

  // Since we already adjusted endLoc, this will turn an insertion
  // into a zero-character replacement.
  if (!startLoc.isValid())
    startLoc = endLoc;

  emitDiagnostic(VD->getLoc(), diag::inout_change_var_type_if_possible,
                 actualType, neededType)
      .fixItReplaceChars(startLoc, endLoc, scratch);
}

bool ArgumentMismatchFailure::diagnoseAsError() {
  if (diagnoseConversionToBool())
    return true;

  if (diagnoseArchetypeMismatch())
    return true;

  if (diagnosePatternMatchingMismatch())
    return true;

  if (diagnoseUseOfReferenceEqualityOperator())
    return true;

  auto argType = getFromType();
  auto paramType = getToType();

  Diag<Type, Type> diagnostic = diag::cannot_convert_argument_value;

  // If parameter type is a protocol value, let's says that
  // argument doesn't conform to a give protocol.
  if (paramType->isExistentialType())
    diagnostic = diag::cannot_convert_argument_value_protocol;

  auto diag = emitDiagnostic(getLoc(), diagnostic, argType, paramType);

  // If argument is an l-value type and parameter is a pointer type,
  // let's match up its element type to the argument to see whether
  // it would be appropriate to suggest adding `&`.
  auto *argExpr = getAnchor();
  if (getType(argExpr)->is<LValueType>()) {
    auto elementTy = paramType->getAnyPointerElementType();
    if (elementTy && argType->isEqual(elementTy)) {
      diag.fixItInsert(argExpr->getStartLoc(), "&");
      return true;
    }
  }

  tryFixIts(diag);
  return true;
}

bool ArgumentMismatchFailure::diagnoseAsNote() {
  auto *locator = getLocator();
  auto argToParam = locator->findFirst<LocatorPathElt::ApplyArgToParam>();
  assert(argToParam);

  if (auto *decl = getDecl()) {
    emitDiagnostic(decl, diag::candidate_has_invalid_argument_at_position,
                   getToType(), argToParam->getParamIdx());
    return true;
  }

  return false;
}

bool ArgumentMismatchFailure::diagnoseUseOfReferenceEqualityOperator() const {
  auto *locator = getLocator();

  if (!isArgumentOfReferenceEqualityOperator(locator))
    return false;

  auto *binaryOp = cast<BinaryExpr>(getRawAnchor());
  auto *lhs = binaryOp->getArg()->getElement(0);
  auto *rhs = binaryOp->getArg()->getElement(1);

  auto name = *getOperatorName(binaryOp->getFn());

  auto lhsType = getType(lhs)->getRValueType();
  auto rhsType = getType(rhs)->getRValueType();

  // If both arguments where incorrect e.g. both are function types,
  // let's avoid producing a diagnostic second time, because first
  // one would cover both arguments.
  if (getAnchor() == rhs && rhsType->is<FunctionType>()) {
    auto &cs = getConstraintSystem();
    if (cs.hasFixFor(cs.getConstraintLocator(
            binaryOp, {ConstraintLocator::ApplyArgument,
                       LocatorPathElt::ApplyArgToParam(0, 0)})))
      return true;
  }

  // Regardless of whether the type has reference or value semantics,
  // comparison with nil is illegal, albeit for different reasons spelled
  // out by the diagnosis.
  if (isa<NilLiteralExpr>(lhs) || isa<NilLiteralExpr>(rhs)) {
    std::string revisedName = name.str();
    revisedName.pop_back();

    auto loc = binaryOp->getLoc();
    auto nonNilType = isa<NilLiteralExpr>(lhs) ? rhsType : lhsType;
    auto nonNilExpr = isa<NilLiteralExpr>(lhs) ? rhs : lhs;

    // If we made it here, then we're trying to perform a comparison with
    // reference semantics rather than value semantics. The fixit will
    // lop off the extra '=' in the operator.
    if (nonNilType->getOptionalObjectType()) {
      emitDiagnostic(loc,
                     diag::value_type_comparison_with_nil_illegal_did_you_mean,
                     nonNilType)
          .fixItReplace(loc, revisedName);
    } else {
      emitDiagnostic(loc, diag::value_type_comparison_with_nil_illegal,
                     nonNilType)
          .highlight(nonNilExpr->getSourceRange());
    }

    return true;
  }

  if (lhsType->is<FunctionType>() || rhsType->is<FunctionType>()) {
    emitDiagnostic(binaryOp->getLoc(), diag::cannot_reference_compare_types,
                   name.str(), lhsType, rhsType)
        .highlight(lhs->getSourceRange())
        .highlight(rhs->getSourceRange());
    return true;
  }

  return false;
}

bool ArgumentMismatchFailure::diagnosePatternMatchingMismatch() const {
  if (!isArgumentOfPatternMatchingOperator(getLocator()))
    return false;

  auto *op = cast<BinaryExpr>(getRawAnchor());
  auto *lhsExpr = op->getArg()->getElement(0);
  auto *rhsExpr = op->getArg()->getElement(1);

  auto lhsType = getType(lhsExpr)->getRValueType();
  auto rhsType = getType(rhsExpr)->getRValueType();

  auto diagnostic =
      lhsType->is<UnresolvedType>()
          ? emitDiagnostic(
                getLoc(), diag::cannot_match_unresolved_expr_pattern_with_value,
                rhsType)
          : emitDiagnostic(getLoc(), diag::cannot_match_expr_pattern_with_value,
                           lhsType, rhsType);

  diagnostic.highlight(lhsExpr->getSourceRange());
  diagnostic.highlight(rhsExpr->getSourceRange());

  if (auto optUnwrappedType = rhsType->getOptionalObjectType()) {
    if (lhsType->isEqual(optUnwrappedType)) {
      diagnostic.fixItInsertAfter(lhsExpr->getEndLoc(), "?");
    }
  }

  return true;
}

bool ArgumentMismatchFailure::diagnoseArchetypeMismatch() const {
  auto *argTy = getFromType()->getAs<ArchetypeType>();
  auto *paramTy = getToType()->getAs<ArchetypeType>();

  if (!(argTy && paramTy))
    return false;

  // Produce this diagnostic only if the names
  // of the generic parameters are the same.
  if (argTy->getName() != paramTy->getName())
    return false;

  auto getGenericTypeDecl = [&](ArchetypeType *archetype) -> ValueDecl * {
    auto paramType = archetype->getInterfaceType();

    if (auto *GTPT = paramType->getAs<GenericTypeParamType>())
      return GTPT->getDecl();

    if (auto *DMT = paramType->getAs<DependentMemberType>())
      return DMT->getAssocType();

    return nullptr;
  };

  auto *argDecl = getGenericTypeDecl(argTy);
  auto *paramDecl = getGenericTypeDecl(paramTy);

  if (!(paramDecl && argDecl))
    return false;

  auto describeGenericType = [&](ValueDecl *genericParam,
                                 bool includeName = false) -> std::string {
    if (!genericParam)
      return "";

    Decl *parent = nullptr;
    if (auto *AT = dyn_cast<AssociatedTypeDecl>(genericParam)) {
      parent = AT->getProtocol();
    } else {
      auto *dc = genericParam->getDeclContext();
      parent = dc->getInnermostDeclarationDeclContext();
    }

    if (!parent)
      return "";

    llvm::SmallString<64> result;
    llvm::raw_svector_ostream OS(result);

    OS << Decl::getDescriptiveKindName(genericParam->getDescriptiveKind());

    if (includeName && genericParam->hasName())
      OS << " '" << genericParam->getBaseName() << "'";

    OS << " of ";
    OS << Decl::getDescriptiveKindName(parent->getDescriptiveKind());
    if (auto *decl = dyn_cast<ValueDecl>(parent)) {
      if (decl->hasName())
        OS << " '" << decl->getFullName() << "'";
    }

    return OS.str();
  };

  emitDiagnostic(
      getAnchor()->getLoc(), diag::cannot_convert_argument_value_generic, argTy,
      describeGenericType(argDecl), paramTy, describeGenericType(paramDecl));

  emitDiagnostic(argDecl, diag::descriptive_generic_type_declared_here,
                 describeGenericType(argDecl, true));

  emitDiagnostic(paramDecl, diag::descriptive_generic_type_declared_here,
                 describeGenericType(paramDecl, true));

  return true;
}<|MERGE_RESOLUTION|>--- conflicted
+++ resolved
@@ -617,7 +617,6 @@
   return RequirementFailure::diagnoseAsError();
 }
 
-<<<<<<< HEAD
 bool MissingConformanceFailure::diagnoseTypeCannotConform(Expr *anchor,
     Type nonConformingType, Type protocolType) const {
   if (!(nonConformingType->is<AnyFunctionType>() ||
@@ -667,7 +666,9 @@
                    nonConformingType);
   }
 
-=======
+  return true;
+}
+
 bool MissingConformanceFailure::diagnoseAsAmbiguousOperatorRef() {
   auto *anchor = getRawAnchor();
   auto *ODRE = dyn_cast<OverloadedDeclRefExpr>(anchor);
@@ -711,7 +712,6 @@
   }
 
   diagnoseAsNote();
->>>>>>> 94265e81
   return true;
 }
 
