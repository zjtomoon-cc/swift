--- conflicted
+++ resolved
@@ -3374,26 +3374,15 @@
                                           ConformanceCheckFlags::Used);
         assert(conf &&
                "Expected checked parameter to conform to `Differentiable`");
-<<<<<<< HEAD
         auto paramAssocType = conf->getTypeWitnessByName(
-            paramType, autoDiffAssocTyId);
-=======
-        auto paramAssocType = ProtocolConformanceRef::getTypeWitnessByName(
-            paramType, *conf, ctx.Id_TangentVector, ctx.getLazyResolver());
->>>>>>> 52ea38e3
+            paramType, ctx.Id_TangentVector);
         return TupleTypeElt(paramAssocType);
       });
 
   // Check differential/pullback type.
   // Get vector type: the associated type of the value result type.
-<<<<<<< HEAD
   auto vectorTy = valueResultConf->getTypeWitnessByName(
-      valueResultType, autoDiffAssocTyId);
-=======
-  auto vectorTy = ProtocolConformanceRef::getTypeWitnessByName(
-      valueResultType, *valueResultConf, ctx.Id_TangentVector,
-      ctx.getLazyResolver());
->>>>>>> 52ea38e3
+      valueResultType, ctx.Id_TangentVector);
 
   // Compute expected differential/pullback type.
   auto funcEltType = funcResultElt.getType();
