//===--- AbstractionPattern.cpp - Abstraction patterns --------------------===//
//
// This source file is part of the Swift.org open source project
//
// Copyright (c) 2014 - 2017 Apple Inc. and the Swift project authors
// Licensed under Apache License v2.0 with Runtime Library Exception
//
// See https://swift.org/LICENSE.txt for license information
// See https://swift.org/CONTRIBUTORS.txt for the list of Swift project authors
//
//===----------------------------------------------------------------------===//
//
// This file defines routines relating to abstraction patterns.
// working in concert with the Clang importer.
//
//===----------------------------------------------------------------------===//

#define DEBUG_TYPE "libsil"
#include "swift/AST/ASTContext.h"
#include "swift/AST/Decl.h"
#include "swift/AST/ForeignErrorConvention.h"
#include "swift/AST/GenericSignature.h"
#include "swift/AST/ModuleLoader.h"
#include "swift/SIL/TypeLowering.h"
#include "clang/AST/ASTContext.h"
#include "clang/AST/Attr.h"
#include "clang/AST/DeclCXX.h"
#include "clang/AST/DeclObjC.h"
#include "clang/AST/PrettyPrinter.h"
#include "llvm/Support/Debug.h"
#include "llvm/Support/ErrorHandling.h"

using namespace swift;
using namespace swift::Lowering;

AbstractionPattern
TypeConverter::getAbstractionPattern(AbstractStorageDecl *decl,
                                     bool isNonObjC) {
  if (auto var = dyn_cast<VarDecl>(decl)) {
    return getAbstractionPattern(var, isNonObjC);
  } else {
    return getAbstractionPattern(cast<SubscriptDecl>(decl), isNonObjC);
  }
}

AbstractionPattern
TypeConverter::getAbstractionPattern(SubscriptDecl *decl, bool isNonObjC) {
  CanGenericSignature genericSig;
  if (auto sig = decl->getGenericSignatureOfContext())
    genericSig = sig->getCanonicalSignature();
  return AbstractionPattern(genericSig,
                            decl->getElementInterfaceType()
                                ->getCanonicalType());
}

static const clang::Type *getClangType(const clang::Decl *decl) {
  if (auto valueDecl = dyn_cast<clang::ValueDecl>(decl)) {
    return valueDecl->getType().getTypePtr();
  }

  // This should *really* be a ValueDecl.
  return cast<clang::ObjCPropertyDecl>(decl)->getType().getTypePtr();
}

static Bridgeability getClangDeclBridgeability(const clang::Decl *decl) {
  // These declarations are always imported without bridging (for now).
  if (isa<clang::VarDecl>(decl) ||
      isa<clang::FieldDecl>(decl) ||
      isa<clang::IndirectFieldDecl>(decl))
    return Bridgeability::None;

  // Functions and methods always use normal bridging.
  return Bridgeability::Full;
}

AbstractionPattern
TypeConverter::getAbstractionPattern(VarDecl *var, bool isNonObjC) {
  CanGenericSignature genericSig;
  if (auto sig = var->getDeclContext()->getGenericSignatureOfContext())
    genericSig = sig->getCanonicalSignature();

  CanType swiftType = var->getInterfaceType()
                         ->getCanonicalType();

  if (isNonObjC)
    return AbstractionPattern(genericSig, swiftType);

  if (auto clangDecl = var->getClangDecl()) {
    auto clangType = getClangType(clangDecl);
    auto contextType = var->getDeclContext()->mapTypeIntoContext(swiftType);
    swiftType = getLoweredBridgedType(
        AbstractionPattern(genericSig, swiftType, clangType),
        contextType, getClangDeclBridgeability(clangDecl),
        SILFunctionTypeRepresentation::CFunctionPointer,
        TypeConverter::ForMemory)->getCanonicalType();
    return AbstractionPattern(genericSig, swiftType, clangType);
  }

  return AbstractionPattern(genericSig, swiftType);
}

AbstractionPattern TypeConverter::getAbstractionPattern(EnumElementDecl *decl) {
  assert(decl->hasAssociatedValues());
  assert(!decl->hasClangNode());

  // This cannot be implemented correctly for Optional.Some.
  assert(!decl->getParentEnum()->isOptionalDecl() &&
         "Optional.Some does not have a unique abstraction pattern because "
         "optionals are re-abstracted");

  CanGenericSignature genericSig;
  if (auto sig = decl->getParentEnum()->getGenericSignatureOfContext())
    genericSig = sig->getCanonicalSignature();
  return AbstractionPattern(genericSig,
                            decl->getArgumentInterfaceType()
                                ->getCanonicalType());
}

AbstractionPattern::EncodedForeignErrorInfo
AbstractionPattern::EncodedForeignErrorInfo::encode(
                         const Optional<ForeignErrorConvention> &foreignError) {
  EncodedForeignErrorInfo errorInfo;
  if (foreignError.hasValue()) {
    errorInfo =
      EncodedForeignErrorInfo(foreignError->getErrorParameterIndex(),
                              foreignError->isErrorParameterReplacedWithVoid(),
                              foreignError->stripsResultOptionality());
  }
  return errorInfo;
}

AbstractionPattern
AbstractionPattern::getObjCMethod(CanType origType,
                                  const clang::ObjCMethodDecl *method,
                         const Optional<ForeignErrorConvention> &foreignError) {
  auto errorInfo = EncodedForeignErrorInfo::encode(foreignError);
  return getObjCMethod(origType, method, errorInfo);
}

AbstractionPattern
AbstractionPattern::getCurriedObjCMethod(CanType origType,
                                         const clang::ObjCMethodDecl *method,
                         const Optional<ForeignErrorConvention> &foreignError) {
  auto errorInfo = EncodedForeignErrorInfo::encode(foreignError);
  return getCurriedObjCMethod(origType, method, errorInfo);
}

AbstractionPattern
AbstractionPattern::getCurriedCFunctionAsMethod(CanType origType,
                                         const AbstractFunctionDecl *function) {
  auto clangFn = cast<clang::ValueDecl>(function->getClangDecl());
  return getCurriedCFunctionAsMethod(origType,
                     clangFn->getType().getTypePtr(),
                     function->getImportAsMemberStatus());
}

AbstractionPattern
AbstractionPattern::getCurriedCXXMethod(CanType origType,
                                        const AbstractFunctionDecl *function) {
  auto clangMethod = cast<clang::CXXMethodDecl>(function->getClangDecl());
  return getCurriedCXXMethod(origType, clangMethod);
}

AbstractionPattern
AbstractionPattern::getOptional(AbstractionPattern object) {
  switch (object.getKind()) {
  case Kind::Invalid:
    llvm_unreachable("querying invalid abstraction pattern!");
  case Kind::Tuple:
  case Kind::PartialCurriedObjCMethodType:
  case Kind::CurriedObjCMethodType:
  case Kind::CFunctionAsMethodType:
  case Kind::PartialCurriedCFunctionAsMethodType:
  case Kind::CurriedCFunctionAsMethodType:
  case Kind::ObjCMethodType:
  case Kind::CXXMethodType:
  case Kind::CurriedCXXMethodType:
  case Kind::PartialCurriedCXXMethodType:
    llvm_unreachable("cannot add optionality to non-type abstraction");
  case Kind::Opaque:
    return AbstractionPattern::getOpaque();
  case Kind::ClangType:
    return AbstractionPattern(object.getGenericSignature(),
                              OptionalType::get(object.getType())
                                ->getCanonicalType(),
                              object.getClangType());
  case Kind::Type:
    return AbstractionPattern(object.getGenericSignature(),
                              OptionalType::get(object.getType())
                                ->getCanonicalType());
  case Kind::Discard:
    return AbstractionPattern::getDiscard(object.getGenericSignature(),
                              OptionalType::get(object.getType())
                                ->getCanonicalType());
  }
  llvm_unreachable("bad kind");
}

bool AbstractionPattern::isConcreteType() const {
  assert(isTypeParameter());
  return (getKind() != Kind::Opaque &&
          GenericSig != nullptr &&
          GenericSig->isConcreteType(getType()));
}

bool AbstractionPattern::requiresClass() {
  switch (getKind()) {
  case Kind::Opaque:
    return false;
  case Kind::Type:
  case Kind::Discard: {
    auto type = getType();
    if (auto archetype = dyn_cast<ArchetypeType>(type))
      return archetype->requiresClass();
    else if (isa<DependentMemberType>(type) ||
             isa<GenericTypeParamType>(type)) {
      assert(GenericSig &&
             "Dependent type in pattern without generic signature?");
      return GenericSig->requiresClass(type);
    }
    return false;
  }
  default:
    return false;
  }
}

bool AbstractionPattern::matchesTuple(CanTupleType substType) {
  switch (getKind()) {
  case Kind::Invalid:
    llvm_unreachable("querying invalid abstraction pattern!");
  case Kind::PartialCurriedObjCMethodType:
  case Kind::CurriedObjCMethodType:
  case Kind::PartialCurriedCFunctionAsMethodType:
  case Kind::CurriedCFunctionAsMethodType:
  case Kind::CFunctionAsMethodType:
  case Kind::ObjCMethodType:
  case Kind::CXXMethodType:
  case Kind::CurriedCXXMethodType:
  case Kind::PartialCurriedCXXMethodType:
    return false;
  case Kind::Opaque:
    return true;
  case Kind::Tuple:
    return getNumTupleElements_Stored() == substType->getNumElements();
  case Kind::ClangType:
  case Kind::Type:
  case Kind::Discard:
    if (isTypeParameter())
      return true;
    auto tuple = dyn_cast<TupleType>(getType());
    return (tuple && tuple->getNumElements() == substType->getNumElements());
  }
  llvm_unreachable("bad kind");
}

static const clang::FunctionType *
getClangFunctionType(const clang::Type *clangType) {
  if (auto ptrTy = clangType->getAs<clang::PointerType>()) {
    clangType = ptrTy->getPointeeType().getTypePtr();
  } else if (auto blockTy = clangType->getAs<clang::BlockPointerType>()) {
    clangType = blockTy->getPointeeType().getTypePtr();
  }
  return clangType->castAs<clang::FunctionType>();
}

static
const clang::Type *getClangFunctionParameterType(const clang::Type *ty,
                                                 unsigned index) {
  // TODO: adjust for error type parameter.

  // If we're asking about parameters, we'd better have a FunctionProtoType.
  auto fnType = getClangFunctionType(ty)->castAs<clang::FunctionProtoType>();
  assert(index < fnType->getNumParams());
  return fnType->getParamType(index).getTypePtr();
}

static
const clang::Type *getClangArrayElementType(const clang::Type *ty,
                                            unsigned index) {
  return ty->castAsArrayTypeUnsafe()->getElementType().getTypePtr();
}

static CanType getCanTupleElementType(CanType type, unsigned index) {
  if (auto tupleTy = dyn_cast<TupleType>(type))
    return tupleTy.getElementType(index);

  assert(index == 0);
  return type;
}

AbstractionPattern
AbstractionPattern::getTupleElementType(unsigned index) const {
  switch (getKind()) {
  case Kind::Invalid:
    llvm_unreachable("querying invalid abstraction pattern!");
  case Kind::PartialCurriedObjCMethodType:
  case Kind::CurriedObjCMethodType:
  case Kind::PartialCurriedCFunctionAsMethodType:
  case Kind::CurriedCFunctionAsMethodType:
  case Kind::CFunctionAsMethodType:
  case Kind::ObjCMethodType:
  case Kind::CXXMethodType:
  case Kind::CurriedCXXMethodType:
  case Kind::PartialCurriedCXXMethodType:
    llvm_unreachable("function types are not tuples");
  case Kind::Opaque:
    return *this;
  case Kind::Tuple:
    assert(index < getNumTupleElements_Stored());
    return OrigTupleElements[index];
  case Kind::ClangType:
    return AbstractionPattern(getGenericSignature(),
                              getCanTupleElementType(getType(), index),
                              getClangArrayElementType(getClangType(), index));
  case Kind::Discard:
    llvm_unreachable("operation not needed on discarded abstractions yet");
  case Kind::Type:
    if (isTypeParameter())
      return AbstractionPattern::getOpaque();
    return AbstractionPattern(getGenericSignature(),
                              getCanTupleElementType(getType(), index));
  }
  llvm_unreachable("bad kind");
}

/// Return a pattern corresponding to the 'self' parameter of the given
/// Objective-C method.
AbstractionPattern
AbstractionPattern::getObjCMethodSelfPattern(CanType selfType) const {
  // Just use id for the receiver type.  If this is ever
  // insufficient --- if we have interesting bridging to do to
  // 'self' --- we have the right information to be more exact.
  auto clangSelfType =
    getObjCMethod()->getASTContext().getObjCIdType().getTypePtr();

  return AbstractionPattern(getGenericSignatureForFunctionComponent(),
                            selfType, clangSelfType);
}

/// Return a pattern corresponding to the 'self' parameter of the given
/// C function imported as a method.
AbstractionPattern
AbstractionPattern::getCFunctionAsMethodSelfPattern(CanType selfType) const {
  auto memberStatus = getImportAsMemberStatus();
  if (memberStatus.isInstance()) {
    // Use the clang type for the receiver type.  If this is ever
    // insufficient --- if we have interesting bridging to do to
    // 'self' --- we have the right information to be more exact.
    auto clangSelfType =
      getClangFunctionParameterType(getClangType(),memberStatus.getSelfIndex());

    return AbstractionPattern(getGenericSignatureForFunctionComponent(),
                              selfType, clangSelfType);
  }
  // The formal metatype parameter to a C function imported as a static method
  // is dropped on the floor. Leave it untransformed.
  return AbstractionPattern::getDiscard(
                           getGenericSignatureForFunctionComponent(), selfType);
}

AbstractionPattern
AbstractionPattern::getCXXMethodSelfPattern(CanType selfType) const {
  assert(hasStoredCXXMethod());
  auto CXXMethod = getCXXMethod();
  if (CXXMethod->isInstance()) {
    // Use the clang type for the receiver type.  If this is ever
    // insufficient --- if we have interesting bridging to do to
    // 'self' --- we have the right information to be more exact.
<<<<<<< HEAD
    auto clangSelfType = CXXMethod->getThisType().getTypePtr();
=======
    auto clangSelfType =
        CXXMethod->getThisType().getTypePtr();
>>>>>>> 3afbe31f
    return AbstractionPattern(getGenericSignatureForFunctionComponent(),
                              selfType, clangSelfType);
  }
  // The formal metatype parameter to a C++ function imported as a static method
  // is dropped on the floor. Leave it untransformed.
  return AbstractionPattern::getDiscard(
      getGenericSignatureForFunctionComponent(), selfType);
}

static CanType getResultType(CanType type) {
  return cast<AnyFunctionType>(type).getResult();
}

AbstractionPattern AbstractionPattern::getFunctionResultType() const {
  switch (getKind()) {
  case Kind::Invalid:
    llvm_unreachable("querying invalid abstraction pattern!");
  case Kind::Tuple:
    llvm_unreachable("abstraction pattern for tuple cannot be function");
  case Kind::Opaque:
    return *this;
  case Kind::Type:
    if (isTypeParameter())
      return AbstractionPattern::getOpaque();
    return AbstractionPattern(getGenericSignatureForFunctionComponent(),
                              getResultType(getType()));
  case Kind::Discard:
    llvm_unreachable("don't need to discard function abstractions yet");
  case Kind::ClangType:
  case Kind::CFunctionAsMethodType:
  case Kind::PartialCurriedCFunctionAsMethodType: {
    auto clangFunctionType = getClangFunctionType(getClangType());
    return AbstractionPattern(getGenericSignatureForFunctionComponent(),
                              getResultType(getType()),
                              clangFunctionType->getReturnType().getTypePtr());    
  }
  case Kind::CXXMethodType:
  case Kind::PartialCurriedCXXMethodType:
    return AbstractionPattern(getGenericSignatureForFunctionComponent(),
                              getResultType(getType()),
                              getCXXMethod()->getReturnType().getTypePtr());
  case Kind::CurriedObjCMethodType:
    return getPartialCurriedObjCMethod(
                              getGenericSignatureForFunctionComponent(),
                              getResultType(getType()),
                              getObjCMethod(),
                              getEncodedForeignErrorInfo());
  case Kind::CurriedCFunctionAsMethodType:
    return getPartialCurriedCFunctionAsMethod(
                                      getGenericSignatureForFunctionComponent(),
                                      getResultType(getType()),
                                      getClangType(),
                                      getImportAsMemberStatus());
  case Kind::CurriedCXXMethodType:
    return getPartialCurriedCXXMethod(getGenericSignatureForFunctionComponent(),
                                      getResultType(getType()), getCXXMethod());
  case Kind::PartialCurriedObjCMethodType:
  case Kind::ObjCMethodType:
    return AbstractionPattern(getGenericSignatureForFunctionComponent(),
                              getResultType(getType()),
                              getObjCMethod()->getReturnType().getTypePtr());
  }
  llvm_unreachable("bad kind");
}

AbstractionPattern
AbstractionPattern::getFunctionParamType(unsigned index) const {
  switch (getKind()) {
  case Kind::Opaque:
    return *this;
  case Kind::Type: {
    if (isTypeParameter())
      return AbstractionPattern::getOpaque();
    auto params = cast<AnyFunctionType>(getType()).getParams();
    return AbstractionPattern(getGenericSignatureForFunctionComponent(),
                              params[index].getParameterType());
  }
  case Kind::CurriedCFunctionAsMethodType: {
    auto params = cast<AnyFunctionType>(getType()).getParams();
    assert(params.size() == 1);
    return getCFunctionAsMethodSelfPattern(params[0].getParameterType());
  }
  case Kind::CurriedCXXMethodType: {
    auto params = cast<AnyFunctionType>(getType()).getParams();
    assert(params.size() == 1);
    return getCXXMethodSelfPattern(params[0].getParameterType());
  }
  case Kind::CFunctionAsMethodType:
  case Kind::PartialCurriedCFunctionAsMethodType: {
    auto params = cast<AnyFunctionType>(getType()).getParams();

    // Only the full method type has a 'self' parameter.
    if (getKind() == Kind::CFunctionAsMethodType) {
      assert(params.size() > 0);

      // The last parameter is 'self'.
      if (index == params.size() - 1) {
        return getCFunctionAsMethodSelfPattern(params.back().getParameterType());
      }
    }

    // A parameter of type () does not correspond to a Clang parameter.
    auto paramType = params[index].getParameterType();
    if (paramType->isVoid())
      return AbstractionPattern(paramType);

    // Otherwise, we're talking about the formal parameter clause.
    // Jump over the self parameter in the Clang type.
    unsigned clangIndex = index;
    auto memberStatus = getImportAsMemberStatus();
    if (memberStatus.isInstance() && clangIndex >= memberStatus.getSelfIndex())
      ++clangIndex;
    return AbstractionPattern(getGenericSignatureForFunctionComponent(),
                              paramType,
                     getClangFunctionParameterType(getClangType(), clangIndex));
  }
  case Kind::CXXMethodType:
  case Kind::PartialCurriedCXXMethodType: {
    auto params = cast<AnyFunctionType>(getType()).getParams();

    // Only the full method type has a 'self' parameter.
    if (getKind() == Kind::CXXMethodType) {
      assert(params.size() > 0);

      // The last parameter is 'self'.
      if (index == params.size() - 1) {
        return getCXXMethodSelfPattern(params.back().getParameterType());
      }
    }

    // A parameter of type () does not correspond to a Clang parameter.
    auto paramType = params[index].getParameterType();
    if (paramType->isVoid())
      return AbstractionPattern(paramType);

    // Otherwise, we're talking about the formal parameter clause.
    auto methodType = getCXXMethod()->getType().getTypePtr();
    return AbstractionPattern(getGenericSignatureForFunctionComponent(),
                              paramType,
                              getClangFunctionParameterType(methodType, index));
  }
  case Kind::CurriedObjCMethodType: {
    auto params = cast<AnyFunctionType>(getType()).getParams();
    assert(params.size() == 1);
    return getObjCMethodSelfPattern(params[0].getParameterType());
  }
  case Kind::ObjCMethodType:
  case Kind::PartialCurriedObjCMethodType: {
    auto params = cast<AnyFunctionType>(getType()).getParams();

    // Only the full method type has a 'self' parameter.
    if (getKind() == Kind::ObjCMethodType) {
      assert(params.size() > 0);

      // The last parameter is 'self'.
      if (index == params.size() - 1) {
        return getObjCMethodSelfPattern(params.back().getParameterType());
      }
    }

    // A parameter of type () does not correspond to a Clang parameter.
    auto paramType = params[index].getParameterType();
    if (paramType->isVoid())
      return AbstractionPattern(paramType);

    // Otherwise, we're talking about the formal parameter clause.
    auto method = getObjCMethod();
    auto errorInfo = getEncodedForeignErrorInfo();

    unsigned paramIndex = index;
    if (errorInfo.hasErrorParameter()) {
      auto errorParamIndex = errorInfo.getErrorParameterIndex();

      if (!errorInfo.isErrorParameterReplacedWithVoid()) {
        if (paramIndex >= errorParamIndex) {
          paramIndex++;
        }
      }
    }

    return AbstractionPattern(getGenericSignatureForFunctionComponent(),
                              paramType,
                      method->parameters()[paramIndex]->getType().getTypePtr());
  }
  case Kind::ClangType: {
    auto params = cast<AnyFunctionType>(getType()).getParams();
    return AbstractionPattern(getGenericSignatureForFunctionComponent(),
                              params[index].getParameterType(),
                          getClangFunctionParameterType(getClangType(), index));
  }
  default:
    llvm_unreachable("does not have function parameters");
  }
}

unsigned AbstractionPattern::getNumFunctionParams() const {
  return cast<AnyFunctionType>(getType()).getParams().size();
}

static CanType getOptionalObjectType(CanType type) {
  auto objectType = type.getOptionalObjectType();
  assert(objectType && "type was not optional");
  return objectType;
}

AbstractionPattern AbstractionPattern::getOptionalObjectType() const {
  switch (getKind()) {
  case Kind::Invalid:
    llvm_unreachable("querying invalid abstraction pattern!");
  case Kind::ObjCMethodType:
  case Kind::CurriedObjCMethodType:
  case Kind::PartialCurriedObjCMethodType:
  case Kind::CFunctionAsMethodType:
  case Kind::CurriedCFunctionAsMethodType:
  case Kind::PartialCurriedCFunctionAsMethodType:
  case Kind::CXXMethodType:
  case Kind::CurriedCXXMethodType:
  case Kind::PartialCurriedCXXMethodType:
  case Kind::Tuple:
    llvm_unreachable("pattern for function or tuple cannot be for optional");

  case Kind::Opaque:
    return *this;

  case Kind::Type:
    if (isTypeParameter())
      return AbstractionPattern::getOpaque();
    return AbstractionPattern(getGenericSignature(),
                              ::getOptionalObjectType(getType()));

  case Kind::Discard:
    return AbstractionPattern::getDiscard(getGenericSignature(),
                                          ::getOptionalObjectType(getType()));

  case Kind::ClangType:
    // This is not reflected in clang types.
    return AbstractionPattern(getGenericSignature(),
                              ::getOptionalObjectType(getType()),
                              getClangType());
  }
  llvm_unreachable("bad kind");
}

AbstractionPattern AbstractionPattern::getReferenceStorageReferentType() const {
  switch (getKind()) {
  case Kind::Invalid:
    llvm_unreachable("querying invalid abstraction pattern!");
  case Kind::Opaque:
  case Kind::ObjCMethodType:
  case Kind::CurriedObjCMethodType:
  case Kind::PartialCurriedObjCMethodType:
  case Kind::CurriedCFunctionAsMethodType:
  case Kind::PartialCurriedCFunctionAsMethodType:
  case Kind::CFunctionAsMethodType:
  case Kind::CXXMethodType:
  case Kind::CurriedCXXMethodType:
  case Kind::PartialCurriedCXXMethodType:
  case Kind::Tuple:
    return *this;
  case Kind::Type:
    return AbstractionPattern(getGenericSignature(),
                              getType().getReferenceStorageReferent());
  case Kind::Discard:
    return AbstractionPattern::getDiscard(getGenericSignature(),
                                       getType().getReferenceStorageReferent());
  case Kind::ClangType:
    // This is not reflected in clang types.
    return AbstractionPattern(getGenericSignature(),
                              getType().getReferenceStorageReferent(),
                              getClangType());
  }
  llvm_unreachable("bad kind");
}

void AbstractionPattern::dump() const {
  print(llvm::errs());
  llvm::errs() << "\n";
}

void AbstractionPattern::print(raw_ostream &out) const {
  switch (getKind()) {
  case Kind::Invalid:
    out << "AP::Invalid";
    return;
  case Kind::Opaque:
    out << "AP::Opaque";
    return;
  case Kind::Type:
  case Kind::Discard:
    out << (getKind() == Kind::Type
              ? "AP::Type" :
            getKind() == Kind::Discard
              ? "AP::Discard" : "<<UNHANDLED CASE>>");
    if (auto sig = getGenericSignature()) {
      sig->print(out);
    }
    out << '(';
    getType().dump(out);
    out << ')';
    return;
  case Kind::Tuple:
    out << "AP::Tuple(";
    for (unsigned i = 0, e = getNumTupleElements(); i != e; ++i) {
      if (i != 0) out << ", ";
      getTupleElementType(i).print(out);
    }
    out << ")";
    return;
  case Kind::ClangType:
  case Kind::CurriedCFunctionAsMethodType:
  case Kind::PartialCurriedCFunctionAsMethodType:
  case Kind::CFunctionAsMethodType:
  case Kind::CXXMethodType:
  case Kind::CurriedCXXMethodType:
  case Kind::PartialCurriedCXXMethodType:
    out << (getKind() == Kind::ClangType
              ? "AP::ClangType(" :
            getKind() == Kind::CurriedCFunctionAsMethodType
              ? "AP::CurriedCFunctionAsMethodType(" :
            getKind() == Kind::CFunctionAsMethodType
              ? "AP::CFunctionAsMethodType(" :
            getKind() == Kind::CXXMethodType
              ? "AP::CXXMethodType(" :
            getKind() == Kind::CurriedCXXMethodType
              ? "AP::CurriedCXXMethodType(" :
            getKind() == Kind::PartialCurriedCXXMethodType
              ? "AP::PartialCurriedCXXMethodType("
              : "AP::PartialCurriedCFunctionAsMethodType(");
    getType().dump(out);
    out << ", ";
    // It would be better to use print, but we need a PrintingPolicy
    // for that, for which we need a clang LangOptions, and... ugh.
    clang::QualType(getClangType(), 0).dump();
    if (hasImportAsMemberStatus()) {
      out << ", member=";
      auto status = getImportAsMemberStatus();
      if (status.isInstance()) {
        out << "instance, self=" << status.getSelfIndex();
      } else if (status.isStatic()) {
        out << "static";
      }
    }
    out << ")";
    return;
  case Kind::CurriedObjCMethodType:
  case Kind::PartialCurriedObjCMethodType:
  case Kind::ObjCMethodType:
    out << (getKind() == Kind::ObjCMethodType
              ? "AP::ObjCMethodType(" :
            getKind() == Kind::CurriedObjCMethodType
              ? "AP::CurriedObjCMethodType("
              : "AP::PartialCurriedObjCMethodType(");
    getType().dump(out);
    auto errorInfo = getEncodedForeignErrorInfo();
    if (errorInfo.hasValue()) {
      if (errorInfo.hasErrorParameter())
        out << ", errorParameter=" << errorInfo.getErrorParameterIndex();
      if (errorInfo.isErrorParameterReplacedWithVoid())
        out << ", replacedWithVoid";
      if (errorInfo.stripsResultOptionality())
        out << ", stripsResultOptionality";
    }
    out << ", ";
    getObjCMethod()->dump(out);
    out << ")";
    return;
  }
  llvm_unreachable("bad kind");
}

bool AbstractionPattern::hasSameBasicTypeStructure(CanType l, CanType r) {
  if (l == r) return true;

  // Tuples must match.
  auto lTuple = dyn_cast<TupleType>(l);
  auto rTuple = dyn_cast<TupleType>(r);
  if (lTuple && rTuple) {
    auto lElts = lTuple.getElementTypes();
    auto rElts = rTuple.getElementTypes();
    if (lElts.size() != rElts.size())
      return false;
    for (auto i : indices(lElts)) {
      if (!hasSameBasicTypeStructure(lElts[i], rElts[i]))
        return false;
    }
    return true;
  } else if (lTuple || rTuple) {
    return false;
  }

  // Functions must match.
  auto lFunction = dyn_cast<AnyFunctionType>(l);
  auto rFunction = dyn_cast<AnyFunctionType>(r);
  if (lFunction && rFunction) {
    auto lParam = lFunction.getParams();
    auto rParam = rFunction.getParams();
    if (lParam.size() != rParam.size())
      return false;

    for (unsigned i : indices(lParam)) {
      if (!hasSameBasicTypeStructure(lParam[i].getPlainType(),
                                     rParam[i].getPlainType()))
        return false;
    }

    return hasSameBasicTypeStructure(lFunction.getResult(),
                                     rFunction.getResult());
  } else if (lFunction || rFunction) {
    return false;
  }

  // Optionals must match, sortof.
  auto lObject = l.getOptionalObjectType();
  auto rObject = r.getOptionalObjectType();
  if (lObject && rObject) {
    return hasSameBasicTypeStructure(lObject, rObject);
  } else if (lObject || rObject) {
    // Allow optionality mis-matches, but require the underlying types to match.
    return hasSameBasicTypeStructure(lObject ? lObject : l,
                                     rObject ? rObject : r);
  }

  // Otherwise, the structure is similar enough.
  return true;
}<|MERGE_RESOLUTION|>--- conflicted
+++ resolved
@@ -367,12 +367,8 @@
     // Use the clang type for the receiver type.  If this is ever
     // insufficient --- if we have interesting bridging to do to
     // 'self' --- we have the right information to be more exact.
-<<<<<<< HEAD
-    auto clangSelfType = CXXMethod->getThisType().getTypePtr();
-=======
     auto clangSelfType =
         CXXMethod->getThisType().getTypePtr();
->>>>>>> 3afbe31f
     return AbstractionPattern(getGenericSignatureForFunctionComponent(),
                               selfType, clangSelfType);
   }
