--- conflicted
+++ resolved
@@ -240,15 +240,9 @@
 /// - Additional derivative requirements (optional).
 /// The constrained derivative generic signature constrains all wrt parameters
 /// to conform to `Differentiable`.
-<<<<<<< HEAD
 static GenericSignature getConstrainedDerivativeGenericSignature(
-    CanSILFunctionType originalFnTy, AutoDiffIndexSubset *paramIndexSet,
+    CanSILFunctionType originalFnTy, IndexSubset *paramIndexSet,
     GenericSignature derivativeGenSig) {
-=======
-static GenericSignature *getConstrainedDerivativeGenericSignature(
-    CanSILFunctionType originalFnTy, IndexSubset *paramIndexSet,
-    GenericSignature *derivativeGenSig) {
->>>>>>> d93efc16
   if (!derivativeGenSig)
     derivativeGenSig = originalFnTy->getGenericSignature();
   if (!derivativeGenSig)
@@ -1832,13 +1826,8 @@
   PostDominanceInfo *postDomInfo;
 
   DifferentiableActivityInfo &getActivityInfo(
-<<<<<<< HEAD
-      GenericSignature assocGenSig, AutoDiffAssociatedFunctionKind kind) {
+      GenericSignature assocGenSig, AutoDiffDerivativeFunctionKind kind) {
     auto activityInfoLookup = activityInfoMap.find(assocGenSig.getPointer());
-=======
-      GenericSignature *assocGenSig, AutoDiffDerivativeFunctionKind kind) {
-    auto activityInfoLookup = activityInfoMap.find(assocGenSig);
->>>>>>> d93efc16
     if (activityInfoLookup != activityInfoMap.end())
       return activityInfoLookup->getSecond();
     auto insertion = activityInfoMap.insert(
