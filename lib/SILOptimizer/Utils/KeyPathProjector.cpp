//===-- KeyPathProjector.cpp - Project a static key path --------*- C++ -*-===//
//
// This source file is part of the Swift.org open source project
//
// Copyright (c) 2014 - 2019 Apple Inc. and the Swift project authors
// Licensed under Apache License v2.0 with Runtime Library Exception
//
// See https://swift.org/LICENSE.txt for license information
// See https://swift.org/CONTRIBUTORS.txt for the list of Swift project authors
//
//===----------------------------------------------------------------------===//
///
/// \file
/// Utility class to project a statically known key path
/// expression to a direct property access sequence.
///
//===----------------------------------------------------------------------===//


#include "swift/SILOptimizer/Utils/KeyPathProjector.h"

#include "swift/SIL/SILInstruction.h"

using namespace swift;


// Projectors to handle individual key path components.

/// Projects the root of a key path application.
class RootProjector : public KeyPathProjector {
public:
    RootProjector(SILValue root, SILLocation loc, SILBuilder &builder)
        : KeyPathProjector(loc, builder), root(root) {}
    
    void project(AccessType accessType,
                 std::function<void (SILValue)> callback) override {
        if (accessType == AccessType::Set) {
          // We're setting the identity key path (\.self). The callback
          // expects an uninitialized address, so destroy the old value.
          builder.emitDestroyAddr(loc, root);
        }
        callback(root);
    }
    
    bool isStruct() override {
        return root->getType().getStructOrBoundGenericStruct() != nullptr;
    }
private:
    SILValue root;
};

/// Projects a single key path component.
class ComponentProjector : public KeyPathProjector {
protected:
    ComponentProjector(const KeyPathPatternComponent &component,
                       std::unique_ptr<KeyPathProjector> parent,
                       SILLocation loc, SILBuilder &builder)
        : KeyPathProjector(loc, builder),
          component(component), parent(std::move(parent)) {}
    
    /// The key path component.
    const KeyPathPatternComponent &component;
    
    /// The projector for the previous components.
    std::unique_ptr<KeyPathProjector> parent;
    
    bool isStruct() override {
        auto type = component.getComponentType();
        return type.getStructOrBoundGenericStruct() != nullptr;
    }
    
    ~ComponentProjector() override {};
};


/// Ends the begin_access "scope" if a begin_access was inserted for optimizing
/// a keypath pattern.
static void insertEndAccess(BeginAccessInst *&beginAccess,
                            SILBuilder &builder) {
  if (beginAccess) {
    builder.createEndAccess(beginAccess->getLoc(), beginAccess,
                            /*aborted*/ false);
    beginAccess = nullptr;
  }
}

class StoredPropertyProjector : public ComponentProjector {
public:
    StoredPropertyProjector(const KeyPathPatternComponent &component,
                            std::unique_ptr<KeyPathProjector> parent,
                            BeginAccessInst *&beginAccess,
                            SILLocation loc, SILBuilder &builder)
        : ComponentProjector(component, std::move(parent), loc, builder),
          beginAccess(beginAccess) {}
  
  void project(AccessType accessType,
               std::function<void(SILValue addr)> callback) override {
    assert(component.getKind() ==
           KeyPathPatternComponent::Kind::StoredProperty);
    
    VarDecl *storedProperty = component.getStoredPropertyDecl();
    
    if (parent->isStruct()) {
      // Reading a struct field -> reading the struct
      // Writing or modifying a struct field -> modifying the struct
      AccessType parentAccessType;
      if (accessType == AccessType::Get)
        parentAccessType = AccessType::Get;
      else
        parentAccessType = AccessType::Modify;
      
      parent->project(parentAccessType, [&](SILValue parentValue) {
        auto addr = builder.createStructElementAddr(loc, parentValue, storedProperty);
        // If we're setting, destroy the old value (the callback expects uninitialized memory)
        if (accessType == AccessType::Set)
          builder.createDestroyAddr(loc, addr);
        callback(addr);
      });
    } else {
      // Accessing a class member -> reading the class
      parent->project(AccessType::Get, [&](SILValue parentValue) {
        SingleValueInstruction *Ref = builder.createLoad(loc, parentValue,
                                                         LoadOwnershipQualifier::Unqualified);
        
        // If we were previously accessing a class member, we're done now.
        insertEndAccess(beginAccess, builder);
        
        // Handle the case where the storedProperty is in a super class.
        while (Ref->getType().getClassOrBoundGenericClass() !=
               storedProperty->getDeclContext()) {
          SILType superCl = Ref->getType().getSuperclass();
          if (!superCl) {
            // This should never happen, because the property should be in the
            // decl or in a superclass of it. Just handle this to be on the safe
            // side.
            callback(SILValue());
            return;
          }
          Ref = builder.createUpcast(loc, Ref, superCl);
        }
        
        SILValue addr = builder.createRefElementAddr(loc, Ref, storedProperty);
        
        // Class members need access enforcement.
        if (builder.getModule().getOptions().EnforceExclusivityDynamic) {
          beginAccess = builder.createBeginAccess(loc, addr, SILAccessKind::Read,
                                                  SILAccessEnforcement::Dynamic,
                                                  /*noNestedConflict*/ false,
                                                  /*fromBuiltin*/ false);
          if (accessType != AccessType::Get)
            beginAccess->setAccessKind(SILAccessKind::Modify);
          addr = beginAccess;
        }
        
        // If we're setting, destroy the old value (the callback expects uninitialized memory)
        if (accessType == AccessType::Set)
          builder.createDestroyAddr(loc, addr);
        callback(addr);
        
        // if a child hasn't started a new access (i.e. beginAccess is unchanged),
        // end the access now
        if (beginAccess == addr) {
          insertEndAccess(beginAccess, builder);
        }
      });
    }
  }
private:
  BeginAccessInst *&beginAccess;
};

class TupleElementProjector : public ComponentProjector {
public:
  TupleElementProjector(const KeyPathPatternComponent &component,
                        std::unique_ptr<KeyPathProjector> parent,
                        SILLocation loc, SILBuilder &builder)
        : ComponentProjector(component, std::move(parent), loc, builder) {}
  
  void project(AccessType accessType,
               std::function<void(SILValue addr)> callback) override {
    assert(component.getKind() ==
           KeyPathPatternComponent::Kind::TupleElement);
    
    // Reading a tuple field -> reading the tuple
    // Writing or modifying a tuple field -> modifying the tuple
    AccessType parentAccessType;
    if (accessType == AccessType::Get)
      parentAccessType = AccessType::Get;
    else
      parentAccessType = AccessType::Modify;
    
    parent->project(parentAccessType, [&](SILValue parentValue) {
      auto addr = builder.createTupleElementAddr(loc, parentValue, component.getTupleIndex());
      // If we're setting, destroy the old value (the callback expects uninitialized memory)
      if (accessType == AccessType::Set)
        builder.createDestroyAddr(loc, addr);
      callback(addr);
    });
  }
};

class GettablePropertyProjector : public ComponentProjector {
public:
    GettablePropertyProjector(KeyPathInst *keyPath,
                              const KeyPathPatternComponent &component,
                              std::unique_ptr<KeyPathProjector> parent,
                              SubstitutionMap subs, BeginAccessInst *&beginAccess,
                              SILLocation loc, SILBuilder &builder)
        : ComponentProjector(component, std::move(parent), loc, builder),
          keyPath(keyPath), subs(subs), beginAccess(beginAccess) {}
  
  void project(AccessType accessType,
               std::function<void(SILValue addr)> callback) override {
    assert(component.getKind() ==
           KeyPathPatternComponent::Kind::GettableProperty ||
           component.getKind() ==
           KeyPathPatternComponent::Kind::SettableProperty);
    assert(accessType == AccessType::Get && "property is not settable");
    
    parent->project(accessType, [&](SILValue parentValue) {
      auto getter = component.getComputedPropertyGetter();
      
      // The callback expects a memory address it can read from,
      // so allocate a buffer.
      auto &function = builder.getFunction();
      auto substType = component.getComponentType().subst(keyPath->getSubstitutions(),
                                                           None);
      SILType type = function.getLoweredType(
                         Lowering::AbstractionPattern::getOpaque(), substType);
      auto addr = builder.createAllocStack(loc, type);
      
      assertHasNoContext();
<<<<<<< HEAD
      // For wasm, SILGen emit keypath projecter with extra generic param
      // argument to match callee and caller signature even if it doesn't
      // have generic param.
      auto target = builder.getASTContext().LangOpts.Target;
      assert(getter->getArguments().size() == 2 + target.isOSBinFormatWasm());
=======
      assert(getter->getConventions().getNumSILArguments());
>>>>>>> 201ccd4d
      
      auto ref = builder.createFunctionRef(loc, getter);
      builder.createApply(loc, ref, subs, {addr, parentValue});
      
      // If we were previously accessing a class member, we're done now.
      insertEndAccess(beginAccess, builder);
      
      callback(addr);
      
      builder.createDestroyAddr(loc, addr);
      builder.createDeallocStack(loc, addr);
    });
    
  }
protected:
  KeyPathInst *keyPath;
  SubstitutionMap subs;
  BeginAccessInst *&beginAccess;
  
  void assertHasNoContext() {
    assert(component.getSubscriptIndices().empty() &&
           component.getExternalSubstitutions().empty() &&
           "cannot yet optimize key path component with external context; "
           "we should have checked for this before trying to project");
  }
};

class SettablePropertyProjector : public GettablePropertyProjector {
public:
    SettablePropertyProjector(KeyPathInst *keyPath,
                              const KeyPathPatternComponent &component,
                              std::unique_ptr<KeyPathProjector> parent,
                              SubstitutionMap subs, BeginAccessInst *&beginAccess,
                              SILLocation loc, SILBuilder &builder)
        : GettablePropertyProjector(keyPath, component, std::move(parent),
                                    subs, beginAccess, loc, builder) {}
  
  
  void project(AccessType accessType,
               std::function<void(SILValue addr)> callback) override {
    assert(component.getKind() ==
           KeyPathPatternComponent::Kind::GettableProperty ||
           component.getKind() ==
           KeyPathPatternComponent::Kind::SettableProperty);
    
    switch (accessType) {
      case AccessType::Get:
        GettablePropertyProjector::project(accessType, callback);
        break;
        
      case AccessType::Modify:
      case AccessType::Set:
        AccessType parentAccessType;
        if (component.isComputedSettablePropertyMutating()) {
          // A mutating setter modifies the parent
          parentAccessType = AccessType::Modify;
          if (beginAccess) {
            beginAccess->setAccessKind(SILAccessKind::Modify);
          }
        } else {
            parentAccessType = AccessType::Get;
        }
        
        parent->project(parentAccessType, [&](SILValue parentValue) {
          auto getter = component.getComputedPropertyGetter();
          auto setter = component.getComputedPropertySetter();
          
          // The callback expects a memory address it can write to,
          // so allocate a writeback buffer.
          auto &function = builder.getFunction();
          auto substType = component.getComponentType().subst(keyPath->getSubstitutions(),
                                                               None);
          SILType type = function.getLoweredType(
                        Lowering::AbstractionPattern::getOpaque(), substType);
          auto addr = builder.createAllocStack(loc, type);

          assertHasNoContext();
          assert(getter->getConventions().getNumSILArguments());
          assert(setter->getConventions().getNumSILArguments());
          
          // If this is a modify, we need to call the getter and
          // store the result in the writeback buffer.
          if (accessType == AccessType::Modify) {
            auto getterRef = builder.createFunctionRef(loc, getter);
            builder.createApply(loc, getterRef, subs, {addr, parentValue});
          }
          
          // The callback function will write into the writeback buffer.
          callback(addr);
          
          // Pass the value from the writeback buffer to the setter.
          auto setterRef = builder.createFunctionRef(loc, setter);
          builder.createApply(loc, setterRef, subs, {addr, parentValue});
          
          // Deallocate the writeback buffer.
          builder.createDestroyAddr(loc, addr);
          builder.createDeallocStack(loc, addr);
        });
        break;
    }
  }
};

class OptionalWrapProjector : public ComponentProjector {
public:
  OptionalWrapProjector(KeyPathInst *kpInst,
                        const KeyPathPatternComponent &component,
                        std::unique_ptr<KeyPathProjector> parent,
                        SILLocation loc, SILBuilder &builder)
        : ComponentProjector(component, std::move(parent), loc, builder),
          keyPath(kpInst) {}
  
  void project(AccessType accessType,
               std::function<void(SILValue addr)> callback) override {
    assert(component.getKind() ==
           KeyPathPatternComponent::Kind::OptionalWrap);
    assert(accessType == AccessType::Get && "optional wrap components are immutable");
    
    parent->project(AccessType::Get, [&](SILValue parentValue) {
      auto &function = builder.getFunction();
      auto substType = component.getComponentType().subst(keyPath->getSubstitutions(),
                                                           None);
      SILType optType = function.getLoweredType(
                         Lowering::AbstractionPattern::getOpaque(), substType);
      SILType objType = optType.getOptionalObjectType().getAddressType();
      
      assert(objType && "optional wrap must return an optional");

      // Allocate a buffer for the result.
      auto optAddr = builder.createAllocStack(loc, optType);
      
      // Store the parent result in the enum payload address.
      auto someDecl = builder.getASTContext().getOptionalSomeDecl();
      auto objAddr = builder.createInitEnumDataAddr(loc, optAddr,
                                                    someDecl, objType);
      builder.createCopyAddr(loc, parentValue, objAddr, IsNotTake, IsInitialization);
      
      // Initialize the Optional enum.
      builder.createInjectEnumAddr(loc, optAddr, someDecl);
      
      callback(optAddr);
      
      // Destroy the Optional.
      builder.createDestroyAddr(loc, optAddr);
      builder.createDeallocStack(loc, optAddr);
    });
  }

private:
  KeyPathInst *keyPath;
};

class OptionalForceProjector : public ComponentProjector {
public:
  OptionalForceProjector(const KeyPathPatternComponent &component,
                         std::unique_ptr<KeyPathProjector> parent,
                         SILLocation loc, SILBuilder &builder)
        : ComponentProjector(component, std::move(parent), loc, builder) {}
  
  void project(AccessType accessType,
               std::function<void(SILValue addr)> callback) override {
    assert(component.getKind() ==
           KeyPathPatternComponent::Kind::OptionalForce);
    
    parent->project(accessType, [&](SILValue optAddr) {
      auto &ctx = builder.getASTContext();
      
      auto noneDecl = ctx.getOptionalNoneDecl();
      auto someDecl = ctx.getOptionalSomeDecl();
      
      SILType optType = optAddr->getType();
      SILType objType = optType.getOptionalObjectType();
      
      if (accessType != AccessType::Set) {
        // We're getting (or modifying), so we need to unwrap the optional.
        auto int1Type = SILType::getBuiltinIntegerType(1, ctx);
        auto falseLiteral = builder.createIntegerLiteral(loc, int1Type, false);
        auto trueLiteral = builder.createIntegerLiteral(loc, int1Type, true);
        
        auto isNil = builder.createSelectEnumAddr(loc, optAddr, int1Type, SILValue(), {
          {noneDecl, trueLiteral}, {someDecl, falseLiteral}
        });
        builder.createCondFail(loc, isNil, "unexpectedly found nil while "
                               "unwrapping an Optional key-path expression");
      }
      
      switch (accessType) {
        case AccessType::Get: {
          // We have to copy the optional, since unwrapping is destructive.
          auto tempAddr = builder.createAllocStack(loc, optType);
          builder.createCopyAddr(loc, optAddr, tempAddr, IsNotTake, IsInitialization);
          
          // Unwrap the optional.
          auto objAddr = builder.createUncheckedTakeEnumDataAddr(loc, tempAddr, someDecl, objType);
          
          callback(objAddr);
          
          builder.createDestroyAddr(loc, objAddr);
          builder.createDeallocStack(loc, tempAddr);
          break;
        }
        case AccessType::Set: {
          // Write the new value directly into optAddr.
          auto objAddr = builder.createInitEnumDataAddr(loc, optAddr, someDecl, objType);
          
          callback(objAddr);
          
          // Finish creating the enum.
          builder.createInjectEnumAddr(loc, optAddr, someDecl);
          break;
        }
        case AccessType::Modify: {
          // We have to copy the old value out, perform the modification,
          // and copy the new value back in.
          auto objAddr = builder.createAllocStack(loc, objType);
          
          // Unwrap the optional and copy it to the new buffer.
          auto unwrappedAddr = builder.createUncheckedTakeEnumDataAddr(loc, optAddr, someDecl, objType);
          builder.createCopyAddr(loc, unwrappedAddr, objAddr, IsTake, IsInitialization);
          
          callback(objAddr);
          
          auto initAddr = builder.createInitEnumDataAddr(loc, optAddr, someDecl, objType);
          builder.createCopyAddr(loc, objAddr, initAddr, IsTake, IsInitialization);
          builder.createDeallocStack(loc, objAddr);
          builder.createInjectEnumAddr(loc, optAddr, someDecl);
          break;
        }
      }
    });
  }
};

class OptionalChainProjector : public ComponentProjector {
public:
  OptionalChainProjector(const KeyPathPatternComponent &component,
                         std::unique_ptr<KeyPathProjector> parent,
                         BeginAccessInst *&beginAccess,
                         SILValue optionalChainResult,
                         SILLocation loc, SILBuilder &builder)
        : ComponentProjector(component, std::move(parent), loc, builder),
          optionalChainResult(optionalChainResult), beginAccess(beginAccess) {}
  
  void project(AccessType accessType,
               std::function<void(SILValue addr)> callback) override {
    assert(component.getKind() ==
           KeyPathPatternComponent::Kind::OptionalChain);
    assert(accessType == AccessType::Get &&
           "Optional chain components are immutable");
    
    parent->project(accessType, [&](SILValue optAddr) {
      auto &ctx = builder.getASTContext();
      
      auto noneDecl = ctx.getOptionalNoneDecl();
      auto someDecl = ctx.getOptionalSomeDecl();
      
      SILType optType = optAddr->getType();
      SILType objType = optType.getOptionalObjectType();
      
      // Continue projecting only if the optional is non-nil
      // i.e. if let objAddr = optAddr {
      auto continuation = builder.splitBlockForFallthrough();
      auto ifSome = builder.getFunction().createBasicBlockAfter(builder.getInsertionBB());
      auto ifNone = builder.getFunction().createBasicBlockAfter(ifSome);
      builder.createSwitchEnumAddr(loc, optAddr, /*defaultBB*/ nullptr,
                                   {{noneDecl, ifNone}, {someDecl, ifSome}});
      
      assert(ifSome->empty());
      builder.setInsertionPoint(ifSome);
      
      // We have to copy the optional, since unwrapping is destructive.
      auto tempAddr = builder.createAllocStack(loc, optType);
      builder.createCopyAddr(loc, optAddr, tempAddr, IsNotTake, IsInitialization);
      
      // Unwrap the optional.
      auto objAddr = builder.createUncheckedTakeEnumDataAddr(loc, tempAddr, someDecl, objType);
      BeginAccessInst *origBeginAccess = beginAccess;
      
      // at the end of the projection, callback will store a value in optionalChainResult
      callback(objAddr);
      
      builder.createDestroyAddr(loc, objAddr);
      builder.createDeallocStack(loc, tempAddr);
      
      builder.createBranch(loc, continuation);
      // else, store nil in the result
      builder.setInsertionPoint(ifNone);

      // If the sub-projection ended the access in the some-branch, we also
      // have to end the access in the none-branch.
      if (origBeginAccess && origBeginAccess != beginAccess)
        builder.createEndAccess(loc, origBeginAccess, /*aborted*/ false);

      builder.createInjectEnumAddr(loc, optionalChainResult, noneDecl);
      
      builder.createBranch(loc, continuation);
      // end if, allow parents to clean up regardless of whether the chain continued
      builder.setInsertionPoint(continuation, continuation->begin());
    });
  }
  
private:
  SILValue optionalChainResult;
  BeginAccessInst *&beginAccess;
};

/// A projector to handle a complete key path.
class CompleteKeyPathProjector : public KeyPathProjector {
public:
  CompleteKeyPathProjector(KeyPathInst *keyPath, SILValue root,
                           SILLocation loc, SILBuilder &builder)
  : KeyPathProjector(loc, builder), keyPath(keyPath), root(root) {}

  void project(AccessType accessType,
               std::function<void (SILValue)> callback) override {
    auto components = keyPath->getPattern()->getComponents();
    
    // Check if the keypath has an optional chain.
    bool isOptionalChain = false;
    for (const KeyPathPatternComponent &comp : components) {
      if (comp.getKind() == KeyPathPatternComponent::Kind::OptionalChain) {
        isOptionalChain = true;
        break;
      }
    }
    
    // Root projector
    auto rootProjector = std::make_unique<RootProjector>(root, loc, builder);
    
    BeginAccessInst *beginAccess = nullptr;
    
    if (isOptionalChain) {
      assert(accessType == AccessType::Get && "Optional chains are read-only");
      
      // If we're reading an optional chain, create an optional result.
      auto resultCanType = components.back().getComponentType();
      auto &function = builder.getFunction();
      auto substType = resultCanType.subst(keyPath->getSubstitutions(), None);
      auto optType = function.getLoweredType(
                         Lowering::AbstractionPattern::getOpaque(), substType);
      
      assert(optType.getOptionalObjectType() &&
             "Optional-chained key path should result in an optional");
      SILValue optionalChainResult = builder.createAllocStack(loc, optType);
      
      // Get the (conditional) result projector.
      auto projector = create(0, std::move(rootProjector),
                              beginAccess, optionalChainResult);
      
      projector->project(accessType, [&](SILValue result) {
        // This will only run if all optional chains succeeded.
        // Store the result in optionalChainResult.
        builder.createCopyAddr(loc, result, optionalChainResult,
                               IsNotTake, IsInitialization);
      });
      
      // If the optional chain succeeded, optionalChainResult will have
      // .some(result). Otherwise, projectOptionalChain will have written .none.
      callback(optionalChainResult);
      builder.createDestroyAddr(loc, optionalChainResult);
      builder.createDeallocStack(loc, optionalChainResult);
    } else {
      // If we're not optional chaining, or we're writing to an optional chain,
      // we don't need an optional result.
      auto projector =  create(0, std::move(rootProjector),
                               beginAccess, /*optionalChainResult*/ nullptr);
      projector->project(accessType, callback);
    }
    assert(beginAccess == nullptr &&
           "key path projector returned with dangling access enforcement");
  }
  
  bool isStruct() override {
    auto components = keyPath->getPattern()->getComponents();
    auto resultType = components.back().getComponentType();
    return resultType.getStructOrBoundGenericStruct() != nullptr;
  }
  
private:
  KeyPathInst *keyPath;
  SILValue root;
  
  /// Recursively creates a chain of key path projectors
  /// for components from index..<components.end()
  std::unique_ptr<KeyPathProjector>
  create(size_t index, std::unique_ptr<KeyPathProjector> parent,
         BeginAccessInst *&beginAccess, SILValue optionalChainResult) {
    auto components = keyPath->getPattern()->getComponents();
    
    if (index >= components.size()) return parent;
    
    auto &comp = components[index];
    std::unique_ptr<KeyPathProjector> projector;
    
    // Create a projector for this component.
    switch (comp.getKind()) {
      case KeyPathPatternComponent::Kind::StoredProperty:
        projector = std::make_unique<StoredPropertyProjector>
            (comp, std::move(parent), beginAccess, loc, builder);
        break;
      case KeyPathPatternComponent::Kind::TupleElement:
        projector = std::make_unique<TupleElementProjector>
            (comp, std::move(parent), loc, builder);
        break;
      case KeyPathPatternComponent::Kind::GettableProperty:
        projector = std::make_unique<GettablePropertyProjector>
            (keyPath, comp, std::move(parent), keyPath->getSubstitutions(),
             beginAccess, loc, builder);
        break;
      case KeyPathPatternComponent::Kind::SettableProperty:
        projector = std::make_unique<SettablePropertyProjector>
            (keyPath, comp, std::move(parent), keyPath->getSubstitutions(),
             beginAccess, loc, builder);
        break;
      case KeyPathPatternComponent::Kind::OptionalWrap:
        projector = std::make_unique<OptionalWrapProjector>
            (keyPath, comp, std::move(parent), loc, builder);
        break;
      case KeyPathPatternComponent::Kind::OptionalForce:
        projector = std::make_unique<OptionalForceProjector>
            (comp, std::move(parent), loc, builder);
        break;
      case KeyPathPatternComponent::Kind::OptionalChain:
        projector = std::make_unique<OptionalChainProjector>
            (comp, std::move(parent), beginAccess, optionalChainResult, loc,
             builder);
        break;
    }
    
    // Project the rest of the chain on top of this component.
    return create(index + 1, std::move(projector),
                  beginAccess, optionalChainResult);
  }
};

KeyPathInst *
KeyPathProjector::getLiteralKeyPath(SILValue keyPath) {
  if (auto *upCast = dyn_cast<UpcastInst>(keyPath))
    keyPath = upCast->getOperand();
  // TODO: Look through other conversions, copies, etc.?
  return dyn_cast<KeyPathInst>(keyPath);
}

std::unique_ptr<KeyPathProjector>
KeyPathProjector::create(SILValue keyPath, SILValue root,
                         SILLocation loc, SILBuilder &builder) {
  // Is it a keypath instruction at all?
  auto *kpInst = getLiteralKeyPath(keyPath);
  if (!kpInst || !kpInst->hasPattern())
    return nullptr;
  
  // Check if the keypath only contains patterns which we support.
  auto components = kpInst->getPattern()->getComponents();
  for (const KeyPathPatternComponent &comp : components) {
    if (comp.getKind() == KeyPathPatternComponent::Kind::GettableProperty ||
        comp.getKind() == KeyPathPatternComponent::Kind::SettableProperty) {
      if (!comp.getExternalSubstitutions().empty() ||
          !comp.getSubscriptIndices().empty()) {
        // TODO: right now we can't optimize computed properties that require
        // additional context for subscript indices or generic environment
        // See https://github.com/apple/swift/pull/28799#issuecomment-570299845
        return nullptr;
      }
    }
  }

  return std::make_unique<CompleteKeyPathProjector>(kpInst, root,
                                                    loc, builder);
}<|MERGE_RESOLUTION|>--- conflicted
+++ resolved
@@ -230,15 +230,7 @@
       auto addr = builder.createAllocStack(loc, type);
       
       assertHasNoContext();
-<<<<<<< HEAD
-      // For wasm, SILGen emit keypath projecter with extra generic param
-      // argument to match callee and caller signature even if it doesn't
-      // have generic param.
-      auto target = builder.getASTContext().LangOpts.Target;
-      assert(getter->getArguments().size() == 2 + target.isOSBinFormatWasm());
-=======
       assert(getter->getConventions().getNumSILArguments());
->>>>>>> 201ccd4d
       
       auto ref = builder.createFunctionRef(loc, getter);
       builder.createApply(loc, ref, subs, {addr, parentValue});
