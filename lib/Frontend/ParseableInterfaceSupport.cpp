//===--- ParseableInterfaceSupport.cpp - swiftinterface files ------------===//
//
// This source file is part of the Swift.org open source project
//
// Copyright (c) 2018 Apple Inc. and the Swift project authors
// Licensed under Apache License v2.0 with Runtime Library Exception
//
// See https://swift.org/LICENSE.txt for license information
// See https://swift.org/CONTRIBUTORS.txt for the list of Swift project authors
//
//===----------------------------------------------------------------------===//

#define DEBUG_TYPE "textual-module-interface"
#include "swift/AST/ASTContext.h"
#include "swift/AST/Decl.h"
#include "swift/AST/DiagnosticsFrontend.h"
#include "swift/AST/DiagnosticsSema.h"
#include "swift/AST/ExistentialLayout.h"
#include "swift/AST/FileSystem.h"
#include "swift/AST/Module.h"
#include "swift/AST/ProtocolConformance.h"
#include "swift/Frontend/Frontend.h"
#include "swift/Frontend/ParseableInterfaceSupport.h"
#include "swift/Frontend/PrintingDiagnosticConsumer.h"
#include "swift/SILOptimizer/PassManager/Passes.h"
#include "swift/Serialization/SerializationOptions.h"
#include "clang/Basic/Module.h"
#include "clang/Frontend/CompilerInstance.h"
#include "clang/Lex/Preprocessor.h"
#include "clang/Lex/HeaderSearch.h"
#include "llvm/ADT/Hashing.h"
#include "llvm/ADT/StringSet.h"
#include "llvm/Support/xxhash.h"
#include "llvm/Support/Debug.h"
#include "llvm/Support/CommandLine.h"
#include "llvm/Support/CrashRecoveryContext.h"
#include "llvm/Support/Path.h"
#include "llvm/Support/Regex.h"
#include "llvm/Support/StringSaver.h"

using namespace swift;
using FileDependency = SerializationOptions::FileDependency;

#define SWIFT_INTERFACE_FORMAT_VERSION_KEY "swift-interface-format-version"
#define SWIFT_TOOLS_VERSION_KEY "swift-tools-version"
#define SWIFT_MODULE_FLAGS_KEY "swift-module-flags"

static swift::version::Version InterfaceFormatVersion({1, 0});

static bool
<<<<<<< HEAD
extractSwiftInterfaceVersionAndArgs(DiagnosticEngine &Diags,
                                    llvm::vfs::FileSystem &FS,
=======
extractSwiftInterfaceVersionAndArgs(DiagnosticEngine &Diags, SourceLoc DiagLoc,
                                    clang::vfs::FileSystem &FS,
>>>>>>> ec836bd0
                                    StringRef SwiftInterfacePathIn,
                                    swift::version::Version &Vers,
                                    llvm::StringSaver &SubArgSaver,
                                    SmallVectorImpl<const char *> &SubArgs) {
  auto FileOrError = swift::vfs::getFileOrSTDIN(FS, SwiftInterfacePathIn);
  if (!FileOrError) {
    Diags.diagnose(DiagLoc, diag::error_open_input_file,
                   SwiftInterfacePathIn, FileOrError.getError().message());
    return true;
  }
  auto SB = FileOrError.get()->getBuffer();
  auto VersRe = getSwiftInterfaceFormatVersionRegex();
  auto FlagRe = getSwiftInterfaceModuleFlagsRegex();
  SmallVector<StringRef, 1> VersMatches, FlagMatches;
  if (!VersRe.match(SB, &VersMatches)) {
    Diags.diagnose(DiagLoc,
                   diag::error_extracting_version_from_parseable_interface);
    return true;
  }
  if (!FlagRe.match(SB, &FlagMatches)) {
    Diags.diagnose(DiagLoc,
                   diag::error_extracting_flags_from_parseable_interface);
    return true;
  }
  assert(VersMatches.size() == 2);
  assert(FlagMatches.size() == 2);
  Vers = swift::version::Version(VersMatches[1], SourceLoc(), &Diags);
  llvm::cl::TokenizeGNUCommandLine(FlagMatches[1], SubArgSaver, SubArgs);
  return false;
}

static std::unique_ptr<llvm::MemoryBuffer>
getBufferOfDependency(llvm::vfs::FileSystem &FS,
                      StringRef ModulePath, StringRef DepPath,
                      DiagnosticEngine &Diags, SourceLoc DiagLoc) {
  auto DepBuf = FS.getBufferForFile(DepPath, /*FileSize=*/-1,
                                    /*RequiresNullTerminator=*/false);
  if (!DepBuf) {
    Diags.diagnose(DiagLoc,
                   diag::missing_dependency_of_parseable_module_interface,
                   DepPath, ModulePath, DepBuf.getError().message());
    return nullptr;
  }
  return std::move(DepBuf.get());
}

/// Construct a cache key for the .swiftmodule being generated. There is a
/// balance to be struck here between things that go in the cache key and
/// things that go in the "up to date" check of the cache entry. We want to
/// avoid fighting over a single cache entry too much when (say) running
/// different compiler versions on the same machine or different inputs
/// that happen to have the same short module name, so we will disambiguate
/// those in the key. But we want to invalidate and rebuild a cache entry
/// -- rather than making a new one and potentially filling up the cache
/// with dead entries -- when other factors change, such as the contents of
/// the .swiftinterface input or its dependencies.
static std::string getCacheHash(ASTContext &Ctx,
                                CompilerInvocation &SubInvocation,
                                StringRef InPath) {
  // Start with the compiler version (which will be either tag names or revs).
  std::string vers = swift::version::getSwiftFullVersion(
      Ctx.LangOpts.EffectiveLanguageVersion);
  llvm::hash_code H = llvm::hash_value(vers);

  // Simplest representation of input "identity" (not content) is just a
  // pathname, and probably all we can get from the VFS in this regard anyways.
  H = llvm::hash_combine(H, InPath);

  // ClangImporterOpts does include the target CPU, which is redundant: we
  // already have separate .swiftinterface files per target due to expanding
  // preprocessing directives, but further specializing the cache key to that
  // target is harmless and will not make any extra cache entries, so allow it.
  H = llvm::hash_combine(
      H, SubInvocation.getClangImporterOptions().getPCHHashComponents());

  return llvm::APInt(64, H).toString(36, /*Signed=*/false);
}

void
ParseableInterfaceModuleLoader::configureSubInvocationAndOutputPaths(
    CompilerInvocation &SubInvocation,
    Identifier ModuleName,
    StringRef InPath,
    llvm::SmallString<128> &OutPath) {

  auto &SearchPathOpts = Ctx.SearchPathOpts;
  auto &LangOpts = Ctx.LangOpts;

  // Start with a SubInvocation that copies various state from our
  // invoking ASTContext.
  SubInvocation.setImportSearchPaths(SearchPathOpts.ImportSearchPaths);
  SubInvocation.setFrameworkSearchPaths(SearchPathOpts.FrameworkSearchPaths);
  SubInvocation.setSDKPath(SearchPathOpts.SDKPath);
  SubInvocation.setInputKind(InputFileKind::SwiftModuleInterface);
  SubInvocation.setRuntimeResourcePath(SearchPathOpts.RuntimeResourcePath);
  SubInvocation.setTargetTriple(LangOpts.Target);
  SubInvocation.setClangModuleCachePath(CacheDir);
  SubInvocation.setModuleName(ModuleName.str());

  // Inhibit warnings from the SubInvocation since we are assuming the user
  // is not in a position to fix them.
  SubInvocation.getDiagnosticOptions().SuppressWarnings = true;

  // Inherit this setting down so that it can affect error diagnostics (mostly
  // by making them non-fatal).
  SubInvocation.getLangOptions().DebuggerSupport = LangOpts.DebuggerSupport;

  // Disable this; deinitializers always get printed with `@objc` even in
  // modules that don't import Foundation.
  SubInvocation.getLangOptions().EnableObjCAttrRequiresFoundation = false;

  // Calculate an output filename that includes a hash of relevant key data, and
  // wire up the SubInvocation's InputsAndOutputs to contain both input and
  // output filenames.
  OutPath = CacheDir;
  llvm::sys::path::append(OutPath, ModuleName.str());
  OutPath.append("-");
  OutPath.append(getCacheHash(Ctx, SubInvocation, InPath));
  OutPath.append(".");
  auto OutExt = file_types::getExtension(file_types::TY_SwiftModuleFile);
  OutPath.append(OutExt);

  auto &SubFEOpts = SubInvocation.getFrontendOptions();
  SubFEOpts.RequestedAction = FrontendOptions::ActionType::EmitModuleOnly;
  SubFEOpts.EnableParseableModuleInterface = true;
  SubFEOpts.InputsAndOutputs.addPrimaryInputFile(InPath);
  SupplementaryOutputPaths SOPs;
  SOPs.ModuleOutputPath = OutPath.str();
  StringRef MainOut = "/dev/null";
  SubFEOpts.InputsAndOutputs.setMainAndSupplementaryOutputs({MainOut}, {SOPs});
}

// Check that the output .swiftmodule file is at least as new as all the
// dependencies it read when it was built last time.
static bool
<<<<<<< HEAD
swiftModuleIsUpToDate(llvm::vfs::FileSystem &FS,
                      StringRef ModuleCachePath,
=======
swiftModuleIsUpToDate(clang::vfs::FileSystem &FS,
                      std::pair<Identifier, SourceLoc> ModuleID,
>>>>>>> ec836bd0
                      StringRef OutPath,
                      DiagnosticEngine &Diags,
                      DependencyTracker *OuterTracker) {

  auto OutBuf = FS.getBufferForFile(OutPath);
  if (!OutBuf)
    return false;

  LLVM_DEBUG(llvm::dbgs() << "Validating deps of " << OutPath << "\n");
  SmallVector<FileDependency, 16> AllDeps;
  auto VI = serialization::validateSerializedAST(
      OutBuf.get()->getBuffer(),
      /*ExtendedValidationInfo=*/nullptr, &AllDeps);

  if (VI.status != serialization::Status::Valid)
    return false;

  assert(VI.name == ModuleID.first.str() &&
         "we built a module at this path with a different name?");

  for (auto In : AllDeps) {
    if (OuterTracker)
      OuterTracker->addDependency(In.Path, /*IsSystem=*/false);
    auto DepBuf = getBufferOfDependency(FS, OutPath, In.Path, Diags,
                                        ModuleID.second);
    if (!DepBuf ||
        DepBuf->getBufferSize() != In.Size ||
        xxHash64(DepBuf->getBuffer()) != In.Hash) {
      LLVM_DEBUG(llvm::dbgs() << "Dep " << In.Path
                 << " is directly out of date\n");
      return false;
    }
    LLVM_DEBUG(llvm::dbgs() << "Dep " << In.Path << " is up to date\n");
  }
  return true;
}

/// Populate the provided \p Deps with \c FileDependency entries including:
///
///    - \p InPath - The .swiftinterface input file
///
///    - All the dependencies mentioned by \p SubInstance's DependencyTracker,
///      that were read while compiling the module.
///
///    - For any file in the latter set that is itself a .swiftmodule
///      living in \p ModuleCachePath, all of _its_ dependencies, copied
///      out to avoid having to do recursive scanning when rechecking this
///      dependency in the future.
static bool
collectDepsForSerialization(llvm::vfs::FileSystem &FS,
                            CompilerInstance &SubInstance,
                            StringRef InPath, StringRef ModuleCachePath,
                            SmallVectorImpl<FileDependency> &Deps,
                            DiagnosticEngine &Diags, SourceLoc DiagLoc,
                            DependencyTracker *OuterTracker) {
  auto DTDeps = SubInstance.getDependencyTracker()->getDependencies();
  SmallVector<StringRef, 16> InitialDepNames(DTDeps.begin(), DTDeps.end());
  InitialDepNames.push_back(InPath);
  llvm::StringSet<> AllDepNames;
  for (auto const &DepName : InitialDepNames) {
    if (AllDepNames.insert(DepName).second && OuterTracker) {
        OuterTracker->addDependency(DepName, /*IsSystem=*/false);
    }
    auto DepBuf = getBufferOfDependency(FS, InPath, DepName, Diags, DiagLoc);
    if (!DepBuf) {
      return true;
    }
    uint64_t Size = DepBuf->getBufferSize();
    uint64_t Hash = xxHash64(DepBuf->getBuffer());
    Deps.push_back(FileDependency{Size, Hash, DepName});

    // If Dep is itself a .swiftmodule in the cache dir, pull out its deps
    // and include them in our own, so we have a single-file view of
    // transitive deps: removes redundancies, and avoids opening and reading
    // multiple swiftmodules during future loads.
    auto Ext = llvm::sys::path::extension(DepName);
    auto Ty = file_types::lookupTypeForExtension(Ext);
    if (Ty == file_types::TY_SwiftModuleFile &&
        DepName.startswith(ModuleCachePath)) {
      SmallVector<FileDependency, 16> SubDeps;
      auto VI = serialization::validateSerializedAST(
          DepBuf->getBuffer(),
          /*ExtendedValidationInfo=*/nullptr, &SubDeps);
      if (VI.status != serialization::Status::Valid) {
        Diags.diagnose(DiagLoc,
                       diag::error_extracting_dependencies_from_cached_module,
                       DepName);
        return true;
      }
      for (auto const &SubDep : SubDeps) {
        if (AllDepNames.insert(SubDep.Path).second) {
          Deps.push_back(SubDep);
          if (OuterTracker)
            OuterTracker->addDependency(SubDep.Path, /*IsSystem=*/false);
        }
      }
    }
  }
  return false;
}

static bool buildSwiftModuleFromSwiftInterface(
<<<<<<< HEAD
    llvm::vfs::FileSystem &FS, DiagnosticEngine &Diags,
=======
    clang::vfs::FileSystem &FS, DiagnosticEngine &Diags, SourceLoc DiagLoc,
>>>>>>> ec836bd0
    CompilerInvocation &SubInvocation, StringRef InPath, StringRef OutPath,
    StringRef ModuleCachePath, DependencyTracker *OuterTracker) {
  bool SubError = false;
  bool RunSuccess = llvm::CrashRecoveryContext().RunSafelyOnThread([&] {
    (void)llvm::sys::fs::create_directory(ModuleCachePath);

    llvm::BumpPtrAllocator SubArgsAlloc;
    llvm::StringSaver SubArgSaver(SubArgsAlloc);
    SmallVector<const char *, 16> SubArgs;
    swift::version::Version Vers;
    if (extractSwiftInterfaceVersionAndArgs(Diags, DiagLoc, FS, InPath, Vers,
                                            SubArgSaver, SubArgs)) {
      SubError = true;
      return;
    }

    // For now: we support anything with the same "major version" and assume
    // minor versions might be interesting for debugging, or special-casing a
    // compatible field variant.
    if (Vers.asMajorVersion() != InterfaceFormatVersion.asMajorVersion()) {
      Diags.diagnose(DiagLoc,
                     diag::unsupported_version_of_parseable_interface,
                     InPath, Vers);
      SubError = true;
      return;
    }

    SmallString<32> ExpectedModuleName = SubInvocation.getModuleName();
    if (SubInvocation.parseArgs(SubArgs, Diags)) {
      SubError = true;
      return;
    }

    if (SubInvocation.getModuleName() != ExpectedModuleName) {
      auto DiagKind = diag::serialization_name_mismatch;
      if (SubInvocation.getLangOptions().DebuggerSupport)
        DiagKind = diag::serialization_name_mismatch_repl;
      Diags.diagnose(DiagLoc, DiagKind, SubInvocation.getModuleName(),
                     ExpectedModuleName);
      SubError = true;
      return;
    }

    // Optimize emitted modules. This has to happen after we parse arguments,
    // because parseSILOpts would override the current optimization mode.
    SubInvocation.getSILOptions().OptMode = OptimizationMode::ForSpeed;

    // Build the .swiftmodule; this is a _very_ abridged version of the logic in
    // performCompile in libFrontendTool, specialized, to just the one
    // module-serialization task we're trying to do here.
    LLVM_DEBUG(llvm::dbgs() << "Setting up instance to compile "
               << InPath << " to " << OutPath << "\n");
    CompilerInstance SubInstance;

    ForwardingDiagnosticConsumer FDC(Diags);
    SubInstance.addDiagnosticConsumer(&FDC);

    SubInstance.createDependencyTracker(/*TrackSystemDeps=*/false);
    if (SubInstance.setup(SubInvocation)) {
      SubError = true;
      return;
    }

    LLVM_DEBUG(llvm::dbgs() << "Performing sema\n");
    SubInstance.performSema();
    if (SubInstance.getASTContext().hadError()) {
      LLVM_DEBUG(llvm::dbgs() << "encountered errors\n");
      SubError = true;
      return;
    }

    SILOptions &SILOpts = SubInvocation.getSILOptions();
    auto Mod = SubInstance.getMainModule();
    auto SILMod = performSILGeneration(Mod, SILOpts);
    if (!SILMod) {
      LLVM_DEBUG(llvm::dbgs() << "SILGen did not produce a module\n");
      SubError = true;
      return;
    }

    // Setup the callbacks for serialization, which can occur during the
    // optimization pipeline.
    FrontendOptions &FEOpts = SubInvocation.getFrontendOptions();
    SerializationOptions SerializationOpts;
    std::string OutPathStr = OutPath;
    SerializationOpts.OutputPath = OutPathStr.c_str();
    SerializationOpts.ModuleLinkName = FEOpts.ModuleLinkName;
    SmallVector<FileDependency, 16> Deps;
    if (collectDepsForSerialization(FS, SubInstance, InPath, ModuleCachePath,
                                    Deps, Diags, DiagLoc, OuterTracker)) {
      SubError = true;
      return;
    }
    SerializationOpts.Dependencies = Deps;
    SILMod->setSerializeSILAction([&]() {
      serialize(Mod, SerializationOpts, SILMod.get());
    });

    LLVM_DEBUG(llvm::dbgs() << "Running SIL processing passes\n");
    if (SubInstance.performSILProcessing(SILMod.get())) {
      LLVM_DEBUG(llvm::dbgs() << "encountered errors\n");
      SubError = true;
      return;
    }

    SubError = Diags.hadAnyError();
  });
  return !RunSuccess || SubError;
}

static bool serializedASTLooksValidOrCannotBeRead(llvm::vfs::FileSystem &FS,
                                                  StringRef ModPath) {
  auto ModBuf = FS.getBufferForFile(ModPath, /*FileSize=*/-1,
                                    /*RequiresNullTerminator=*/false);
  if (!ModBuf)
    return ModBuf.getError() != std::errc::no_such_file_or_directory;

  auto VI = serialization::validateSerializedAST(ModBuf.get()->getBuffer());
  return VI.status == serialization::Status::Valid;
}

/// Load a .swiftmodule associated with a .swiftinterface either from a
/// cache or by converting it in a subordinate \c CompilerInstance, caching
/// the results.
std::error_code ParseableInterfaceModuleLoader::openModuleFiles(
    AccessPathElem ModuleID, StringRef DirName, StringRef ModuleFilename,
    StringRef ModuleDocFilename,
    std::unique_ptr<llvm::MemoryBuffer> *ModuleBuffer,
    std::unique_ptr<llvm::MemoryBuffer> *ModuleDocBuffer,
    llvm::SmallVectorImpl<char> &Scratch) {

  // If running in OnlySerialized mode, ParseableInterfaceModuleLoader
  // should not have been constructed at all.
  assert(LoadMode != ModuleLoadingMode::OnlySerialized);

  auto &FS = *Ctx.SourceMgr.getFileSystem();
  auto &Diags = Ctx.Diags;
  llvm::SmallString<128> ModPath, InPath, OutPath;

  // First check to see if the .swiftinterface exists at all. Bail if not.
  ModPath = DirName;
  llvm::sys::path::append(ModPath, ModuleFilename);

  auto Ext = file_types::getExtension(file_types::TY_SwiftParseableInterfaceFile);
  InPath = ModPath;
  llvm::sys::path::replace_extension(InPath, Ext);
  if (!FS.exists(InPath))
    return std::make_error_code(std::errc::no_such_file_or_directory);

  // Next, if we're in the load mode that prefers .swiftmodules, see if there's
  // one here we can _likely_ load (validates OK). If so, bail early with
  // errc::not_supported, so the next (serialized) loader in the chain will load
  // it. Alternately, if there's a .swiftmodule present but we can't even read
  // it (for whatever reason), we should let the other module loader diagnose
  // it.
  if (LoadMode == ModuleLoadingMode::PreferSerialized &&
      serializedASTLooksValidOrCannotBeRead(FS, ModPath)) {
    return std::make_error_code(std::errc::not_supported);
  }

  // At this point we're either in PreferParseable mode or there's no credible
  // adjacent .swiftmodule so we'll go ahead and start trying to convert the
  // .swiftinterface.

  // Set up a _potential_ sub-invocation to consume the .swiftinterface and emit
  // the .swiftmodule.
  CompilerInvocation SubInvocation;
  configureSubInvocationAndOutputPaths(SubInvocation, ModuleID.first, InPath,
                                       OutPath);

  // Evaluate if we need to run this sub-invocation, and if so run it.
  if (!swiftModuleIsUpToDate(FS, ModuleID, OutPath, Diags, dependencyTracker)) {
    if (buildSwiftModuleFromSwiftInterface(FS, Diags, ModuleID.second,
                                           SubInvocation, InPath, OutPath,
                                           CacheDir, dependencyTracker))
      return std::make_error_code(std::errc::invalid_argument);
  }

  // Finish off by delegating back up to the SerializedModuleLoaderBase
  // routine that can load the recently-manufactured serialized module.
  LLVM_DEBUG(llvm::dbgs() << "Loading " << OutPath
             << " via normal module loader\n");
  auto ErrorCode = SerializedModuleLoaderBase::openModuleFiles(
      ModuleID, CacheDir, llvm::sys::path::filename(OutPath),
      ModuleDocFilename, ModuleBuffer, ModuleDocBuffer, Scratch);
  LLVM_DEBUG(llvm::dbgs() << "Loaded " << OutPath
             << " via normal module loader");
  if (ErrorCode) {
    LLVM_DEBUG(llvm::dbgs() << " with error: " << ErrorCode.message());
  }
  LLVM_DEBUG(llvm::dbgs() << "\n");
  return ErrorCode;
}

/// Diagnose any scoped imports in \p imports, i.e. those with a non-empty
/// access path. These are not yet supported by parseable interfaces, since the
/// information about the declaration kind is not preserved through the binary
/// serialization that happens as an intermediate step in non-whole-module
/// builds.
///
/// These come from declarations like `import class FooKit.MainFooController`.
static void diagnoseScopedImports(DiagnosticEngine &diags,
                                  ArrayRef<ModuleDecl::ImportedModule> imports){
  for (const ModuleDecl::ImportedModule &importPair : imports) {
    if (importPair.first.empty())
      continue;
    diags.diagnose(importPair.first.front().second,
                   diag::parseable_interface_scoped_import_unsupported);
  }
}

/// Prints to \p out a comment containing a format version number, tool version
/// string as well as any relevant command-line flags in \p Opts used to
/// construct \p M.
static void printToolVersionAndFlagsComment(raw_ostream &out,
                                            ParseableInterfaceOptions const &Opts,
                                            ModuleDecl *M) {
  auto &Ctx = M->getASTContext();
  auto ToolsVersion = swift::version::getSwiftFullVersion(
      Ctx.LangOpts.EffectiveLanguageVersion);
  out << "// " SWIFT_INTERFACE_FORMAT_VERSION_KEY ": "
      << InterfaceFormatVersion << "\n";
  out << "// " SWIFT_TOOLS_VERSION_KEY ": "
      << ToolsVersion << "\n";
  out << "// " SWIFT_MODULE_FLAGS_KEY ": "
      << Opts.ParseableInterfaceFlags << "\n";
}

llvm::Regex swift::getSwiftInterfaceFormatVersionRegex() {
  return llvm::Regex("^// " SWIFT_INTERFACE_FORMAT_VERSION_KEY
                     ": ([0-9\\.]+)$", llvm::Regex::Newline);
}

llvm::Regex swift::getSwiftInterfaceModuleFlagsRegex() {
  return llvm::Regex("^// " SWIFT_MODULE_FLAGS_KEY ": (.*)$",
                     llvm::Regex::Newline);
}

/// Extract the specified-or-defaulted -module-cache-path that winds up in
/// the clang importer, for reuse as the .swiftmodule cache path when
/// building a ParseableInterfaceModuleLoader.
std::string
swift::getModuleCachePathFromClang(const clang::CompilerInstance &Clang) {
  if (!Clang.hasPreprocessor())
    return "";
  std::string SpecificModuleCachePath = Clang.getPreprocessor()
    .getHeaderSearchInfo()
    .getModuleCachePath();

  // The returned-from-clang module cache path includes a suffix directory
  // that is specific to the clang version and invocation; we want the
  // directory above that.
  return llvm::sys::path::parent_path(SpecificModuleCachePath);
}

/// Prints the imported modules in \p M to \p out in the form of \c import
/// source declarations.
static void printImports(raw_ostream &out, ModuleDecl *M) {
  // FIXME: This is very similar to what's in Serializer::writeInputBlock, but
  // it's not obvious what higher-level optimization would be factored out here.
  SmallVector<ModuleDecl::ImportedModule, 8> allImports;
  M->getImportedModules(allImports, ModuleDecl::ImportFilter::All);
  ModuleDecl::removeDuplicateImports(allImports);
  diagnoseScopedImports(M->getASTContext().Diags, allImports);

  // Collect the public imports as a subset so that we can mark them with
  // '@_exported'.
  SmallVector<ModuleDecl::ImportedModule, 8> publicImports;
  M->getImportedModules(publicImports, ModuleDecl::ImportFilter::Public);
  llvm::SmallSet<ModuleDecl::ImportedModule, 8,
                 ModuleDecl::OrderImportedModules> publicImportSet;
  publicImportSet.insert(publicImports.begin(), publicImports.end());

  for (auto import : allImports) {
    if (import.second->isOnoneSupportModule() ||
        import.second->isBuiltinModule()) {
      continue;
    }

    if (publicImportSet.count(import))
      out << "@_exported ";
    out << "import ";
    import.second->getReverseFullModuleName().printForward(out);

    // Write the access path we should be honoring but aren't.
    // (See diagnoseScopedImports above.)
    if (!import.first.empty()) {
      out << "/*";
      for (const auto &accessPathElem : import.first)
        out << "." << accessPathElem.first;
      out << "*/";
    }

    out << "\n";
  }
}

// FIXME: Copied from ASTPrinter.cpp...
static bool isPublicOrUsableFromInline(const ValueDecl *VD) {
  AccessScope scope =
      VD->getFormalAccessScope(/*useDC*/nullptr,
                               /*treatUsableFromInlineAsPublic*/true);
  return scope.isPublic();
}

static bool isPublicOrUsableFromInline(Type ty) {
  // Note the double negative here: we're looking for any referenced decls that
  // are *not* public-or-usableFromInline.
  return !ty.findIf([](Type typePart) -> bool {
    // FIXME: If we have an internal typealias for a non-internal type, we ought
    // to be able to print it by desugaring.
    if (auto *aliasTy = dyn_cast<NameAliasType>(typePart.getPointer()))
      return !isPublicOrUsableFromInline(aliasTy->getDecl());
    if (auto *nominal = typePart->getAnyNominal())
      return !isPublicOrUsableFromInline(nominal);
    return false;
  });
}

namespace {
/// Collects protocols that are conformed to by a particular nominal. Since
/// ASTPrinter will only print the public ones, the non-public ones get left by
/// the wayside. This is a problem when a non-public protocol inherits from a
/// public protocol; the generated parseable interface still needs to make that
/// dependency public.
///
/// The solution implemented here is to generate synthetic extensions that
/// declare the extra conformances. This isn't perfect (it loses the sugared
/// spelling of the protocol type, as well as the locality in the file), but it
/// does work.
class InheritedProtocolCollector {
  static const StringLiteral DummyProtocolName;

  /// Protocols that will be included by the ASTPrinter without any extra work.
  SmallVector<ProtocolDecl *, 8> IncludedProtocols;
  /// Protocols that will not be printed by the ASTPrinter.
  SmallVector<ProtocolDecl *, 8> ExtraProtocols;
  /// Protocols that can be printed, but whose conformances are constrained with
  /// something that \e can't be printed.
  SmallVector<const ProtocolType *, 8> ConditionalConformanceProtocols;

  /// For each type in \p directlyInherited, classify the protocols it refers to
  /// as included for printing or not, and record them in the appropriate
  /// vectors.
  void recordProtocols(ArrayRef<TypeLoc> directlyInherited) {
    for (TypeLoc inherited : directlyInherited) {
      Type inheritedTy = inherited.getType();
      if (!inheritedTy || !inheritedTy->isExistentialType())
        continue;

      bool canPrintNormally = isPublicOrUsableFromInline(inheritedTy);
      SmallVectorImpl<ProtocolDecl *> &whichProtocols =
          canPrintNormally ? IncludedProtocols : ExtraProtocols;

      ExistentialLayout layout = inheritedTy->getExistentialLayout();
      for (ProtocolType *protoTy : layout.getProtocols())
        whichProtocols.push_back(protoTy->getDecl());
      // FIXME: This ignores layout constraints, but currently we don't support
      // any of those besides 'AnyObject'.
    }
  }

  /// For each type in \p directlyInherited, record any protocols that we would
  /// have printed in ConditionalConformanceProtocols.
  void recordConditionalConformances(ArrayRef<TypeLoc> directlyInherited) {
    for (TypeLoc inherited : directlyInherited) {
      Type inheritedTy = inherited.getType();
      if (!inheritedTy || !inheritedTy->isExistentialType())
        continue;

      ExistentialLayout layout = inheritedTy->getExistentialLayout();
      for (ProtocolType *protoTy : layout.getProtocols())
        if (isPublicOrUsableFromInline(protoTy))
          ConditionalConformanceProtocols.push_back(protoTy);
      // FIXME: This ignores layout constraints, but currently we don't support
      // any of those besides 'AnyObject'.
    }
  }

public:
  using PerTypeMap = llvm::MapVector<const NominalTypeDecl *,
                                     InheritedProtocolCollector>;

  /// Given that we're about to print \p D, record its protocols in \p map.
  ///
  /// \sa recordProtocols
  static void collectProtocols(PerTypeMap &map, const Decl *D) {
    ArrayRef<TypeLoc> directlyInherited;
    const NominalTypeDecl *nominal;
    const IterableDeclContext *memberContext;

    if ((nominal = dyn_cast<NominalTypeDecl>(D))) {
      directlyInherited = nominal->getInherited();
      memberContext = nominal;

    } else if (auto *extension = dyn_cast<ExtensionDecl>(D)) {
      if (extension->isConstrainedExtension()) {
        // Conditional conformances never apply to inherited protocols, nor
        // can they provide unconditional conformances that might be used in
        // other extensions.
        return;
      }
      nominal = extension->getExtendedNominal();
      directlyInherited = extension->getInherited();
      memberContext = extension;

    } else {
      return;
    }

    if (!isPublicOrUsableFromInline(nominal))
      return;

    map[nominal].recordProtocols(directlyInherited);

    // Recurse to find any nested types.
    for (const Decl *member : memberContext->getMembers())
      collectProtocols(map, member);
  }

  /// If \p D is an extension providing conditional conformances, record those
  /// in \p map.
  ///
  /// \sa recordConditionalConformances
  static void collectSkippedConditionalConformances(PerTypeMap &map,
                                                    const Decl *D) {
    auto *extension = dyn_cast<ExtensionDecl>(D);
    if (!extension || !extension->isConstrainedExtension())
      return;

    const NominalTypeDecl *nominal = extension->getExtendedNominal();
    if (!isPublicOrUsableFromInline(nominal))
      return;

    map[nominal].recordConditionalConformances(extension->getInherited());
    // No recursion here because extensions are never nested.
  }

  /// Returns true if the conformance of \p nominal to \p proto is declared in
  /// module \p M.
  static bool conformanceDeclaredInModule(ModuleDecl *M,
                                          const NominalTypeDecl *nominal,
                                          ProtocolDecl *proto) {
    SmallVector<ProtocolConformance *, 4> conformances;
    nominal->lookupConformance(M, proto, conformances);
    return llvm::all_of(conformances,
                        [M](const ProtocolConformance *conformance) -> bool {
      return M == conformance->getDeclContext()->getParentModule();
    });
  }

  /// If there were any public protocols that need to be printed (i.e. they
  /// weren't conformed to explicitly or inherited by another printed protocol),
  /// do so now by printing a dummy extension on \p nominal to \p out.
  void
  printSynthesizedExtensionIfNeeded(raw_ostream &out,
                                    const PrintOptions &printOptions,
                                    ModuleDecl *M,
                                    const NominalTypeDecl *nominal) const {
    if (ExtraProtocols.empty())
      return;

    SmallPtrSet<ProtocolDecl *, 16> handledProtocols;

    // First record all protocols that have already been handled.
    for (ProtocolDecl *proto : IncludedProtocols) {
      proto->walkInheritedProtocols(
          [&handledProtocols](ProtocolDecl *inherited) -> TypeWalker::Action {
        handledProtocols.insert(inherited);
        return TypeWalker::Action::Continue;
      });
    }

    // Then walk the remaining ones, and see what we need to print.
    // Note: We could do this in one pass, but the logic is easier to
    // understand if we build up the list and then print it, even if it takes
    // a bit more memory.
    SmallVector<ProtocolDecl *, 16> protocolsToPrint;
    for (ProtocolDecl *proto : ExtraProtocols) {
      proto->walkInheritedProtocols(
          [&](ProtocolDecl *inherited) -> TypeWalker::Action {
        if (!handledProtocols.insert(inherited).second)
          return TypeWalker::Action::SkipChildren;

        if (isPublicOrUsableFromInline(inherited) &&
            conformanceDeclaredInModule(M, nominal, inherited)) {
          protocolsToPrint.push_back(inherited);
          return TypeWalker::Action::SkipChildren;
        }

        return TypeWalker::Action::Continue;
      });
    }
    if (protocolsToPrint.empty())
      return;

    out << "extension ";
    nominal->getDeclaredType().print(out, printOptions);
    out << " : ";
    swift::interleave(protocolsToPrint,
                      [&out, &printOptions](ProtocolDecl *proto) {
                        proto->getDeclaredType()->print(out, printOptions);
                      }, [&out] { out << ", "; });
    out << " {}\n";
  }

  /// If there were any conditional conformances that couldn't be printed,
  /// make a dummy extension that conforms to all of them, constrained by a
  /// fake protocol.
  bool printInaccessibleConformanceExtensionIfNeeded(
      raw_ostream &out, const PrintOptions &printOptions,
      const NominalTypeDecl *nominal) const {
    if (ConditionalConformanceProtocols.empty())
      return false;
    assert(nominal->isGenericContext());

    out << "extension ";
    nominal->getDeclaredType().print(out, printOptions);
    out << " : ";
    swift::interleave(ConditionalConformanceProtocols,
                      [&out, &printOptions](const ProtocolType *protoTy) {
                        protoTy->print(out, printOptions);
                      }, [&out] { out << ", "; });
    out << " where "
        << nominal->getGenericParamsOfContext()->getParams().front()->getName()
        << " : " << DummyProtocolName << " {}\n";
    return true;
  }

  /// Print a fake protocol declaration for use by
  /// #printInaccessibleConformanceExtensionIfNeeded.
  static void printDummyProtocolDeclaration(raw_ostream &out) {
    out << "\n@usableFromInline\ninternal protocol " << DummyProtocolName
        << " {}\n";
  }
};

const StringLiteral InheritedProtocolCollector::DummyProtocolName =
    "_ConstraintThatIsNotPartOfTheAPIOfThisLibrary";
} // end anonymous namespace

bool swift::emitParseableInterface(raw_ostream &out,
                                   ParseableInterfaceOptions const &Opts,
                                   ModuleDecl *M) {
  assert(M);

  printToolVersionAndFlagsComment(out, Opts, M);
  printImports(out, M);

  const PrintOptions printOptions = PrintOptions::printParseableInterfaceFile();
  InheritedProtocolCollector::PerTypeMap inheritedProtocolMap;

  SmallVector<Decl *, 16> topLevelDecls;
  M->getTopLevelDecls(topLevelDecls);
  for (const Decl *D : topLevelDecls) {
    if (!D->shouldPrintInContext(printOptions) ||
        !printOptions.CurrentPrintabilityChecker->shouldPrint(D, printOptions)){
      InheritedProtocolCollector::collectSkippedConditionalConformances(
          inheritedProtocolMap, D);
      continue;
    }

    D->print(out, printOptions);
    out << "\n";

    InheritedProtocolCollector::collectProtocols(inheritedProtocolMap, D);
  }

  // Print dummy extensions for any protocols that were indirectly conformed to.
  bool needDummyProtocolDeclaration = false;
  for (const auto &nominalAndCollector : inheritedProtocolMap) {
    const NominalTypeDecl *nominal = nominalAndCollector.first;
    const InheritedProtocolCollector &collector = nominalAndCollector.second;
    collector.printSynthesizedExtensionIfNeeded(out, printOptions, M, nominal);
    needDummyProtocolDeclaration |=
        collector.printInaccessibleConformanceExtensionIfNeeded(out,
                                                                printOptions,
                                                                nominal);
  }
  if (needDummyProtocolDeclaration)
    InheritedProtocolCollector::printDummyProtocolDeclaration(out);

  return false;
}<|MERGE_RESOLUTION|>--- conflicted
+++ resolved
@@ -48,13 +48,8 @@
 static swift::version::Version InterfaceFormatVersion({1, 0});
 
 static bool
-<<<<<<< HEAD
-extractSwiftInterfaceVersionAndArgs(DiagnosticEngine &Diags,
+extractSwiftInterfaceVersionAndArgs(DiagnosticEngine &Diags, SourceLoc DiagLoc,
                                     llvm::vfs::FileSystem &FS,
-=======
-extractSwiftInterfaceVersionAndArgs(DiagnosticEngine &Diags, SourceLoc DiagLoc,
-                                    clang::vfs::FileSystem &FS,
->>>>>>> ec836bd0
                                     StringRef SwiftInterfacePathIn,
                                     swift::version::Version &Vers,
                                     llvm::StringSaver &SubArgSaver,
@@ -190,13 +185,8 @@
 // Check that the output .swiftmodule file is at least as new as all the
 // dependencies it read when it was built last time.
 static bool
-<<<<<<< HEAD
 swiftModuleIsUpToDate(llvm::vfs::FileSystem &FS,
-                      StringRef ModuleCachePath,
-=======
-swiftModuleIsUpToDate(clang::vfs::FileSystem &FS,
                       std::pair<Identifier, SourceLoc> ModuleID,
->>>>>>> ec836bd0
                       StringRef OutPath,
                       DiagnosticEngine &Diags,
                       DependencyTracker *OuterTracker) {
@@ -299,11 +289,7 @@
 }
 
 static bool buildSwiftModuleFromSwiftInterface(
-<<<<<<< HEAD
-    llvm::vfs::FileSystem &FS, DiagnosticEngine &Diags,
-=======
-    clang::vfs::FileSystem &FS, DiagnosticEngine &Diags, SourceLoc DiagLoc,
->>>>>>> ec836bd0
+    llvm::vfs::FileSystem &FS, DiagnosticEngine &Diags, SourceLoc DiagLoc,
     CompilerInvocation &SubInvocation, StringRef InPath, StringRef OutPath,
     StringRef ModuleCachePath, DependencyTracker *OuterTracker) {
   bool SubError = false;
