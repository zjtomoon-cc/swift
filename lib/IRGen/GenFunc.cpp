//===--- GenFunc.cpp - Swift IR Generation for Function Types -------------===//
//
// This source file is part of the Swift.org open source project
//
// Copyright (c) 2014 - 2017 Apple Inc. and the Swift project authors
// Licensed under Apache License v2.0 with Runtime Library Exception
//
// See https://swift.org/LICENSE.txt for license information
// See https://swift.org/CONTRIBUTORS.txt for the list of Swift project authors
//
//===----------------------------------------------------------------------===//
//
//  This file implements IR generation for function types in Swift.  This
//  includes creating the IR type as well as capturing variables and
//  performing calls.
//
//  Swift supports three representations of functions:
//
//    - thin, which are just a function pointer;
//
//    - thick, which are a pair of a function pointer and
//      an optional ref-counted opaque context pointer; and
//
//    - block, which match the Apple blocks extension: a ref-counted
//      pointer to a mostly-opaque structure with the function pointer
//      stored at a fixed offset.
//
//  The order of function parameters is as follows:
//
//    - indirect return pointer
//    - block context parameter, if applicable
//    - expanded formal parameter types
//    - implicit generic parameters
//    - thick context parameter, if applicable
//    - error result out-parameter, if applicable
//    - witness_method generic parameters, if applicable
//
//  The context and error parameters are last because they are
//  optional: we'd like to be able to turn a thin function into a
//  thick function, or a non-throwing function into a throwing one,
//  without adding a thunk.  A thick context parameter is required
//  (but can be passed undef) if an error result is required.
//
//  The additional generic parameters for witness methods follow the
//  same logic: we'd like to be able to use non-generic method
//  implementations directly as protocol witnesses if the rest of the
//  ABI matches up.
//
//  Note that some of this business with context parameters and error
//  results is just IR formalism; on most of our targets, both of
//  these are passed in registers.  This is also why passing them
//  as the final argument isn't bad for performance.
//
//  For now, function pointer types are always stored as opaque
//  pointers in LLVM IR; using a well-typed function type is
//  very challenging because of issues with recursive type expansion,
//  which can potentially introduce infinite types.  For example:
//    struct A {
//      var fn: (A) -> ()
//    }
//  Our CC lowering expands the fields of A into the argument list
//  of A.fn, which is necessarily infinite.  Attempting to use better
//  types when not in a situation like this would just make the
//  compiler complacent, leading to a long tail of undiscovered
//  crashes.  So instead we always store as i8* and require the
//  bitcast whenever we change representations.
//
//===----------------------------------------------------------------------===//

#include "swift/AST/ASTContext.h"
#include "swift/AST/ASTWalker.h"
#include "swift/AST/Builtins.h"
#include "swift/AST/Decl.h"
#include "swift/AST/IRGenOptions.h"
#include "swift/AST/Module.h"
#include "swift/AST/Pattern.h"
#include "swift/AST/PrettyStackTrace.h"
#include "swift/AST/SubstitutionMap.h"
#include "swift/AST/Types.h"
#include "swift/IRGen/Linking.h"
#include "clang/AST/ASTContext.h"
#include "clang/CodeGen/CodeGenABITypes.h"
#include "llvm/ADT/StringSwitch.h"
#include "llvm/IR/Constants.h"
#include "llvm/IR/DerivedTypes.h"
#include "llvm/IR/Function.h"
#include "llvm/IR/GlobalValue.h"
#include "llvm/IR/Module.h"
#include "llvm/ProfileData/InstrProf.h"
#include "llvm/Support/Debug.h"

#include "BitPatternBuilder.h"
#include "Callee.h"
#include "ConstantBuilder.h"
#include "EnumPayload.h"
#include "Explosion.h"
#include "FixedTypeInfo.h"
#include "GenCall.h"
#include "GenClass.h"
#include "GenFunc.h"
#include "GenHeap.h"
#include "GenMeta.h"
#include "GenObjC.h"
#include "GenPointerAuth.h"
#include "GenPoly.h"
#include "GenProto.h"
#include "GenType.h"
#include "HeapTypeInfo.h"
#include "IRGenDebugInfo.h"
#include "IRGenFunction.h"
#include "IRGenModule.h"
#include "IndirectTypeInfo.h"
#include "ScalarPairTypeInfo.h"
#include "Signature.h"
#include "IRGenMangler.h"

using namespace swift;
using namespace irgen;

namespace {
  /// Information about the IR-level signature of a function type.
  class FuncSignatureInfo {
  protected:
    /// The SIL function type being represented.
    const CanSILFunctionType FormalType;

    mutable Signature TheSignature;

  public:
    FuncSignatureInfo(CanSILFunctionType formalType)
      : FormalType(formalType) {}

    Signature getSignature(IRGenModule &IGM) const;
  };

  class ObjCFuncSignatureInfo : public FuncSignatureInfo {
  private:
    mutable Signature TheDirectSignature;

  public:
    ObjCFuncSignatureInfo(CanSILFunctionType formalType)
      : FuncSignatureInfo(formalType) {}

    Signature getDirectSignature(IRGenModule &IGM) const;
  };

  /// The @thin function type-info class.
  template <class Derived>
  class ThinFuncTypeInfoImpl :
    public PODSingleScalarTypeInfo<Derived, LoadableTypeInfo> {

  protected:
    const Derived &asDerived() const {
      return static_cast<const Derived &>(*this);
    }

    ThinFuncTypeInfoImpl(CanSILFunctionType formalType, llvm::Type *storageType,
                     Size size, Alignment align,
                     const SpareBitVector &spareBits)
      : PODSingleScalarTypeInfo<Derived, LoadableTypeInfo>(storageType, size, spareBits, align)
    {
    }

  public:
<<<<<<< HEAD
=======
    static const ThinFuncTypeInfo *create(CanSILFunctionType formalType,
                                          llvm::Type *storageType,
                                          Size size, Alignment align,
                                          const SpareBitVector &spareBits) {
      return new ThinFuncTypeInfo(formalType, storageType, size, align,
                                  spareBits);
    }
    void initialize(IRGenFunction &IGF, Explosion &src, Address addr,
                    bool isOutlined) const override {
      auto *fn = src.claimNext();

      // We might be presented with a value of the more precise pointer to
      // function type "void(*)*" rather than the generic "i8*". Downcast to the
      // more general expected type.
      if (fn->getContext().supportsTypedPointers() &&
          fn->getType()->getNonOpaquePointerElementType()->isFunctionTy())
        fn = IGF.Builder.CreateBitCast(fn, getStorageType());

      Explosion tmp;
      tmp.add(fn);
      PODSingleScalarTypeInfo<ThinFuncTypeInfo,LoadableTypeInfo>::initialize(IGF, tmp, addr, isOutlined);
    }

>>>>>>> 98856b16
    TypeLayoutEntry *buildTypeLayoutEntry(IRGenModule &IGM,
                                          SILType T) const override {
      if (!IGM.getOptions().ForceStructTypeLayouts) {
        return IGM.typeLayoutCache.getOrCreateTypeInfoBasedEntry(asDerived(), T);
      }
      return IGM.typeLayoutCache.getOrCreateScalarEntry(asDerived(), T,
                                                        ScalarKind::POD);
    }

    bool mayHaveExtraInhabitants(IRGenModule &IGM) const override {
      return true;
    }

    unsigned getFixedExtraInhabitantCount(IRGenModule &IGM) const override {
      return PointerInfo::forFunction(IGM).getExtraInhabitantCount(IGM);
    }

    APInt getFixedExtraInhabitantValue(IRGenModule &IGM,
                                       unsigned bits,
                                       unsigned index) const override {
      return PointerInfo::forFunction(IGM)
               .getFixedExtraInhabitantValue(IGM, bits, index, 0);
    }

    llvm::Value *getExtraInhabitantIndex(IRGenFunction &IGF, Address src,
                                         SILType T, bool isOutlined)
    const override {
      return PointerInfo::forFunction(IGF.IGM)
               .getExtraInhabitantIndex(IGF, src);
    }

    void storeExtraInhabitant(IRGenFunction &IGF, llvm::Value *index,
                              Address dest, SILType T, bool isOutlined)
    const override {
      return PointerInfo::forFunction(IGF.IGM)
               .storeExtraInhabitant(IGF, index, dest);
    }
  };

  /// The @thin function type-info class.
  class ThinFuncTypeInfo : public ThinFuncTypeInfoImpl<ThinFuncTypeInfo>,
                           public FuncSignatureInfo {
  public:

    ThinFuncTypeInfo(CanSILFunctionType formalType, llvm::Type *storageType,
                     Size size, Alignment align,
                     const SpareBitVector &spareBits) :
      ThinFuncTypeInfoImpl(formalType, storageType, size, align, spareBits),
      FuncSignatureInfo(formalType) {}


    static const ThinFuncTypeInfo *create(CanSILFunctionType formalType,
                                          llvm::Type *storageType,
                                          Size size, Alignment align,
                                          const SpareBitVector &spareBits) {
      return new ThinFuncTypeInfo(formalType, storageType, size, align,
                                  spareBits);
    }
  };

  /// The (objc_method) function type-info class.
  class ObjCFuncTypeInfo : public ThinFuncTypeInfoImpl<ThinFuncTypeInfo>,
                           public ObjCFuncSignatureInfo {
  public:

    ObjCFuncTypeInfo(CanSILFunctionType formalType, llvm::Type *storageType,
                     Size size, Alignment align,
                     const SpareBitVector &spareBits) :
      ThinFuncTypeInfoImpl(formalType, storageType, size, align, spareBits),
      ObjCFuncSignatureInfo(formalType) {}


    static const ObjCFuncTypeInfo *create(CanSILFunctionType formalType,
                                          llvm::Type *storageType,
                                          Size size, Alignment align,
                                          const SpareBitVector &spareBits) {
      return new ObjCFuncTypeInfo(formalType, storageType, size, align,
                                  spareBits);
    }
  };


  /// The @thick function type-info class.
  class FuncTypeInfo :
      public ScalarPairTypeInfo<FuncTypeInfo, ReferenceTypeInfo>,
      public FuncSignatureInfo {
  protected:
    FuncTypeInfo(CanSILFunctionType formalType, llvm::StructType *storageType,
                 Size size, Alignment align, SpareBitVector &&spareBits,
                 IsPOD_t pod)
      : ScalarPairTypeInfo(storageType, size, std::move(spareBits), align, pod),
        FuncSignatureInfo(formalType)
    {
    }

  public:
    static const FuncTypeInfo *create(CanSILFunctionType formalType,
                                      llvm::StructType *storageType,
                                      Size size, Alignment align,
                                      SpareBitVector &&spareBits,
                                      IsPOD_t pod) {
      return new FuncTypeInfo(formalType, storageType, size, align,
                              std::move(spareBits), pod);
    }
    
    // Function types do not satisfy allowsOwnership.
#define REF_STORAGE(Name, name, ...) \
    const TypeInfo * \
    create##Name##StorageType(TypeConverter &TC, \
                              bool isOptional) const override { \
      llvm_unreachable("[" #name "] function type"); \
    }
#include "swift/AST/ReferenceStorage.def"

    TypeLayoutEntry *buildTypeLayoutEntry(IRGenModule &IGM,
                                        SILType T) const override {
      if (!IGM.getOptions().ForceStructTypeLayouts) {
        return IGM.typeLayoutCache.getOrCreateTypeInfoBasedEntry(*this, T);
      } else if (isPOD(ResilienceExpansion::Maximal)) {
        return IGM.typeLayoutCache.getOrCreateScalarEntry(*this, T,
                                                           ScalarKind::POD);
      } else {
        return IGM.typeLayoutCache.getOrCreateScalarEntry(
            *this, T, ScalarKind::ThickFunc);
      }
    }

    static Size getFirstElementSize(IRGenModule &IGM) {
      return IGM.getPointerSize();
    }
    static StringRef getFirstElementLabel() {
      return ".fn";
    }
    static bool isFirstElementTrivial() {
      return true;
    }
    void emitRetainFirstElement(IRGenFunction &IGF, llvm::Value *fn,
                                Optional<Atomicity> atomicity = None) const {}
    void emitReleaseFirstElement(IRGenFunction &IGF, llvm::Value *fn,
                                 Optional<Atomicity> atomicity = None) const {}
    void emitAssignFirstElement(IRGenFunction &IGF, llvm::Value *fn,
                                Address fnAddr) const {
      IGF.Builder.CreateStore(fn, fnAddr);
    }

    static Size getSecondElementOffset(IRGenModule &IGM) {
      return IGM.getPointerSize();
    }
    static Size getSecondElementSize(IRGenModule &IGM) {
      return IGM.getPointerSize();
    }
    static StringRef getSecondElementLabel() {
      return ".data";
    }
    bool isSecondElementTrivial() const {
      return isPOD(ResilienceExpansion::Maximal);
    }
    void emitRetainSecondElement(IRGenFunction &IGF, llvm::Value *data,
                                 Optional<Atomicity> atomicity = None) const {
      if (!isPOD(ResilienceExpansion::Maximal)) {
        if (!atomicity) atomicity = IGF.getDefaultAtomicity();
        IGF.emitNativeStrongRetain(data, *atomicity);
      }
    }
    void emitReleaseSecondElement(IRGenFunction &IGF, llvm::Value *data,
                                  Optional<Atomicity> atomicity = None) const {
      if (!isPOD(ResilienceExpansion::Maximal)) {
        if (!atomicity) atomicity = IGF.getDefaultAtomicity();
        IGF.emitNativeStrongRelease(data, *atomicity);
      }
    }
    void emitAssignSecondElement(IRGenFunction &IGF, llvm::Value *context,
                                 Address dataAddr) const {
      if (isPOD(ResilienceExpansion::Maximal))
        IGF.Builder.CreateStore(context, dataAddr);
      else
        IGF.emitNativeStrongAssign(context, dataAddr);
    }

    Address projectFunction(IRGenFunction &IGF, Address address) const {
      return projectFirstElement(IGF, address);
    }

    Address projectData(IRGenFunction &IGF, Address address) const {
      return IGF.Builder.CreateStructGEP(address, 1, IGF.IGM.getPointerSize(),
                                         address->getName() + ".data");
    }

    void strongRetain(IRGenFunction &IGF, Explosion &e,
                      Atomicity atomicity) const override {
      e.claimNext();
      emitRetainSecondElement(IGF, e.claimNext(), atomicity);
    }

    void strongRelease(IRGenFunction &IGF, Explosion &e,
                       Atomicity atomicity) const override {
      e.claimNext();
      emitReleaseSecondElement(IGF, e.claimNext(), atomicity);
    }

#define NEVER_LOADABLE_CHECKED_REF_STORAGE(Name, name, ...) \
    void name##LoadStrong(IRGenFunction &IGF, Address src, \
                          Explosion &out, bool isOptional) const override { \
      llvm_unreachable(#name " references to functions are not supported"); \
    } \
    void name##TakeStrong(IRGenFunction &IGF, Address src, \
                          Explosion &out, bool isOptional) const override { \
      llvm_unreachable(#name " references to functions are not supported"); \
    } \
    void name##Init(IRGenFunction &IGF, Explosion &in, \
                    Address dest, bool isOptional) const override { \
      llvm_unreachable(#name " references to functions are not supported"); \
    } \
    void name##Assign(IRGenFunction &IGF, Explosion &in, \
                       Address dest, bool isOptional) const override { \
      llvm_unreachable(#name " references to functions are not supported"); \
    }
#define ALWAYS_LOADABLE_CHECKED_REF_STORAGE(Name, name, ...) \
    void strongRetain##Name(IRGenFunction &IGF, Explosion &e, \
                            Atomicity atomicity) const override { \
      llvm_unreachable(#name " references to functions are not supported"); \
    } \
    void strongRetain##Name##Release(IRGenFunction &IGF, \
                                     Explosion &e, \
                                     Atomicity atomicity) const override { \
      llvm_unreachable(#name " references to functions are not supported"); \
    } \
    void name##Retain(IRGenFunction &IGF, Explosion &e, \
                       Atomicity atomicity) const override { \
      llvm_unreachable(#name " references to functions are not supported"); \
    } \
    void name##Release(IRGenFunction &IGF, Explosion &e, \
                        Atomicity atomicity) const override { \
      llvm_unreachable(#name " references to functions are not supported"); \
    }
#define SOMETIMES_LOADABLE_CHECKED_REF_STORAGE(Name, name, ...) \
    NEVER_LOADABLE_CHECKED_REF_STORAGE(Name, name, "...") \
    ALWAYS_LOADABLE_CHECKED_REF_STORAGE(Name, name, "...")
#include "swift/AST/ReferenceStorage.def"

    bool mayHaveExtraInhabitants(IRGenModule &IGM) const override {
      return true;
    }

    unsigned getFixedExtraInhabitantCount(IRGenModule &IGM) const override {
      return PointerInfo::forFunction(IGM)
               .getExtraInhabitantCount(IGM);
    }

    APInt getFixedExtraInhabitantValue(IRGenModule &IGM,
                                       unsigned bits,
                                       unsigned index) const override {
      return PointerInfo::forFunction(IGM)
               .getFixedExtraInhabitantValue(IGM, bits, index, 0);
    }

    llvm::Value *getExtraInhabitantIndex(IRGenFunction &IGF, Address src,
                                         SILType T, bool isOutlined)
    const override {
      return PointerInfo::forFunction(IGF.IGM)
               .getExtraInhabitantIndex(IGF, projectFunction(IGF, src));
    }

    void storeExtraInhabitant(IRGenFunction &IGF, llvm::Value *index,
                              Address dest, SILType T, bool isOutlined)
    const override {
      return PointerInfo::forFunction(IGF.IGM)
               .storeExtraInhabitant(IGF, index, projectFunction(IGF, dest));
    }

    APInt getFixedExtraInhabitantMask(IRGenModule &IGM) const override {
      // Only the function pointer value is used for extra inhabitants.
      auto pointerSize = IGM.getPointerSize();
      auto mask = BitPatternBuilder(IGM.Triple.isLittleEndian());
      mask.appendSetBits(pointerSize.getValueInBits());
      mask.appendClearBits(pointerSize.getValueInBits());
      return mask.build().value();
    }
  };

  /// The type-info class for ObjC blocks, which are represented by an ObjC
  /// heap pointer.
  class BlockTypeInfo : public HeapTypeInfo<BlockTypeInfo>,
                        public FuncSignatureInfo
  {
  public:
    BlockTypeInfo(CanSILFunctionType ty,
                  llvm::PointerType *storageType,
                  Size size, SpareBitVector spareBits, Alignment align)
      : HeapTypeInfo(ReferenceCounting::Block, storageType, size, spareBits,
                     align),
        FuncSignatureInfo(ty) {}

    ReferenceCounting getReferenceCounting() const {
      return ReferenceCounting::Block;
    }
    TypeLayoutEntry *buildTypeLayoutEntry(IRGenModule &IGM,
                                        SILType T) const override {
      if (!IGM.getOptions().ForceStructTypeLayouts) {
        return IGM.typeLayoutCache.getOrCreateTypeInfoBasedEntry(*this, T);
      }
      return IGM.typeLayoutCache.getOrCreateScalarEntry(
          *this, T, ScalarKind::BlockReference);
    }
  };
  
  /// The type info class for the on-stack representation of an ObjC block.
  ///
  /// TODO: May not be fixed-layout if we capture generics.
  class BlockStorageTypeInfo final
    : public IndirectTypeInfo<BlockStorageTypeInfo, FixedTypeInfo>
  {
    Size CaptureOffset;
  public:
    BlockStorageTypeInfo(llvm::Type *type, Size size, Alignment align,
                         SpareBitVector &&spareBits,
                         IsPOD_t pod, IsBitwiseTakable_t bt, Size captureOffset)
      : IndirectTypeInfo(type, size, std::move(spareBits), align, pod, bt,
                         IsFixedSize),
        CaptureOffset(captureOffset)
    {}
    
    TypeLayoutEntry *buildTypeLayoutEntry(IRGenModule &IGM,
                                        SILType T) const override {
      if (!IGM.getOptions().ForceStructTypeLayouts) {
        return IGM.typeLayoutCache.getOrCreateTypeInfoBasedEntry(*this, T);
      }
      return IGM.typeLayoutCache.getOrCreateScalarEntry(
          *this, T, ScalarKind::BlockStorage);
    }
    // The lowered type should be an LLVM struct comprising the block header
    // (IGM.ObjCBlockStructTy) as its first element and the capture as its
    // second.
    
    Address projectBlockHeader(IRGenFunction &IGF, Address storage) const {
      return IGF.Builder.CreateStructGEP(storage, 0, Size(0));
    }
    
    Address projectCapture(IRGenFunction &IGF, Address storage) const {
      return IGF.Builder.CreateStructGEP(storage, 1, CaptureOffset);
    }
    
    // TODO
    // The frontend will currently never emit copy_addr or destroy_addr for
    // block storage.

    void assignWithCopy(IRGenFunction &IGF, Address dest, Address src,
                        SILType T, bool isOutlined) const override {
      IGF.unimplemented(SourceLoc(), "copying @block_storage");
    }
    void initializeWithCopy(IRGenFunction &IGF, Address dest, Address src,
                            SILType T, bool isOutlined) const override {
      IGF.unimplemented(SourceLoc(), "copying @block_storage");
    }
    void destroy(IRGenFunction &IGF, Address addr, SILType T,
                 bool isOutlined) const override {
      IGF.unimplemented(SourceLoc(), "destroying @block_storage");
    }
  };
} // end anonymous namespace

const TypeInfo *TypeConverter::convertBlockStorageType(SILBlockStorageType *T) {
  // The block storage consists of the block header (ObjCBlockStructTy)
  // followed by the lowered type of the capture.
  auto &capture = IGM.getTypeInfoForLowered(T->getCaptureType());
  
  // TODO: Support dynamic-sized captures.
  const auto *fixedCapture = dyn_cast<FixedTypeInfo>(&capture);
  llvm::Type *fixedCaptureTy;
  // The block header is pointer aligned. The capture may be worse aligned.
  Alignment align = IGM.getPointerAlignment();
  Size captureOffset(
    IGM.DataLayout.getStructLayout(IGM.ObjCBlockStructTy)->getSizeInBytes());
  auto spareBits = BitPatternBuilder(IGM.Triple.isLittleEndian());
  spareBits.appendClearBits(captureOffset.getValueInBits());

  Size size = captureOffset;
  IsPOD_t pod = IsNotPOD;
  IsBitwiseTakable_t bt = IsNotBitwiseTakable;
  if (!fixedCapture) {
    IGM.unimplemented(SourceLoc(), "dynamic @block_storage capture");
    fixedCaptureTy = llvm::StructType::get(IGM.getLLVMContext(), {});
  } else {
    fixedCaptureTy = cast<FixedTypeInfo>(capture).getStorageType();
    align = std::max(align, fixedCapture->getFixedAlignment());
    captureOffset = captureOffset.roundUpToAlignment(align);
    spareBits.padWithSetBitsTo(captureOffset.getValueInBits());
    spareBits.append(fixedCapture->getSpareBits());

    size = captureOffset + fixedCapture->getFixedSize();
    pod = fixedCapture->isPOD(ResilienceExpansion::Maximal);
    bt = fixedCapture->isBitwiseTakable(ResilienceExpansion::Maximal);
  }

  llvm::Type *storageElts[] = {
    IGM.ObjCBlockStructTy,
    fixedCaptureTy,
  };

  auto storageTy = llvm::StructType::get(IGM.getLLVMContext(), storageElts,
                                         /*packed*/ false);
  return new BlockStorageTypeInfo(storageTy, size, align, spareBits.build(),
                                  pod, bt, captureOffset);
}

Address irgen::projectBlockStorageCapture(IRGenFunction &IGF,
                                          Address storageAddr,
                                          CanSILBlockStorageType storageTy) {
  auto &tl = IGF.getTypeInfoForLowered(storageTy).as<BlockStorageTypeInfo>();
  return tl.projectCapture(IGF, storageAddr);
}

const TypeInfo *TypeConverter::convertFunctionType(SILFunctionType *T) {
  // Handle `@differentiable` functions.
  switch (T->getDifferentiabilityKind()) {
  // TODO: Ban `Normal` and `Forward` cases.
  case DifferentiabilityKind::Normal:
  case DifferentiabilityKind::Reverse:
  case DifferentiabilityKind::Forward:
    return convertNormalDifferentiableFunctionType(T);
  case DifferentiabilityKind::Linear:
    return convertLinearDifferentiableFunctionType(T);
  case DifferentiabilityKind::NonDifferentiable:
    break;
  }

  switch (T->getRepresentation()) {
  case SILFunctionType::Representation::Block:
    return new BlockTypeInfo(CanSILFunctionType(T),
                             IGM.ObjCBlockPtrTy,
                             IGM.getPointerSize(),
                             IGM.getHeapObjectSpareBits(),
                             IGM.getPointerAlignment());
      
  case SILFunctionType::Representation::Thin:
  case SILFunctionType::Representation::Method:
  case SILFunctionType::Representation::CXXMethod:
  case SILFunctionType::Representation::WitnessMethod:
  case SILFunctionType::Representation::CFunctionPointer:
  case SILFunctionType::Representation::Closure:
    return ThinFuncTypeInfo::create(CanSILFunctionType(T),
                                    IGM.FunctionPtrTy,
                                    IGM.getPointerSize(),
                                    IGM.getPointerAlignment(),
                                    IGM.getFunctionPointerSpareBits());
  case SILFunctionType::Representation::ObjCMethod:
    return ObjCFuncTypeInfo::create(CanSILFunctionType(T),
                                    IGM.FunctionPtrTy,
                                    IGM.getPointerSize(),
                                    IGM.getPointerAlignment(),
                                    IGM.getFunctionPointerSpareBits());

  case SILFunctionType::Representation::Thick: {
    SpareBitVector spareBits;
    spareBits.append(IGM.getFunctionPointerSpareBits());
    // Although the context pointer of a closure (at least, an escaping one)
    // is a refcounted pointer, we'd like to reserve the right to pack small
    // contexts into the pointer value, so let's not take any spare bits from
    // it.
    spareBits.appendClearBits(IGM.getPointerSize().getValueInBits());
    
    if (T->isNoEscape()) {
      // @noescape thick functions are trivial types.
      return FuncTypeInfo::create(
          CanSILFunctionType(T), IGM.NoEscapeFunctionPairTy,
          IGM.getPointerSize() * 2, IGM.getPointerAlignment(),
          std::move(spareBits), IsPOD);
    }
    return FuncTypeInfo::create(
        CanSILFunctionType(T), IGM.FunctionPairTy, IGM.getPointerSize() * 2,
        IGM.getPointerAlignment(), std::move(spareBits), IsNotPOD);
  }
  }
  llvm_unreachable("bad function type representation");
}

Signature FuncSignatureInfo::getSignature(IRGenModule &IGM) const {
  // If it's already been filled in, we're done.
  if (TheSignature.isValid())
    return TheSignature;

  // Update the cache and return.
  TheSignature = Signature::getUncached(IGM, FormalType,
                                        FunctionPointerKind(FormalType));
  assert(TheSignature.isValid());
  return TheSignature;
}

Signature ObjCFuncSignatureInfo::getDirectSignature(IRGenModule &IGM) const {
  // If it's already been filled in, we're done.
  if (TheDirectSignature.isValid())
    return TheDirectSignature;

  // Update the cache and return.
  TheDirectSignature = Signature::getUncached(IGM, FormalType,
                                        FunctionPointerKind(FormalType),
                                        /*forStaticCall*/ true);
  assert(TheDirectSignature.isValid());
  return TheDirectSignature;
}

static const FuncSignatureInfo &
getFuncSignatureInfoForLowered(IRGenModule &IGM, CanSILFunctionType type) {
  auto &ti = IGM.getTypeInfoForLowered(type);
  switch (type->getRepresentation()) {
  case SILFunctionType::Representation::Block:
    return ti.as<BlockTypeInfo>();
  case SILFunctionType::Representation::Thin:
  case SILFunctionType::Representation::CFunctionPointer:
  case SILFunctionType::Representation::Method:
  case SILFunctionType::Representation::CXXMethod:
  case SILFunctionType::Representation::WitnessMethod:
  case SILFunctionType::Representation::Closure:
    return ti.as<ThinFuncTypeInfo>();
  case SILFunctionType::Representation::ObjCMethod:
    return static_cast<const FuncSignatureInfo &>(ti.as<ObjCFuncTypeInfo>());
  case SILFunctionType::Representation::Thick:
    return ti.as<FuncTypeInfo>();
  }
  llvm_unreachable("bad function type representation");
}

Signature IRGenModule::getSignature(CanSILFunctionType type) {
  return getSignature(type, FunctionPointerKind(type));
}

Signature IRGenModule::getSignature(CanSILFunctionType type,
                                    FunctionPointerKind kind,
                                    bool forStaticCall) {
  // Don't bother caching if we're working with a special kind.
  if (kind.isSpecial())
    return Signature::getUncached(*this, type, kind);

  auto &sigInfo = getFuncSignatureInfoForLowered(*this, type);

  if (forStaticCall &&
      type->getRepresentation() == SILFunctionType::Representation::ObjCMethod) {
    auto &objcSigInfo = static_cast<const ObjCFuncSignatureInfo &>(sigInfo);
    return objcSigInfo.getDirectSignature(*this);
  }
  return sigInfo.getSignature(*this);
}

llvm::FunctionType *
IRGenModule::getFunctionType(CanSILFunctionType type,
                             llvm::AttributeList &attrs,
                             ForeignFunctionInfo *foreignInfo) {
  auto &sigInfo = getFuncSignatureInfoForLowered(*this, type);
  Signature sig = sigInfo.getSignature(*this);
  attrs = sig.getAttributes();
  if (foreignInfo) *foreignInfo = sig.getForeignInfo();
  return sig.getType();
}

ForeignFunctionInfo
IRGenModule::getForeignFunctionInfo(CanSILFunctionType type) {
  if (type->getLanguage() == SILFunctionLanguage::Swift)
    return ForeignFunctionInfo();

  auto &sigInfo = getFuncSignatureInfoForLowered(*this, type);
  return sigInfo.getSignature(*this).getForeignInfo();
}

static void emitApplyArgument(IRGenFunction &IGF,
                              CanSILFunctionType origFnTy,
                              SILParameterInfo origParam,
                              CanSILFunctionType substFnTy,
                              SILParameterInfo substParam,
                              Explosion &in,
                              Explosion &out) {
  auto silConv = IGF.IGM.silConv;
  auto context = IGF.IGM.getMaximalTypeExpansionContext();
  bool isSubstituted =
      (silConv.getSILType(substParam, substFnTy, context)
         != silConv.getSILType(origParam, origFnTy, context));

  // For indirect arguments, we just need to pass a pointer.
  if (silConv.isSILIndirect(origParam)) {
    // This address is of the substituted type.
    auto addr = in.claimNext();
    
    // If a substitution is in play, just bitcast the address.
    if (isSubstituted) {
      auto origType = IGF.IGM.getStoragePointerType(
          silConv.getSILType(origParam, origFnTy, context));
      addr = IGF.Builder.CreateBitCast(addr, origType);
    }
    
    out.add(addr);
    return;
  }
  assert(!silConv.isSILIndirect(origParam)
         && "Unexpected opaque apply parameter.");

  // Otherwise, it's an explosion, which we may need to translate,
  // both in terms of explosion level and substitution levels.

  // Handle the last unsubstituted case.
  if (!isSubstituted) {
    auto &substArgTI = cast<LoadableTypeInfo>(
        IGF.getTypeInfo(silConv.getSILType(substParam, substFnTy, context)));
    substArgTI.reexplode(IGF, in, out);
    return;
  }

  reemitAsUnsubstituted(IGF, silConv.getSILType(origParam, origFnTy, context),
                        silConv.getSILType(substParam, substFnTy, context), in,
                        out);
}

CanType irgen::getArgumentLoweringType(CanType type, SILParameterInfo paramInfo,
                                       bool isNoEscape) {
  switch (paramInfo.getConvention()) {
  // Capture value parameters by value, consuming them.
  case ParameterConvention::Direct_Owned:
  case ParameterConvention::Direct_Unowned:
  case ParameterConvention::Direct_Guaranteed:
    return type;
  // Capture indirect parameters if the closure is not [onstack]. [onstack]
  // closures don't take ownership of their arguments so we just capture the
  // address.
  case ParameterConvention::Indirect_In:
  case ParameterConvention::Indirect_In_Guaranteed:
    if (isNoEscape)
      return CanInOutType::get(type);
    else
      return type;

  // Capture inout parameters by pointer.
  case ParameterConvention::Indirect_Inout:
  case ParameterConvention::Indirect_InoutAliasable:
    return CanInOutType::get(type);
  }
  llvm_unreachable("unhandled convention");
}

static bool isABIIgnoredParameterWithoutStorage(IRGenModule &IGM,
                                                IRGenFunction &IGF,
                                                CanSILFunctionType substType,
                                                unsigned paramIdx) {
  auto param = substType->getParameters()[paramIdx];
  if (param.isFormalIndirect())
    return false;

  SILType argType = IGM.silConv.getSILType(
      param, substType, IGM.getMaximalTypeExpansionContext());
  auto &ti = IGF.getTypeInfoForLowered(argType.getASTType());
  // Empty values don't matter.
  return ti.getSchema().empty();
}

/// Find the parameter index for the one (assuming there was only one) partially
/// applied argument ignoring empty types that are not passed as part of the
/// ABI.
static unsigned findSinglePartiallyAppliedParameterIndexIgnoringEmptyTypes(
    IRGenFunction &IGF, CanSILFunctionType substType,
    CanSILFunctionType outType) {
  auto substParameters = substType->getParameters();
  auto outParameters = outType->getParameters();
  unsigned firstNonEmpty = -1U;
  for (unsigned paramIdx = outParameters.size() ; paramIdx != substParameters.size(); ++paramIdx) {
    bool isEmpty =
        isABIIgnoredParameterWithoutStorage(IGF.IGM, IGF, substType, paramIdx);
    assert((isEmpty || firstNonEmpty == -1U) && "Expect at most one partially "
                                                "applied that is passed as an "
                                                "ABI argument");
    if (!isEmpty)
      firstNonEmpty = paramIdx;
  }
  assert(firstNonEmpty != -1U);
  return firstNonEmpty;
}

namespace {
class PartialApplicationForwarderEmission {
protected:
  IRGenModule &IGM;
  IRGenFunction &subIGF;
  llvm::Function *fwd;
  const Optional<FunctionPointer> &staticFnPtr;
  bool calleeHasContext;
  const Signature &origSig;
  CanSILFunctionType origType;
  CanSILFunctionType substType;
  CanSILFunctionType outType;
  SubstitutionMap subs;
  HeapLayout const *layout;
  const ArrayRef<ParameterConvention> conventions;
  SILFunctionConventions origConv;
  SILFunctionConventions outConv;
  Explosion origParams;

  // Create a new explosion for potentially reabstracted parameters.
  Explosion args;
  Address resultValueAddr;

  PartialApplicationForwarderEmission(
      IRGenModule &IGM, IRGenFunction &subIGF, llvm::Function *fwd,
      const Optional<FunctionPointer> &staticFnPtr, bool calleeHasContext,
      const Signature &origSig, CanSILFunctionType origType,
      CanSILFunctionType substType, CanSILFunctionType outType,
      SubstitutionMap subs, HeapLayout const *layout,
      ArrayRef<ParameterConvention> conventions)
      : IGM(IGM), subIGF(subIGF), fwd(fwd), staticFnPtr(staticFnPtr),
        calleeHasContext(calleeHasContext), origSig(origSig),
        origType(origType), substType(substType), outType(outType), subs(subs),
        conventions(conventions), origConv(origType, IGM.getSILModule()),
        outConv(outType, IGM.getSILModule()),
        origParams(subIGF.collectParameters()) {}

public:
  virtual void begin(){};

  virtual void gatherArgumentsFromApply() = 0;

  virtual void mapAsyncParameters(FunctionPointer fnPtr) {}
  virtual void recordAsyncParametersInsertionPoint(){};

  void gatherArgumentsFromApply(bool isAsync) {
    // Lower the forwarded arguments in the original function's generic context.
    GenericContextScope scope(IGM, origType->getInvocationGenericSignature());

    SILFunctionConventions origConv(origType, IGM.getSILModule());
    auto &outResultTI = IGM.getTypeInfo(
        outConv.getSILResultType(IGM.getMaximalTypeExpansionContext()));
    auto &nativeResultSchema = outResultTI.nativeReturnValueSchema(IGM);
    auto &origResultTI = IGM.getTypeInfo(
        origConv.getSILResultType(IGM.getMaximalTypeExpansionContext()));
    auto &origNativeSchema = origResultTI.nativeReturnValueSchema(IGM);

    // Forward the indirect return values. We might have to reabstract the
    // return value.
    bool useSRet = !isAsync;
    if (nativeResultSchema.requiresIndirect()) {
      assert(origNativeSchema.requiresIndirect());
      auto resultAddr = origParams.claimNext();
      resultAddr = subIGF.Builder.CreateBitCast(
          resultAddr, IGM.getStoragePointerType(origConv.getSILResultType(
                          IGM.getMaximalTypeExpansionContext())));
      args.add(resultAddr);
      useSRet = false;
    } else if (origNativeSchema.requiresIndirect()) {
      assert(!nativeResultSchema.requiresIndirect());
      auto stackAddr = outResultTI.allocateStack(
          subIGF,
          outConv.getSILResultType(IGM.getMaximalTypeExpansionContext()),
          "return.temp");
      resultValueAddr = stackAddr.getAddress();
      auto resultAddr = subIGF.Builder.CreateElementBitCast(
          resultValueAddr, IGM.getStorageType(origConv.getSILResultType(
                               IGM.getMaximalTypeExpansionContext())));
      args.add(resultAddr.getAddress());
      useSRet = false;
    } else if (!origNativeSchema.empty()) {
      useSRet = false;
    }
    useSRet = useSRet && origConv.getNumIndirectSILResults() == 1;
    for (auto resultType : origConv.getIndirectSILResultTypes(
             IGM.getMaximalTypeExpansionContext())) {
      auto addr = origParams.claimNext();
      addr = subIGF.Builder.CreateBitCast(
          addr, IGM.getStoragePointerType(resultType));
      auto useOpaque =
          useSRet && !isa<FixedTypeInfo>(IGM.getTypeInfo(resultType));
      if (useOpaque)
        addr = subIGF.Builder.CreateBitCast(addr, IGM.OpaquePtrTy);
      args.add(addr);
      useSRet = false;
    }

    if (isAsync)
      recordAsyncParametersInsertionPoint();

    // Reemit the parameters as unsubstituted.
    for (unsigned i = 0; i < outType->getParameters().size(); ++i) {
      auto origParamInfo = origType->getParameters()[i];
      auto &ti = IGM.getTypeInfoForLowered(origParamInfo.getArgumentType(
          IGM.getSILModule(), origType, IGM.getMaximalTypeExpansionContext()));
      auto schema = ti.getSchema();

      auto origParamSILType = IGM.silConv.getSILType(
          origParamInfo, origType, IGM.getMaximalTypeExpansionContext());
      // Forward the address of indirect value params.
      auto &nativeSchemaOrigParam = ti.nativeParameterValueSchema(IGM);
      bool isIndirectParam = origConv.isSILIndirect(origParamInfo);
      if (!isIndirectParam && nativeSchemaOrigParam.requiresIndirect()) {
        auto addr = origParams.claimNext();
        if (addr->getType() != ti.getStorageType()->getPointerTo())
          addr = subIGF.Builder.CreateBitCast(addr,
                                           ti.getStorageType()->getPointerTo());
        args.add(addr);
        continue;
      }

      auto outTypeParamInfo = outType->getParameters()[i];
      // Indirect parameters need no mapping through the native calling
      // convention.
      if (isIndirectParam) {
        emitApplyArgument(subIGF,
                          origType,
                          origParamInfo,
                          outType,
                          outTypeParamInfo,
                          origParams, args);
        continue;
      }

      // Map from the native calling convention into the explosion schema.
      auto outTypeParamSILType = IGM.silConv.getSILType(
          origParamInfo, origType, IGM.getMaximalTypeExpansionContext());
      auto &nativeSchemaOutTypeParam =
          IGM.getTypeInfo(outTypeParamSILType).nativeParameterValueSchema(IGM);
      Explosion nativeParam;
      origParams.transferInto(nativeParam, nativeSchemaOutTypeParam.size());

      bindPolymorphicParameter(subIGF, origType, substType, nativeParam, i);

      Explosion nonNativeParam = nativeSchemaOutTypeParam.mapFromNative(
          subIGF.IGM, subIGF, nativeParam, outTypeParamSILType);
      assert(nativeParam.empty());

      // Emit unsubstituted argument for call.
      Explosion nonNativeApplyArg;
      emitApplyArgument(subIGF,
                        origType, origParamInfo,
                        outType, outTypeParamInfo,
                        nonNativeParam,
                        nonNativeApplyArg);
      assert(nonNativeParam.empty());
      // Map back from the explosion scheme to the native calling convention for
      // the call.
      Explosion nativeApplyArg = nativeSchemaOrigParam.mapIntoNative(
          subIGF.IGM, subIGF, nonNativeApplyArg, origParamSILType, false);
      assert(nonNativeApplyArg.empty());
      nativeApplyArg.transferInto(args, nativeApplyArg.size());
    }
  }

  unsigned getCurrentArgumentIndex() { return args.size(); }

  bool transformArgumentToNative(SILParameterInfo origParamInfo, Explosion &in,
                                 Explosion &out) {
    return addNativeArgument(subIGF, in, origType, origParamInfo, out, false);
  }
  void addArgument(Explosion &explosion) {
    args.add(explosion.claimAll());
  }
  void addArgument(llvm::Value *argValue) { args.add(argValue); }
  void addArgument(Explosion &explosion, unsigned index) {
    addArgument(explosion);
  }
  void addArgument(llvm::Value *argValue, unsigned index) {
    addArgument(argValue);
  }

  SILParameterInfo getParameterInfo(unsigned index) {
    return substType->getParameters()[index];
  }

  llvm::Value *getContext() { return origParams.claimNext(); }

  virtual llvm::Value *getDynamicFunctionPointer() = 0;
  virtual llvm::Value *getDynamicFunctionContext() = 0;
  virtual void addDynamicFunctionContext(Explosion &explosion) = 0;
  virtual void addDynamicFunctionPointer(Explosion &explosion) = 0;

  void addSelf(Explosion &explosion) { addArgument(explosion); }
  void addWitnessSelfMetadata(llvm::Value *value) {
    addArgument(value);
  }
  void addWitnessSelfWitnessTable(llvm::Value *value) {
    addArgument(value);
  }
  virtual void forwardErrorResult() = 0;
  bool originalParametersConsumed() { return origParams.empty(); }
  void addPolymorphicArguments(Explosion polyArgs) {
    polyArgs.transferInto(args, polyArgs.size());
  }
  virtual llvm::CallInst *createCall(FunctionPointer &fnPtr) = 0;
  virtual void createReturn(llvm::CallInst *call) = 0;
  virtual void end(){};
  virtual ~PartialApplicationForwarderEmission() {}
};
class SyncPartialApplicationForwarderEmission
    : public PartialApplicationForwarderEmission {
  using super = PartialApplicationForwarderEmission;

public:
  SyncPartialApplicationForwarderEmission(
      IRGenModule &IGM, IRGenFunction &subIGF, llvm::Function *fwd,
      const Optional<FunctionPointer> &staticFnPtr, bool calleeHasContext,
      const Signature &origSig, CanSILFunctionType origType,
      CanSILFunctionType substType, CanSILFunctionType outType,
      SubstitutionMap subs, HeapLayout const *layout,
      ArrayRef<ParameterConvention> conventions)
      : PartialApplicationForwarderEmission(
            IGM, subIGF, fwd, staticFnPtr, calleeHasContext, origSig, origType,
            substType, outType, subs, layout, conventions) {}

  void begin() override { super::begin(); }
  void gatherArgumentsFromApply() override {
    super::gatherArgumentsFromApply(false);
  }
  llvm::Value *getDynamicFunctionPointer() override { return args.takeLast(); }
  llvm::Value *getDynamicFunctionContext() override { return args.takeLast(); }
  void addDynamicFunctionContext(Explosion &explosion) override {
    addArgument(explosion);
  }
  void addDynamicFunctionPointer(Explosion &explosion) override {
    addArgument(explosion);
  }
  void forwardErrorResult() override {
    llvm::Value *errorResultPtr = origParams.claimNext();
    args.add(errorResultPtr);
  }
  llvm::CallInst *createCall(FunctionPointer &fnPtr) override {
    return subIGF.Builder.CreateCall(fnPtr, args.claimAll());
  }
  void createReturn(llvm::CallInst *call) override {
    // Reabstract the result value as substituted.
    SILFunctionConventions origConv(origType, IGM.getSILModule());
    auto &outResultTI = IGM.getTypeInfo(
        outConv.getSILResultType(IGM.getMaximalTypeExpansionContext()));
    auto &nativeResultSchema = outResultTI.nativeReturnValueSchema(IGM);
    if (call->getType()->isVoidTy()) {
      if (!resultValueAddr.isValid())
        subIGF.Builder.CreateRetVoid();
      else {
        // Okay, we have called a function that expects an indirect return type
        // but the partially applied return type is direct.
        assert(!nativeResultSchema.requiresIndirect());
        Explosion loadedResult;
        cast<LoadableTypeInfo>(outResultTI)
            .loadAsTake(subIGF, resultValueAddr, loadedResult);
        Explosion nativeResult = nativeResultSchema.mapIntoNative(
            IGM, subIGF, loadedResult,
            outConv.getSILResultType(IGM.getMaximalTypeExpansionContext()),
            false);
        outResultTI.deallocateStack(
            subIGF, resultValueAddr,
            outConv.getSILResultType(IGM.getMaximalTypeExpansionContext()));
        if (nativeResult.size() == 1)
          subIGF.Builder.CreateRet(nativeResult.claimNext());
        else {
          llvm::Value *nativeAgg =
              llvm::UndefValue::get(nativeResultSchema.getExpandedType(IGM));
          for (unsigned i = 0, e = nativeResult.size(); i != e; ++i) {
            auto *elt = nativeResult.claimNext();
            nativeAgg = subIGF.Builder.CreateInsertValue(nativeAgg, elt, i);
          }
          subIGF.Builder.CreateRet(nativeAgg);
        }
      }
    } else {
      llvm::Value *callResult = call;
      // If the result type is dependent on a type parameter we might have to
      // cast to the result type - it could be substituted.
      if (origConv.getSILResultType(IGM.getMaximalTypeExpansionContext())
              .hasTypeParameter()) {
        auto ResType = fwd->getReturnType();
        if (ResType != callResult->getType())
          callResult =
              subIGF.coerceValue(callResult, ResType, subIGF.IGM.DataLayout);
      }
      subIGF.Builder.CreateRet(callResult);
    }
  }
  void end() override { super::end(); }
};
class AsyncPartialApplicationForwarderEmission
    : public PartialApplicationForwarderEmission {
  using super = PartialApplicationForwarderEmission;
  AsyncContextLayout layout;
  llvm::Value *calleeFunction;
  llvm::Value *currentResumeFn;
  Size contextSize;
  Address context;
  Address calleeContextBuffer;
  unsigned currentArgumentIndex;
  struct Self {
    enum class Kind {
      Method,
      WitnessMethod,
    };
    Kind kind;
    llvm::Value *value;
  };
  Optional<Self> self = llvm::None;
  unsigned asyncParametersInsertionIndex = 0;

  void saveValue(ElementLayout layout, Explosion &explosion) {
    Address addr = layout.project(subIGF, context, /*offsets*/ llvm::None);
    auto &ti = cast<LoadableTypeInfo>(layout.getType());
    ti.initialize(subIGF, explosion, addr, /*isOutlined*/ false);
  }

public:
  AsyncPartialApplicationForwarderEmission(
      IRGenModule &IGM, IRGenFunction &subIGF, llvm::Function *fwd,
      const Optional<FunctionPointer> &staticFnPtr, bool calleeHasContext,
      const Signature &origSig, CanSILFunctionType origType,
      CanSILFunctionType substType, CanSILFunctionType outType,
      SubstitutionMap subs, HeapLayout const *layout,
      ArrayRef<ParameterConvention> conventions)
      : PartialApplicationForwarderEmission(
            IGM, subIGF, fwd, staticFnPtr, calleeHasContext, origSig, origType,
            substType, outType, subs, layout, conventions),
        layout(getAsyncContextLayout(
            subIGF.IGM, origType, substType, subs)),
        currentArgumentIndex(outType->getNumParameters()) {}

  void begin() override { super::begin(); }

  void recordAsyncParametersInsertionPoint() override {
    // Ignore the original context.
    (void)origParams.claimNext();

    asyncParametersInsertionIndex = args.size();
  }
  void mapAsyncParameters(FunctionPointer fnPtr) override {
    llvm::Value *dynamicContextSize32;
    std::tie(calleeFunction, dynamicContextSize32) = getAsyncFunctionAndSize(
        subIGF, origType->getRepresentation(), fnPtr, nullptr,
        std::make_pair(true, true));
    auto *dynamicContextSize =
        subIGF.Builder.CreateZExt(dynamicContextSize32, subIGF.IGM.SizeTy);
    calleeContextBuffer =
        emitAllocAsyncContext(subIGF, dynamicContextSize);
    context = layout.emitCastTo(subIGF, calleeContextBuffer.getAddress());
    auto calleeContext =
        layout.emitCastTo(subIGF, calleeContextBuffer.getAddress());
    args.insert(asyncParametersInsertionIndex,
                subIGF.Builder.CreateBitOrPointerCast(
                    calleeContextBuffer.getAddress(), IGM.SwiftContextPtrTy));

    // Set caller info into the context.
    { // caller context
      Explosion explosion;
      auto fieldLayout = layout.getParentLayout();
      auto *context = subIGF.getAsyncContext();
      if (auto schema =
              subIGF.IGM.getOptions().PointerAuth.AsyncContextParent) {
        Address fieldAddr =
            fieldLayout.project(subIGF, calleeContext, /*offsets*/ llvm::None);
        auto authInfo = PointerAuthInfo::emit(
            subIGF, schema, fieldAddr.getAddress(), PointerAuthEntity());
        context = emitPointerAuthSign(subIGF, context, authInfo);
      }
      explosion.add(context);
      saveValue(fieldLayout, explosion);
    }
    { // Return to caller function.
      auto fieldLayout = layout.getResumeParentLayout();
      currentResumeFn = subIGF.Builder.CreateIntrinsicCall(
          llvm::Intrinsic::coro_async_resume, {});
      auto fnVal = currentResumeFn;
      // Sign the pointer.
      if (auto schema = subIGF.IGM.getOptions().PointerAuth.AsyncContextResume) {
        Address fieldAddr =
            fieldLayout.project(subIGF, calleeContext, /*offsets*/ llvm::None);
        auto authInfo = PointerAuthInfo::emit(
            subIGF, schema, fieldAddr.getAddress(), PointerAuthEntity());
        fnVal = emitPointerAuthSign(subIGF, fnVal, authInfo);
      }
      fnVal = subIGF.Builder.CreateBitCast(
          fnVal, subIGF.IGM.TaskContinuationFunctionPtrTy);
      Explosion explosion;
      explosion.add(fnVal);
      saveValue(fieldLayout, explosion);
    }
  }
  void gatherArgumentsFromApply() override {
    super::gatherArgumentsFromApply(true);
  }
  llvm::Value *getDynamicFunctionPointer() override { return args.takeLast(); }
  llvm::Value *getDynamicFunctionContext() override {
    return args.takeLast();
  }
  void addDynamicFunctionContext(Explosion &explosion) override {
    addArgument(explosion);
  }
  void addDynamicFunctionPointer(Explosion &explosion) override {
    addArgument(explosion);
  }

  void forwardErrorResult() override {
    // Nothing to do here.  The error result pointer is already in the
    // appropriate position.
  }
  llvm::CallInst *createCall(FunctionPointer &fnPtr) override {
    PointerAuthInfo newAuthInfo =
        fnPtr.getAuthInfo().getCorrespondingCodeAuthInfo();
    auto newFnPtr = FunctionPointer::createSigned(
        FunctionPointer::Kind::Function, fnPtr.getPointer(subIGF), newAuthInfo,
        Signature::forAsyncAwait(subIGF.IGM, origType,
                                 FunctionPointerKind::defaultAsync()));
    auto &Builder = subIGF.Builder;

    auto argValues = args.claimAll();

    // Setup the suspend point.
    SmallVector<llvm::Value *, 8> arguments;
    auto signature = newFnPtr.getSignature();
    auto asyncContextIndex = signature.getAsyncContextIndex();
    auto paramAttributeFlags =
        asyncContextIndex |
        (signature.getAsyncResumeFunctionSwiftSelfIndex() << 8);
    // Index of swiftasync context | ((index of swiftself) << 8).
    arguments.push_back(
        IGM.getInt32(paramAttributeFlags));
    arguments.push_back(currentResumeFn);
    auto resumeProjFn = subIGF.getOrCreateResumePrjFn();
    arguments.push_back(
        Builder.CreateBitOrPointerCast(resumeProjFn, IGM.Int8PtrTy));
    auto dispatchFn = subIGF.createAsyncDispatchFn(
        getFunctionPointerForDispatchCall(IGM, newFnPtr), argValues);
    arguments.push_back(
        Builder.CreateBitOrPointerCast(dispatchFn, IGM.Int8PtrTy));
    arguments.push_back(
        Builder.CreateBitOrPointerCast(newFnPtr.getRawPointer(), IGM.Int8PtrTy));
    if (auto authInfo = newFnPtr.getAuthInfo()) {
      arguments.push_back(newFnPtr.getAuthInfo().getDiscriminator());
    }
    for (auto arg : argValues)
      arguments.push_back(arg);
    auto resultTy =
        cast<llvm::StructType>(signature.getType()->getReturnType());
    return subIGF.emitSuspendAsyncCall(asyncContextIndex, resultTy, arguments);
  }
  void createReturn(llvm::CallInst *call) override {
    emitDeallocAsyncContext(subIGF, calleeContextBuffer);
    forwardAsyncCallResult(subIGF, origType, layout, call);
  }
  void end() override {
    assert(context.isValid());
    super::end();
  }
};
std::unique_ptr<PartialApplicationForwarderEmission>
getPartialApplicationForwarderEmission(
    IRGenModule &IGM, IRGenFunction &subIGF, llvm::Function *fwd,
    const Optional<FunctionPointer> &staticFnPtr, bool calleeHasContext,
    const Signature &origSig, CanSILFunctionType origType,
    CanSILFunctionType substType, CanSILFunctionType outType,
    SubstitutionMap subs, HeapLayout const *layout,
    ArrayRef<ParameterConvention> conventions) {
  if (origType->isAsync()) {
    return std::make_unique<AsyncPartialApplicationForwarderEmission>(
        IGM, subIGF, fwd, staticFnPtr, calleeHasContext, origSig, origType,
        substType, outType, subs, layout, conventions);
  } else {
    return std::make_unique<SyncPartialApplicationForwarderEmission>(
        IGM, subIGF, fwd, staticFnPtr, calleeHasContext, origSig, origType,
        substType, outType, subs, layout, conventions);
  }
}

} // end anonymous namespace

/// Emit the forwarding stub function for a partial application.
///
/// If 'layout' is null, there is a single captured value of
/// Swift-refcountable type that is being used directly as the
/// context object.
static llvm::Value *emitPartialApplicationForwarder(IRGenModule &IGM,
                                   const Optional<FunctionPointer> &staticFnPtr,
                                   bool calleeHasContext,
                                   const Signature &origSig,
                                   CanSILFunctionType origType,
                                   CanSILFunctionType substType,
                                   CanSILFunctionType outType,
                                   SubstitutionMap subs,
                                   HeapLayout const *layout,
                                   ArrayRef<ParameterConvention> conventions) {
  auto outSig = IGM.getSignature(outType);
  llvm::AttributeList outAttrs = outSig.getAttributes();
  llvm::FunctionType *fwdTy = outSig.getType();
  SILFunctionConventions outConv(outType, IGM.getSILModule());
  Optional<AsyncContextLayout> asyncLayout;

  StringRef FnName;
  if (staticFnPtr)
    FnName = staticFnPtr->getName(IGM);

  IRGenMangler Mangler;
  std::string thunkName = Mangler.manglePartialApplyForwarder(FnName);

  // FIXME: Maybe cache the thunk by function and closure types?.
  llvm::Function *fwd =
      llvm::Function::Create(fwdTy, llvm::Function::InternalLinkage,
                             llvm::StringRef(thunkName), &IGM.Module);
  llvm::Value *asyncFunctionPtr = nullptr;
  fwd->setCallingConv(outSig.getCallingConv());

  fwd->setAttributes(outAttrs);
  // Merge initial attributes with outAttrs.
  llvm::AttrBuilder b(IGM.getLLVMContext());
  IGM.constructInitialFnAttributes(b);
  fwd->addFnAttrs(b);

  IRGenFunction subIGF(IGM, fwd);
  if (origType->isAsync()) {
    auto fpKind = FunctionPointerKind::defaultAsync();
    auto asyncContextIdx =
        Signature::forAsyncEntry(IGM, outType, fpKind)
            .getAsyncContextIndex();
    asyncLayout.emplace(irgen::getAsyncContextLayout(
        IGM, origType, substType, subs));

    //auto *calleeAFP = staticFnPtr->getDirectPointer();
    LinkEntity entity = LinkEntity::forPartialApplyForwarder(fwd);
    assert(!asyncFunctionPtr &&
           "already had an async function pointer to the forwarder?!");
    emitAsyncFunctionEntry(subIGF, *asyncLayout, entity, asyncContextIdx);
    asyncFunctionPtr =
        emitAsyncFunctionPointer(IGM, fwd, entity, asyncLayout->getSize());
    // TODO: if calleeAFP is definition:
#if 0
    subIGF.Builder.CreateIntrinsicCall(
        llvm::Intrinsic::coro_async_size_replace,
        {subIGF.Builder.CreateBitCast(asyncFunctionPtr, IGM.Int8PtrTy),
         subIGF.Builder.CreateBitCast(calleeAFP, IGM.Int8PtrTy)});
#endif
  }
  if (IGM.DebugInfo)
    IGM.DebugInfo->emitArtificialFunction(subIGF, fwd);

  auto emission = getPartialApplicationForwarderEmission(
      IGM, subIGF, fwd, staticFnPtr, calleeHasContext, origSig, origType,
      substType, outType, subs, layout, conventions);
  emission->begin();
  emission->gatherArgumentsFromApply();

  struct AddressToDeallocate {
    SILType Type;
    const TypeInfo &TI;
    StackAddress Addr;
  };
  SmallVector<AddressToDeallocate, 4> addressesToDeallocate;

  bool dependsOnContextLifetime = false;
  bool consumesContext;
  bool needsAllocas = false;
  
  switch (outType->getCalleeConvention()) {
  case ParameterConvention::Direct_Owned:
    consumesContext = true;
    break;
  case ParameterConvention::Direct_Unowned:
  case ParameterConvention::Direct_Guaranteed:
    consumesContext = false;
    break;
  case ParameterConvention::Indirect_Inout:
  case ParameterConvention::Indirect_InoutAliasable:
  case ParameterConvention::Indirect_In:
  case ParameterConvention::Indirect_In_Guaranteed:
    llvm_unreachable("indirect callables not supported");
  }

  // Lower the captured arguments in the original function's generic context.
  GenericContextScope scope(IGM, origType->getInvocationGenericSignature());

  // This is where the context parameter appears.
  llvm::Value *rawData = nullptr;
  Address data;
  unsigned nextCapturedField = 0;
  if (!layout) {
    rawData = emission->getContext();
  } else if (!layout->isKnownEmpty()) {
    rawData = emission->getContext();
    data = layout->emitCastTo(subIGF, rawData);

    // Restore type metadata bindings, if we have them.
    if (layout->hasBindings()) {
      auto bindingLayout = layout->getElement(nextCapturedField++);
      // The bindings should be fixed-layout inside the object, so we can
      // pass None here. If they weren't, we'd have a chicken-egg problem.
      auto bindingsAddr = bindingLayout.project(subIGF, data, /*offsets*/ None);
      layout->getBindings().restore(subIGF, bindingsAddr,
                                    MetadataState::Complete);
    }

  // There's still a placeholder to claim if the target type is thick
  // or there's an error result.
  } else if (outType->getRepresentation()==SILFunctionTypeRepresentation::Thick
             || outType->hasErrorResult()) {
    llvm::Value *contextPtr = emission->getContext(); (void)contextPtr;
    assert(contextPtr->getType() == IGM.RefCountedPtrTy);
  }

  Explosion polyArgs;

  // Emit the polymorphic arguments.
  assert((subs.hasAnySubstitutableParams()
            == hasPolymorphicParameters(origType) ||
         (!subs.hasAnySubstitutableParams() && origType->getRepresentation() ==
             SILFunctionTypeRepresentation::WitnessMethod))
         && "should have substitutions iff original function is generic");
  WitnessMetadata witnessMetadata;

  // If we have a layout we might have to bind polymorphic arguments from the
  // captured arguments which we will do later. Otherwise, we have to
  // potentially bind polymorphic arguments from the context if it was a
  // partially applied argument.
  bool hasPolymorphicParams =
      hasPolymorphicParameters(origType) &&
      (!staticFnPtr || !staticFnPtr->shouldSuppressPolymorphicArguments());
  if (!layout && hasPolymorphicParams) {
    assert(conventions.size() == 1);
    // We could have either partially applied an argument from the function
    // signature or otherwise we could have a closure context to forward. We only
    // care for the former for the purpose of reconstructing polymorphic
    // parameters from regular arguments.
    if (!calleeHasContext) {
      unsigned paramI =
          findSinglePartiallyAppliedParameterIndexIgnoringEmptyTypes(
              subIGF, substType, outType);
      auto paramInfo = substType->getParameters()[paramI];
      auto &ti = IGM.getTypeInfoForLowered(paramInfo.getArgumentType(
          IGM.getSILModule(), substType, IGM.getMaximalTypeExpansionContext()));
      Explosion param;
      auto ref = rawData;
      // We can get a '{ swift.refcounted* }' type for AnyObject on linux.
      if (!ti.getStorageType()->isPointerTy() &&
          ti.isSingleSwiftRetainablePointer(ResilienceExpansion::Maximal))
        ref = subIGF.coerceValue(rawData, ti.getStorageType(),
                                 subIGF.IGM.DataLayout);
      else
        ref = subIGF.Builder.CreateBitCast(rawData, ti.getStorageType());
      param.add(ref);
      bindPolymorphicParameter(subIGF, origType, substType, param, paramI);
      (void)param.claimAll();
    }

    emitPolymorphicArguments(subIGF, origType, subs,
                             &witnessMetadata, polyArgs);
  }

  auto haveContextArgument =
      calleeHasContext || hasSelfContextParameter(origType);

  // Witness method calls expect self, followed by the self type followed by,
  // the witness table at the end of the parameter list. But polymorphic
  // arguments come before this.
  bool isWitnessMethodCallee = origType->getRepresentation() ==
      SILFunctionTypeRepresentation::WitnessMethod;
  bool isMethodCallee =
      origType->getRepresentation() == SILFunctionTypeRepresentation::Method;
  Explosion witnessMethodSelfValue;

  llvm::Value *lastCapturedFieldPtr = nullptr;

  // If there's a data pointer required, but it's a swift-retainable
  // value being passed as the context, just forward it down.
  if (!layout) {
    assert(conventions.size() == 1);

    // We need to retain the parameter if:
    //   - we received at +0 (either) and are passing as owned
    //   - we received as unowned and are passing as guaranteed
    auto argConvention = conventions[nextCapturedField++];
    switch (argConvention) {
    case ParameterConvention::Indirect_In:
    case ParameterConvention::Direct_Owned:
      if (!consumesContext) subIGF.emitNativeStrongRetain(rawData, subIGF.getDefaultAtomicity());
      break;

    case ParameterConvention::Indirect_In_Guaranteed:
    case ParameterConvention::Direct_Guaranteed:
      dependsOnContextLifetime = true;
      if (outType->getCalleeConvention() ==
            ParameterConvention::Direct_Unowned) {
        subIGF.emitNativeStrongRetain(rawData, subIGF.getDefaultAtomicity());
        consumesContext = true;
      }
      break;

    case ParameterConvention::Direct_Unowned:
      // Make sure we release later if we received at +1.
      if (consumesContext)
        dependsOnContextLifetime = true;
      break;

    case ParameterConvention::Indirect_Inout:
    case ParameterConvention::Indirect_InoutAliasable:
      llvm_unreachable("should never happen!");
    }

    // FIXME: The naming and documentation here isn't ideal. This
    // parameter is always present which is evident since we always
    // grab a type to cast to, but sometimes after the polymorphic
    // arguments. This is just following the lead of existing (and not
    // terribly easy to follow) code.

    // If there is a context argument, it comes after the polymorphic
    // arguments.
    auto argIndex = emission->getCurrentArgumentIndex();
    if (haveContextArgument)
      argIndex += polyArgs.size();
    if (origType->isAsync())
      argIndex += 1;

    llvm::Type *expectedArgTy = origSig.getType()->getParamType(argIndex);

    llvm::Value *argValue;
    if (isIndirectFormalParameter(argConvention)) {
      // We can use rawData's type for the alloca because it is a swift
      // retainable value. Defensively, give it that type. We can't use the
      // expectedArgType because it might be a generic parameter and therefore
      // have opaque storage.
      auto RetainableValue = rawData;
      if (RetainableValue->getType() != subIGF.IGM.RefCountedPtrTy)
        RetainableValue = subIGF.Builder.CreateBitCast(
            RetainableValue, subIGF.IGM.RefCountedPtrTy);
      needsAllocas = true;
      auto temporary = subIGF.createAlloca(RetainableValue->getType(),
                                           subIGF.IGM.getPointerAlignment(),
                                           "partial-apply.context");
      subIGF.Builder.CreateStore(RetainableValue, temporary);
      argValue = temporary.getAddress();
      argValue = subIGF.Builder.CreateBitCast(argValue, expectedArgTy);
    } else {
      argValue = subIGF.Builder.CreateBitCast(rawData, expectedArgTy);
    }
    emission->addArgument(argValue);

  // If there's a data pointer required, grab it and load out the
  // extra, previously-curried parameters.
  } else {
    unsigned origParamI = outType->getParameters().size();
    unsigned extraFieldIndex = 0;
    assert(layout->getElements().size() == conventions.size()
           && "conventions don't match context layout");

    // Calculate non-fixed field offsets.
    HeapNonFixedOffsets offsets(subIGF, *layout);

    // Perform the loads.
    for (unsigned n = layout->getElements().size();
         nextCapturedField < n;
         ++nextCapturedField) {
      auto &fieldLayout = layout->getElement(nextCapturedField);
      auto &fieldTy = layout->getElementTypes()[nextCapturedField];
      auto fieldConvention = conventions[nextCapturedField];
      Address fieldAddr = fieldLayout.project(subIGF, data, offsets);
      auto &fieldTI = fieldLayout.getType();
      lastCapturedFieldPtr = fieldAddr.getAddress();
      
      Explosion param;
      switch (fieldConvention) {
      case ParameterConvention::Indirect_In: {

        auto initStackCopy = [&addressesToDeallocate, &needsAllocas, &param,
                              &subIGF](const TypeInfo &fieldTI, SILType fieldTy,
                                       Address fieldAddr) {
          // The +1 argument is passed indirectly, so we need to copy into a
          // temporary.
          needsAllocas = true;
          auto stackAddr = fieldTI.allocateStack(subIGF, fieldTy, "arg.temp");
          auto addressPointer = stackAddr.getAddress().getAddress();
          fieldTI.initializeWithCopy(subIGF, stackAddr.getAddress(), fieldAddr,
                                     fieldTy, false);
          param.add(addressPointer);

          // Remember to deallocate later.
          addressesToDeallocate.push_back(
              AddressToDeallocate{fieldTy, fieldTI, stackAddr});
        };

        if (outType->isNoEscape()) {
          // If the closure is [onstack] it only captured the address of the
          // value. Load that address from the context.
          Explosion addressExplosion;
          cast<LoadableTypeInfo>(fieldTI).loadAsCopy(subIGF, fieldAddr,
                                                     addressExplosion);
          assert(fieldTy.isAddress());
          auto newFieldTy = fieldTy.getObjectType();
          auto &newFieldTI =
              subIGF.getTypeInfoForLowered(newFieldTy.getASTType());
          fieldAddr =
              newFieldTI.getAddressForPointer(addressExplosion.claimNext());
          initStackCopy(newFieldTI, newFieldTy, fieldAddr);
        } else {
          initStackCopy(fieldTI, fieldTy, fieldAddr);
        }
        break;
      }
      case ParameterConvention::Indirect_In_Guaranteed:
        if (outType->isNoEscape()) {
          cast<LoadableTypeInfo>(fieldTI).loadAsCopy(subIGF, fieldAddr, param);
        } else {
          // The argument is +0, so we can use the address of the param in
          // the context directly.
          param.add(fieldAddr.getAddress());
          dependsOnContextLifetime = true;
        }
        break;
      case ParameterConvention::Indirect_Inout:
      case ParameterConvention::Indirect_InoutAliasable:
        // Load the address of the inout parameter.
        cast<LoadableTypeInfo>(fieldTI).loadAsCopy(subIGF, fieldAddr, param);
        break;
      case ParameterConvention::Direct_Guaranteed:
      case ParameterConvention::Direct_Unowned:
        // If the type is nontrivial, keep the context alive since the field
        // depends on the context to not be deallocated.
        if (!fieldTI.isPOD(ResilienceExpansion::Maximal))
          dependsOnContextLifetime = true;

        // Load these parameters directly. We can "take" since the parameter is
        // +0. This can happen since the context will keep the parameter alive.
        cast<LoadableTypeInfo>(fieldTI).loadAsTake(subIGF, fieldAddr, param);
        break;
      case ParameterConvention::Direct_Owned:
        // Copy the value out at +1.
        cast<LoadableTypeInfo>(fieldTI).loadAsCopy(subIGF, fieldAddr, param);
        break;
      }
      
      // Reemit the capture params as unsubstituted.

      // Skip empty parameters.
      while (origParamI < origType->getParameters().size()) {
        if (!isABIIgnoredParameterWithoutStorage(IGM, subIGF, substType,
                                                 origParamI))
          break;
        ++origParamI;
      }

      if (origParamI < origType->getParameters().size()) {
        Explosion origParam;
        auto origParamInfo = origType->getParameters()[origParamI];
        if (hasPolymorphicParams)
          bindPolymorphicParameter(subIGF, origType, substType, param,
                                   origParamI);
        emitApplyArgument(subIGF, origType, origParamInfo, substType,
                          emission->getParameterInfo(origParamI), param,
                          origParam);
        bool isWitnessMethodCalleeSelf = (isWitnessMethodCallee &&
            origParamI + 1 == origType->getParameters().size());
        Explosion arg;
        needsAllocas |= emission->transformArgumentToNative(
            origParamInfo, origParam,
            isWitnessMethodCalleeSelf ? witnessMethodSelfValue : arg);
        if (!isWitnessMethodCalleeSelf) {
          emission->addArgument(arg, origParamI);
        }
        ++origParamI;
      } else {
        switch (extraFieldIndex) {
        case 0:
          emission->addDynamicFunctionContext(param);
          break;
        case 1:
          emission->addDynamicFunctionPointer(param);
          break;
        default:
          llvm_unreachable("unexpected extra field in thick context");
        }
        ++extraFieldIndex;
      }
      
    }
    
    // If the parameters can live independent of the context, release it now
    // so we can tail call. The safety of this assumes that neither this release
    // nor any of the loads can throw.
    if (consumesContext && !dependsOnContextLifetime && rawData) {
      assert(!outType->isNoEscape() && "Trivial context must not be released");
      subIGF.emitNativeStrongRelease(rawData, subIGF.getDefaultAtomicity());
    }

    // Now that we have bound generic parameters from the captured arguments
    // emit the polymorphic arguments.
    if (hasPolymorphicParameters(origType)) {
      emitPolymorphicArguments(subIGF, origType, subs,
                               &witnessMetadata, polyArgs);
    }
  }

  // Derive the callee function pointer.
  auto fnTy = origSig.getType()->getPointerTo();
  FunctionPointer fnPtr = [&]() -> FunctionPointer {
    // If we found a function pointer statically, great.
    if (staticFnPtr) {
      if (staticFnPtr->getPointer(subIGF)->getType() != fnTy) {
        auto fnPtr = staticFnPtr->getPointer(subIGF);
        fnPtr = subIGF.Builder.CreateBitCast(fnPtr, fnTy);
        return FunctionPointer::createUnsigned(origType, fnPtr, origSig);
      }
      return *staticFnPtr;
    }

    // Otherwise, it was the last thing we added to the layout.

    assert(lastCapturedFieldPtr);
    auto authInfo = PointerAuthInfo::emit(
        subIGF,
        origType->isAsync()
            ? IGM.getOptions().PointerAuth.AsyncPartialApplyCapture
            : IGM.getOptions().PointerAuth.PartialApplyCapture,
        lastCapturedFieldPtr, PointerAuthEntity::Special::PartialApplyCapture);

    // The dynamic function pointer is packed "last" into the context,
    // and we pulled it out as an argument.  Just pop it off.
    auto fnPtr = emission->getDynamicFunctionPointer();

    // It comes out of the context as an i8*. Cast to the function type.
    fnPtr = subIGF.Builder.CreateBitCast(fnPtr, fnTy);

    return FunctionPointer::createSigned(
        origType->isAsync() ? FunctionPointer::Kind::AsyncFunctionPointer
                            : FunctionPointer::Kind::Function,
        fnPtr, authInfo, origSig);
  }();

  if (origType->isAsync())
    emission->mapAsyncParameters(fnPtr);

  // Derive the context argument if needed.  This is either:
  //   - the saved context argument, in which case it was the last
  //     thing we added to the layout other than a possible non-static
  //     function pointer (which we already popped off of 'args'); or
  //   - 'self', in which case it was the last formal argument.
  // In either case, it's the last thing in 'args'.
  llvm::Value *fnContext = nullptr;
  if (haveContextArgument)
    fnContext = emission->getDynamicFunctionContext();

  emission->addPolymorphicArguments(std::move(polyArgs));

  // If we have a witness method call, the inner context is the
  // witness table. Metadata for Self is derived inside the partial
  // application thunk and doesn't need to be stored in the outer
  // context.
  if (isWitnessMethodCallee) {
    assert(fnContext->getType() == IGM.Int8PtrTy);
    llvm::Value *wtable = subIGF.Builder.CreateBitCast(
        fnContext, IGM.WitnessTablePtrTy);
    assert(wtable->getType() == IGM.WitnessTablePtrTy);
    witnessMetadata.SelfWitnessTable = wtable;

  // Okay, this is where the callee context goes.
  } else if (fnContext) {
    Explosion explosion;
    explosion.add(fnContext);
    if (isMethodCallee) {
      emission->addSelf(explosion);
    } else {
      emission->addDynamicFunctionContext(explosion);
    }

  // Pass a placeholder for thin function calls.
  } else if (origType->hasErrorResult() && !origType->isAsync()) {
    emission->addArgument(llvm::UndefValue::get(IGM.RefCountedPtrTy));
  }

  // Add the witness methods self argument before the error parameter after the
  // polymorphic arguments.
  if (isWitnessMethodCallee)
    emission->addSelf(witnessMethodSelfValue);

  // Pass down the error result.
  if (origType->hasErrorResult()) {
    emission->forwardErrorResult();
  }

  assert(emission->originalParametersConsumed());

  if (isWitnessMethodCallee) {
    assert(witnessMetadata.SelfMetadata->getType() == IGM.TypeMetadataPtrTy);
    emission->addWitnessSelfMetadata(witnessMetadata.SelfMetadata);
    assert(witnessMetadata.SelfWitnessTable->getType() == IGM.WitnessTablePtrTy);
    emission->addWitnessSelfWitnessTable(witnessMetadata.SelfWitnessTable);
  }

  llvm::CallInst *call = emission->createCall(fnPtr);

  if (!origType->isAsync() && addressesToDeallocate.empty() && !needsAllocas &&
      (!consumesContext || !dependsOnContextLifetime))
    call->setTailCall();

  // Deallocate everything we allocated above.
  // FIXME: exceptions?
  for (auto &entry : addressesToDeallocate) {
    entry.TI.deallocateStack(subIGF, entry.Addr, entry.Type);
  }
  
  // If the parameters depended on the context, consume the context now.
  if (rawData && consumesContext && dependsOnContextLifetime) {
    assert(!outType->isNoEscape() && "Trivial context must not be released");
    subIGF.emitNativeStrongRelease(rawData, subIGF.getDefaultAtomicity());
  }

  emission->createReturn(call);
  emission->end();

  return asyncFunctionPtr ? asyncFunctionPtr : fwd;
}

/// Emit a partial application thunk for a function pointer applied to a partial
/// set of argument values.
Optional<StackAddress> irgen::emitFunctionPartialApplication(
    IRGenFunction &IGF, SILFunction &SILFn, const FunctionPointer &fn,
    llvm::Value *fnContext, Explosion &args, ArrayRef<SILParameterInfo> params,
    SubstitutionMap subs, CanSILFunctionType origType,
    CanSILFunctionType substType, CanSILFunctionType outType, Explosion &out,
    bool isOutlined) {
  // If we have a single Swift-refcounted context value, we can adopt it
  // directly as our closure context without creating a box and thunk.
  enum HasSingleSwiftRefcountedContext { Maybe, Yes, No, Thunkable }
    hasSingleSwiftRefcountedContext = Maybe;
  Optional<ParameterConvention> singleRefcountedConvention;
  Optional<llvm::Type *> singleRefCountedType;

  SmallVector<const TypeInfo *, 4> argTypeInfos;
  SmallVector<SILType, 4> argValTypes;
  SmallVector<ParameterConvention, 4> argConventions;

  // A context's HeapLayout stores all of the partially applied args.
  // A HeapLayout is "fixed" if all of its fields have a fixed layout.
  // Otherwise the HeapLayout is "non-fixed".
  // Only a non-fixed HeapLayout needs TypeMetadata of the non-fixed fields
  // during IRGen of the HeapLayout's destructor function.
  // We should not consider partially applied args as TypeMetadata sources,
  // because they are available only in the caller and the partial application
  // forwarder, but not in the destructor function.
  // It is safe to consider partially applied args as TypeMetadata sources for
  // "fixed" HeapLayout, because they are not accessed during the IRGen of the
  // destructor function.
  bool considerParameterSources = true;
  for (auto param : params) {
    SILType argType = IGF.IGM.silConv.getSILType(
        param, origType, IGF.IGM.getMaximalTypeExpansionContext());
    auto argLoweringTy = getArgumentLoweringType(argType.getASTType(), param,
                                                 outType->isNoEscape());
    auto &ti = IGF.getTypeInfoForLowered(argLoweringTy);

    if (!isa<FixedTypeInfo>(ti)) {
      considerParameterSources = false;
      break;
    }
  }

  // Reserve space for polymorphic bindings.
  auto bindings = NecessaryBindings::forPartialApplyForwarder(
      IGF.IGM, origType, subs, considerParameterSources);

  if (!bindings.empty()) {
    hasSingleSwiftRefcountedContext = No;
    auto bindingsSize = bindings.getBufferSize(IGF.IGM);
    auto &bindingsTI = IGF.IGM.getOpaqueStorageTypeInfo(bindingsSize,
                                                 IGF.IGM.getPointerAlignment());
    argValTypes.push_back(SILType());
    argTypeInfos.push_back(&bindingsTI);
    argConventions.push_back(ParameterConvention::Direct_Unowned);
  }

  // Collect the type infos for the context parameters.
  for (auto param : params) {
    SILType argType = IGF.IGM.silConv.getSILType(
        param, origType, IGF.IGM.getMaximalTypeExpansionContext());

    auto argLoweringTy = getArgumentLoweringType(argType.getASTType(), param,
                                                 outType->isNoEscape());

    auto &ti = IGF.getTypeInfoForLowered(argLoweringTy);

    // Empty values don't matter.
    auto schema = ti.getSchema();
    if (schema.empty() && !param.isFormalIndirect())
      continue;

    argValTypes.push_back(argType);
    argConventions.push_back(param.getConvention());
    argTypeInfos.push_back(&ti);

    // Update the single-swift-refcounted check, unless we already ruled that
    // out.
    if (hasSingleSwiftRefcountedContext == No)
      continue;
    
    
    // Adding nonempty values when we already have a single refcounted pointer
    // means we don't have a single value anymore.
    if (hasSingleSwiftRefcountedContext != Maybe) {
      hasSingleSwiftRefcountedContext = No;
      continue;
    }
      
    if (ti.isSingleSwiftRetainablePointer(ResilienceExpansion::Maximal)) {
      hasSingleSwiftRefcountedContext = Yes;
      singleRefcountedConvention = param.getConvention();
      singleRefCountedType = ti.getStorageType();
    } else {
      hasSingleSwiftRefcountedContext = No;
    }
  }

  // We can't just bitcast if there's an error parameter to forward.
  // This is an unfortunate restriction arising from the fact that a
  // thin throwing function will have the signature:
  //   %result (%arg*, %context*, %error*)
  // but the output signature needs to be
  //   %result (%context*, %error*)
  //
  // 'swifterror' fixes this physically, but there's still a risk of
  // miscompiles because the LLVM optimizer may forward arguments
  // positionally without considering 'swifterror'.
  //
  // Note, however, that we will override this decision below if the
  // only thing we have to forward is already a context pointer.
  // That's fine.
  //
  // The proper long-term fix is that closure functions should be
  // emitted with a convention that takes the closure box as the
  // context parameter.  When we do that, all of this code will
  // disappear.
  if (hasSingleSwiftRefcountedContext == Yes &&
      origType->hasErrorResult()) {
    hasSingleSwiftRefcountedContext = Thunkable;
  }
  
  // If the function pointer is a witness method call, include the witness
  // table in the context.
  if (origType->getRepresentation() ==
        SILFunctionTypeRepresentation::WitnessMethod) {
    llvm::Value *wtable = fnContext;
    assert(wtable->getType() == IGF.IGM.WitnessTablePtrTy);

    // TheRawPointerType lowers as i8*, not i8**.
    args.add(IGF.Builder.CreateBitCast(wtable, IGF.IGM.Int8PtrTy));

    argValTypes.push_back(SILType::getRawPointerType(IGF.IGM.Context));
    argTypeInfos.push_back(
         &IGF.getTypeInfoForLowered(IGF.IGM.Context.TheRawPointerType));
    argConventions.push_back(ParameterConvention::Direct_Unowned);
    hasSingleSwiftRefcountedContext = No;

  // Otherwise, we might have a reference-counted context pointer.
  } else if (fnContext) {
    args.add(fnContext);
    argValTypes.push_back(SILType::getNativeObjectType(IGF.IGM.Context));
    argConventions.push_back(origType->getCalleeConvention());
    argTypeInfos.push_back(
         &IGF.getTypeInfoForLowered(IGF.IGM.Context.TheNativeObjectType));
    // If this is the only context argument we end up with, we can just share
    // it.
    if (args.size() == 1) {
      assert(bindings.empty());
      hasSingleSwiftRefcountedContext = Yes;
      singleRefcountedConvention = origType->getCalleeConvention();
      singleRefCountedType = IGF.IGM.getNativeObjectTypeInfo().getStorageType();
    }
  }

  auto outAuthInfo = PointerAuthInfo::forFunctionPointer(IGF.IGM, outType);
  
  // If we have a single refcounted pointer context (and no polymorphic args
  // to capture), and the dest ownership semantics match the parameter's,
  // skip building the box and thunk and just take the pointer as
  // context.
  // TODO: We can only do this and use swiftself if all our swiftcc emit the
  // last parameter that fits into a register as swiftself.
  // We should get this optimization back using the @convention(closure) whose
  // box argument should just be swift self.
  if (/* DISABLES CODE */ (false) &&
      !origType->isPolymorphic() &&
      hasSingleSwiftRefcountedContext == Yes &&
      outType->getCalleeConvention() == *singleRefcountedConvention) {
    assert(args.size() == 1);
    auto fnPtr = emitPointerAuthResign(IGF, fn, outAuthInfo).getPointer(IGF);
    fnPtr = IGF.Builder.CreateBitCast(fnPtr, IGF.IGM.Int8PtrTy);
    out.add(fnPtr);
    llvm::Value *ctx = args.claimNext();
    ctx = IGF.Builder.CreateBitCast(ctx, IGF.IGM.RefCountedPtrTy);
    out.add(ctx);
    return {};
  }
  
  Optional<FunctionPointer> staticFn;
  if (fn.isConstant()) staticFn = fn;

  // If the function pointer is dynamic, include it in the context.
  size_t nonStaticFnIndex = ~size_t(0);
  if (!staticFn) {
    nonStaticFnIndex = argTypeInfos.size();
    argValTypes.push_back(SILType::getRawPointerType(IGF.IGM.Context));
    argTypeInfos.push_back(
         &IGF.getTypeInfoForLowered(IGF.IGM.Context.TheRawPointerType));
    argConventions.push_back(ParameterConvention::Direct_Unowned);
    hasSingleSwiftRefcountedContext = No;
  }

  // If we only need to capture a single Swift-refcounted object, we
  // still need to build a thunk, but we don't need to allocate anything.
  if ((hasSingleSwiftRefcountedContext == Yes ||
       hasSingleSwiftRefcountedContext == Thunkable) &&
      *singleRefcountedConvention != ParameterConvention::Indirect_Inout &&
      *singleRefcountedConvention !=
        ParameterConvention::Indirect_InoutAliasable) {
    assert(bindings.empty());
    assert(args.size() == 1);

    auto origSig = IGF.IGM.getSignature(origType);

    llvm::Value *forwarder =
      emitPartialApplicationForwarder(IGF.IGM, staticFn, fnContext != nullptr,
                                      origSig, origType, substType,
                                      outType, subs, nullptr, argConventions);
    forwarder = emitPointerAuthSign(IGF, forwarder, outAuthInfo);
    forwarder = IGF.Builder.CreateBitCast(forwarder, IGF.IGM.Int8PtrTy);
    out.add(forwarder);

    llvm::Value *ctx = args.claimNext();
    if (isIndirectFormalParameter(*singleRefcountedConvention))
      ctx = IGF.Builder.CreateLoad(
          Address(ctx, *singleRefCountedType, IGF.IGM.getPointerAlignment()));

    auto expectedClosureTy =
        outType->isNoEscape() ? IGF.IGM.OpaquePtrTy : IGF.IGM.RefCountedPtrTy;

    // We might get a struct containing a pointer e.g type <{ %AClass* }>
    if (ctx->getType() != expectedClosureTy)
      ctx = IGF.coerceValue(ctx, expectedClosureTy, IGF.IGM.DataLayout);
    out.add(ctx);
    if (outType->isNoEscape())
      return StackAddress();
    return {};
  }

  // Store the context arguments on the heap/stack.
  assert(argValTypes.size() == argTypeInfos.size()
         && argTypeInfos.size() == argConventions.size()
         && "argument info lists out of sync");
  HeapLayout layout(IGF.IGM, LayoutStrategy::Optimal, argValTypes, argTypeInfos,
                    /*typeToFill*/ nullptr, std::move(bindings),
                    /*bindingsIndex*/ 0);

  llvm::Value *data;

  Optional<StackAddress> stackAddr;

  if (args.empty() && layout.isKnownEmpty()) {
    if (outType->isNoEscape())
      data = llvm::ConstantPointerNull::get(IGF.IGM.OpaquePtrTy);
    else
      data = IGF.IGM.RefCountedNull;
  } else {

    // Allocate a new object on the heap or stack.
    HeapNonFixedOffsets offsets(IGF, layout);
    if (outType->isNoEscape()) {
      stackAddr = IGF.emitDynamicAlloca(
          IGF.IGM.Int8Ty, layout.isFixedLayout() ? layout.emitSize(IGF.IGM) : offsets.getSize() , Alignment(16));
      stackAddr = stackAddr->withAddress(IGF.Builder.CreateElementBitCast(
          stackAddr->getAddress(), IGF.IGM.OpaqueTy));
      data = stackAddr->getAddress().getAddress();
    } else {
        auto descriptor = IGF.IGM.getAddrOfCaptureDescriptor(SILFn, origType,
                                                       substType, subs,
                                                       layout);

        data = IGF.emitUnmanagedAlloc(layout, "closure", descriptor, &offsets);
    }
    Address dataAddr = layout.emitCastTo(IGF, data);
    
    unsigned i = 0;

    // Store necessary bindings, if we have them.
    if (layout.hasBindings()) {
      auto &bindingsLayout = layout.getElement(i);
      Address bindingsAddr = bindingsLayout.project(IGF, dataAddr, offsets);
      layout.getBindings().save(IGF, bindingsAddr);
      ++i;
    }
    
    // Store the context arguments.
    for (unsigned end = layout.getElements().size(); i < end; ++i) {
      auto &fieldLayout = layout.getElement(i);
      auto &fieldTy = layout.getElementTypes()[i];
      Address fieldAddr = fieldLayout.project(IGF, dataAddr, offsets);

      // We don't add non-constant function pointers to the explosion above,
      // so we need to handle them specially now.
      if (i == nonStaticFnIndex) {
        llvm::Value *fnPtr = fn.getRawPointer();
        if (auto &schema =
                origType->isAsync()
                    ? IGF.getOptions().PointerAuth.AsyncPartialApplyCapture
                    : IGF.getOptions().PointerAuth.PartialApplyCapture) {
          auto schemaAuthInfo = PointerAuthInfo::emit(
              IGF, schema, fieldAddr.getAddress(),
              PointerAuthEntity::Special::PartialApplyCapture);
          fnPtr =
              emitPointerAuthResign(IGF, fn, schemaAuthInfo).getRawPointer();
        }

        fnPtr = IGF.Builder.CreateBitCast(fnPtr, IGF.IGM.Int8PtrTy);
        IGF.Builder.CreateStore(fnPtr, fieldAddr);
        continue;
      }

      switch (argConventions[i]) {
      // Take indirect value arguments out of memory.
      case ParameterConvention::Indirect_In:
      case ParameterConvention::Indirect_In_Guaranteed: {
        if (outType->isNoEscape()) {
          cast<LoadableTypeInfo>(fieldLayout.getType())
              .initialize(IGF, args, fieldAddr, isOutlined);
        } else {
          auto addr =
              fieldLayout.getType().getAddressForPointer(args.claimNext());
          fieldLayout.getType().initializeWithTake(IGF, fieldAddr, addr,
                                                   fieldTy, isOutlined);
        }
        break;
      }
      // Take direct value arguments and inout pointers by value.
      case ParameterConvention::Direct_Unowned:
      case ParameterConvention::Direct_Owned:
      case ParameterConvention::Direct_Guaranteed:
      case ParameterConvention::Indirect_Inout:
      case ParameterConvention::Indirect_InoutAliasable:
        cast<LoadableTypeInfo>(fieldLayout.getType())
            .initialize(IGF, args, fieldAddr, isOutlined);
        break;
      }
    }
  }
  assert(args.empty() && "unused args in partial application?!");
  
  // Create the forwarding stub.
  auto origSig = IGF.IGM.getSignature(origType);

  llvm::Value *forwarder = emitPartialApplicationForwarder(
      IGF.IGM, staticFn, fnContext != nullptr, origSig, origType, substType,
      outType, subs, &layout, argConventions);
  forwarder = emitPointerAuthSign(IGF, forwarder, outAuthInfo);
  forwarder = IGF.Builder.CreateBitCast(forwarder, IGF.IGM.Int8PtrTy);
  out.add(forwarder);
  out.add(data);
  return stackAddr;
}

/// Emit the block copy helper for a block.
static llvm::Function *emitBlockCopyHelper(IRGenModule &IGM,
                                           CanSILBlockStorageType blockTy,
                                           const BlockStorageTypeInfo &blockTL){
  // See if we've produced a block copy helper for this type before.
  // TODO
  
  // Create the helper.
  llvm::Type *args[] = {
    blockTL.getStorageType()->getPointerTo(),
    blockTL.getStorageType()->getPointerTo(),
  };
  auto copyTy = llvm::FunctionType::get(IGM.VoidTy, args, /*vararg*/ false);
  // TODO: Give these predictable mangled names and shared linkage.
  auto func = llvm::Function::Create(copyTy, llvm::GlobalValue::InternalLinkage,
                                     "block_copy_helper",
                                     IGM.getModule());
  func->setAttributes(IGM.constructInitialAttributes());
  IRGenFunction IGF(IGM, func);
  if (IGM.DebugInfo)
    IGM.DebugInfo->emitArtificialFunction(IGF, func);
  
  // Copy the captures from the source to the destination.
  Explosion params = IGF.collectParameters();
  auto dest = Address(params.claimNext(), blockTL.getStorageType(),
                      blockTL.getFixedAlignment());
  auto src = Address(params.claimNext(), blockTL.getStorageType(),
                     blockTL.getFixedAlignment());

  auto destCapture = blockTL.projectCapture(IGF, dest);
  auto srcCapture = blockTL.projectCapture(IGF, src);
  auto &captureTL = IGM.getTypeInfoForLowered(blockTy->getCaptureType());
  captureTL.initializeWithCopy(IGF, destCapture, srcCapture,
                               blockTy->getCaptureAddressType(), false);

  IGF.Builder.CreateRetVoid();
  
  return func;
}

/// Emit the block copy helper for a block.
static llvm::Function *emitBlockDisposeHelper(IRGenModule &IGM,
                                           CanSILBlockStorageType blockTy,
                                           const BlockStorageTypeInfo &blockTL){
  // See if we've produced a block destroy helper for this type before.
  // TODO
  
  // Create the helper.
  auto destroyTy = llvm::FunctionType::get(IGM.VoidTy,
                                       blockTL.getStorageType()->getPointerTo(),
                                       /*vararg*/ false);
  // TODO: Give these predictable mangled names and shared linkage.
  auto func = llvm::Function::Create(destroyTy,
                                     llvm::GlobalValue::InternalLinkage,
                                     "block_destroy_helper",
                                     IGM.getModule());
  func->setAttributes(IGM.constructInitialAttributes());
  IRGenFunction IGF(IGM, func);
  assert(!func->hasFnAttribute(llvm::Attribute::SanitizeThread));
  if (IGM.DebugInfo)
    IGM.DebugInfo->emitArtificialFunction(IGF, func);
  
  // Destroy the captures.
  Explosion params = IGF.collectParameters();
  auto storage = Address(params.claimNext(), blockTL.getStorageType(),
                         blockTL.getFixedAlignment());
  auto capture = blockTL.projectCapture(IGF, storage);
  auto &captureTL = IGM.getTypeInfoForLowered(blockTy->getCaptureType());
  captureTL.destroy(IGF, capture, blockTy->getCaptureAddressType(),
                    false /*block storage code path: never outlined*/);
  IGF.Builder.CreateRetVoid();
  
  return func;
}

/// Emit the block header into a block storage slot.
void irgen::emitBlockHeader(IRGenFunction &IGF,
                            Address storage,
                            CanSILBlockStorageType blockTy,
                            llvm::Constant *invokeFunction,
                            CanSILFunctionType invokeTy,
                            ForeignFunctionInfo foreignInfo) {
  auto &storageTL
    = IGF.getTypeInfoForLowered(blockTy).as<BlockStorageTypeInfo>();

  Address headerAddr = storageTL.projectBlockHeader(IGF, storage);
  
  //
  // Initialize the "isa" pointer, which is _NSConcreteStackBlock.
  auto NSConcreteStackBlock =
      IGF.IGM.getModule()->getOrInsertGlobal("_NSConcreteStackBlock",
                                             IGF.IGM.ObjCClassStructTy);
  ApplyIRLinkage(IRLinkage::ExternalImport)
      .to(cast<llvm::GlobalVariable>(NSConcreteStackBlock));

  //
  // Set the flags.
  // - HAS_COPY_DISPOSE unless the capture type is POD
  uint32_t flags = 0;
  auto &captureTL
    = IGF.getTypeInfoForLowered(blockTy->getCaptureType());
  bool isPOD = captureTL.isPOD(ResilienceExpansion::Maximal);
  if (!isPOD)
    flags |= 1 << 25;
  
  // - HAS_STRET, if the invoke function is sret
  assert(foreignInfo.ClangInfo);
  if (foreignInfo.ClangInfo->getReturnInfo().isIndirect())
    flags |= 1 << 29;
  
  // - HAS_SIGNATURE
  flags |= 1 << 30;
  
  auto flagsVal = llvm::ConstantInt::get(IGF.IGM.Int32Ty, flags);
  
  // Collect the reserved and invoke pointer fields.
  auto reserved = llvm::ConstantInt::get(IGF.IGM.Int32Ty, 0);
  llvm::Value *invokeVal = llvm::ConstantExpr::getBitCast(invokeFunction,
                                                      IGF.IGM.FunctionPtrTy);
  
  // Build the block descriptor.
  ConstantInitBuilder builder(IGF.IGM);
  auto descriptorFields = builder.beginStruct();

  const clang::ASTContext &ASTContext = IGF.IGM.getClangASTContext();
  llvm::IntegerType *UnsignedLongTy =
      llvm::IntegerType::get(IGF.IGM.getLLVMContext(),
                             ASTContext.getTypeSize(ASTContext.UnsignedLongTy));
  descriptorFields.addInt(UnsignedLongTy, 0);
  descriptorFields.addInt(UnsignedLongTy,
                          storageTL.getFixedSize().getValue());
  
  if (!isPOD) {
    // Define the copy and dispose helpers.
    descriptorFields.addSignedPointer(
                       emitBlockCopyHelper(IGF.IGM, blockTy, storageTL),
                       IGF.getOptions().PointerAuth.BlockHelperFunctionPointers,
                       PointerAuthEntity::Special::BlockCopyHelper);
    descriptorFields.addSignedPointer(
                       emitBlockDisposeHelper(IGF.IGM, blockTy, storageTL),
                       IGF.getOptions().PointerAuth.BlockHelperFunctionPointers,
                       PointerAuthEntity::Special::BlockDisposeHelper);
  }
  
  // Build the descriptor signature.
  descriptorFields.add(getBlockTypeExtendedEncoding(IGF.IGM, invokeTy));
  
  // Create the descriptor.
  auto descriptor =
    descriptorFields.finishAndCreateGlobal("block_descriptor",
                                           IGF.IGM.getPointerAlignment(),
                                           /*constant*/ true);

  auto descriptorVal = llvm::ConstantExpr::getBitCast(descriptor,
                                                      IGF.IGM.Int8PtrTy);
  
  // Store the block header.
  auto layout = IGF.IGM.DataLayout.getStructLayout(IGF.IGM.ObjCBlockStructTy);
  IGF.Builder.CreateStore(NSConcreteStackBlock,
                          IGF.Builder.CreateStructGEP(headerAddr, 0, layout));
  IGF.Builder.CreateStore(flagsVal,
                          IGF.Builder.CreateStructGEP(headerAddr, 1, layout));
  IGF.Builder.CreateStore(reserved,
                          IGF.Builder.CreateStructGEP(headerAddr, 2, layout));

  auto invokeAddr = IGF.Builder.CreateStructGEP(headerAddr, 3, layout);
  if (auto &schema =
        IGF.getOptions().PointerAuth.BlockInvocationFunctionPointers) {
    auto invokeAuthInfo = PointerAuthInfo::emit(IGF, schema,
                                                invokeAddr.getAddress(),
                                                invokeTy);
    invokeVal = emitPointerAuthSign(IGF, invokeVal, invokeAuthInfo);
  }
  IGF.Builder.CreateStore(invokeVal, invokeAddr);

  IGF.Builder.CreateStore(descriptorVal,
                          IGF.Builder.CreateStructGEP(headerAddr, 4, layout));
}

llvm::Value *
IRGenFunction::emitAsyncResumeProjectContext(llvm::Value *calleeContext) {
  auto addr = Builder.CreateBitOrPointerCast(calleeContext, IGM.Int8PtrPtrTy);
  Address callerContextAddr(addr, IGM.Int8PtrTy, IGM.getPointerAlignment());
  llvm::Value *callerContext = Builder.CreateLoad(callerContextAddr);
  if (auto schema = IGM.getOptions().PointerAuth.AsyncContextParent) {
    auto authInfo =
        PointerAuthInfo::emit(*this, schema, addr, PointerAuthEntity());
    callerContext = emitPointerAuthAuth(*this, callerContext, authInfo);
  }
  // TODO: remove this once all platforms support lowering the intrinsic.
  // At the time of this writing only arm64 supports it.
  if (IGM.TargetInfo.canUseSwiftAsyncContextAddrIntrinsic()) {
    llvm::Value *storedCallerContext = callerContext;
    auto contextLocationInExtendedFrame =
        Address(Builder.CreateIntrinsicCall(
                    llvm::Intrinsic::swift_async_context_addr, {}),
                IGM.Int8PtrTy, IGM.getPointerAlignment());
    // On arm64e we need to sign this pointer address discriminated
    // with 0xc31a and process dependent key.
    if (auto schema =
            IGM.getOptions().PointerAuth.AsyncContextExtendedFrameEntry) {
      auto authInfo = PointerAuthInfo::emit(
          *this, schema, contextLocationInExtendedFrame.getAddress(),
          PointerAuthEntity());
      storedCallerContext =
          emitPointerAuthSign(*this, storedCallerContext, authInfo);
    }
    Builder.CreateStore(storedCallerContext, contextLocationInExtendedFrame);
  }
  return callerContext;
}

llvm::Function *IRGenFunction::getOrCreateResumePrjFn(bool forPrologue) {
  // The prologue version lacks artificial debug info as this would cause
  // verification errors when it gets inlined.
  auto name = forPrologue ? "__swift_async_resume_project_context_prologue"
                          : "__swift_async_resume_project_context";
  auto Fn = cast<llvm::Function>(IGM.getOrCreateHelperFunction(
      name, IGM.Int8PtrTy, {IGM.Int8PtrTy},
      [&](IRGenFunction &IGF) {
        auto it = IGF.CurFn->arg_begin();
        auto &Builder = IGF.Builder;
        auto addr = &(*it);
        auto callerContext = IGF.emitAsyncResumeProjectContext(addr);
        Builder.CreateRet(callerContext);
      },
      false /*isNoInline*/, forPrologue));
  Fn->addFnAttr(llvm::Attribute::AlwaysInline);
  return Fn;
}
llvm::Function *
IRGenFunction::createAsyncDispatchFn(const FunctionPointer &fnPtr,
                                     ArrayRef<llvm::Value *> args) {
  SmallVector<llvm::Type*, 8> argTys;
  for (auto arg : args) {
    auto *ty = arg->getType();
    argTys.push_back(ty);
  }
  return createAsyncDispatchFn(fnPtr, argTys);
}

llvm::Function *
IRGenFunction::createAsyncDispatchFn(const FunctionPointer &fnPtr,
                                     ArrayRef<llvm::Type *> argTypes) {
  SmallVector<llvm::Type*, 8> argTys;
  argTys.push_back(IGM.Int8PtrTy); // Function pointer to be called.
  auto originalAuthInfo = fnPtr.getAuthInfo();
  if (fnPtr.getAuthInfo()) {
    argTys.push_back(IGM.Int64Ty); // Discriminator for the function pointer.
  }
  for (auto ty : argTypes) {
    argTys.push_back(ty);
  }
  auto calleeFnPtrType = fnPtr.getRawPointer()->getType();
  auto *dispatchFnTy =
      llvm::FunctionType::get(IGM.VoidTy, argTys, false /*vaargs*/);
  llvm::SmallString<40> name;
  llvm::raw_svector_ostream(name) << CurFn->getName() << ".0";
  llvm::Function *dispatch =
      llvm::Function::Create(dispatchFnTy, llvm::Function::InternalLinkage,
                             llvm::StringRef(name), &IGM.Module);
  dispatch->setCallingConv(IGM.SwiftAsyncCC);
  dispatch->setDoesNotThrow();
  IRGenFunction dispatchIGF(IGM, dispatch);
  // Don't emit debug info if we are generating a function for the prologue.
  if (IGM.DebugInfo && Builder.getCurrentDebugLocation())
    IGM.DebugInfo->emitOutlinedFunction(dispatchIGF, dispatch, CurFn->getName());
  auto &Builder = dispatchIGF.Builder;
  auto it = dispatchIGF.CurFn->arg_begin(), end = dispatchIGF.CurFn->arg_end();
  llvm::Value *fnPtrArg = &*(it++);
  llvm::Value *discriminatorArg = ((bool)originalAuthInfo) ? &*(it++) : nullptr;
  SmallVector<llvm::Value *, 8> callArgs;
  for (; it != end; ++it) {
    callArgs.push_back(&*it);
  }
  fnPtrArg = Builder.CreateBitOrPointerCast(fnPtrArg, calleeFnPtrType);
  PointerAuthInfo newAuthInfo =
      ((bool)originalAuthInfo)
          ? PointerAuthInfo(fnPtr.getAuthInfo().getKey(), discriminatorArg)
          : originalAuthInfo;
  auto callee = FunctionPointer::createSigned(
      fnPtr.getKind(), fnPtrArg, newAuthInfo, fnPtr.getSignature());
  auto call = Builder.CreateCall(callee, callArgs);
  call->setTailCallKind(IGM.AsyncTailCallKind);
  Builder.CreateRetVoid();
  return dispatch;
}

void IRGenFunction::emitSuspensionPoint(Explosion &toExecutor,
                                        llvm::Value *asyncResume) {

  // Setup the suspend point.
  SmallVector<llvm::Value *, 8> arguments;
  unsigned swiftAsyncContextIndex = 0;
  arguments.push_back(IGM.getInt32(swiftAsyncContextIndex)); // context index
  arguments.push_back(asyncResume);
  auto resumeProjFn = getOrCreateResumeFromSuspensionFn();
  arguments.push_back(
      Builder.CreateBitOrPointerCast(resumeProjFn, IGM.Int8PtrTy));
  llvm::Function *suspendFn = createAsyncSuspendFn();
  arguments.push_back(
      Builder.CreateBitOrPointerCast(suspendFn, IGM.Int8PtrTy));

  // Extra arguments to pass to the suspension function.
  arguments.push_back(asyncResume);
  arguments.push_back(toExecutor.claimNext());
  arguments.push_back(toExecutor.claimNext());
  arguments.push_back(getAsyncContext());
  auto resultTy = llvm::StructType::get(IGM.getLLVMContext(), {IGM.Int8PtrTy},
                                        false /*packed*/);
  emitSuspendAsyncCall(swiftAsyncContextIndex, resultTy, arguments);
}

llvm::Function *IRGenFunction::getOrCreateResumeFromSuspensionFn() {
  auto name = "__swift_async_resume_get_context";
  return cast<llvm::Function>(IGM.getOrCreateHelperFunction(
      name, IGM.Int8PtrTy, {IGM.Int8PtrTy},
      [&](IRGenFunction &IGF) {
        auto &Builder = IGF.Builder;
        Builder.CreateRet(&*IGF.CurFn->arg_begin());
      },
      false /*isNoInline*/));
}

llvm::Function *IRGenFunction::createAsyncSuspendFn() {
  llvm::SmallString<40> nameBuffer;
  llvm::raw_svector_ostream(nameBuffer) << CurFn->getName() << ".1";
  StringRef name(nameBuffer);
  if (llvm::GlobalValue *F = IGM.Module.getNamedValue(name))
    return cast<llvm::Function>(F);

  // The parameters here match the extra arguments passed to
  // @llvm.coro.suspend.async by emitSuspensionPoint.
  SmallVector<llvm::Type*, 8> argTys;
  argTys.push_back(IGM.Int8PtrTy); // resume function
  argTys.push_back(IGM.ExecutorFirstTy); // target executor (first half)
  argTys.push_back(IGM.ExecutorSecondTy); // target executor (second half)
  argTys.push_back(getAsyncContext()->getType()); // current context
  auto *suspendFnTy =
      llvm::FunctionType::get(IGM.VoidTy, argTys, false /*vaargs*/);

  llvm::Function *suspendFn =
      llvm::Function::Create(suspendFnTy, llvm::Function::InternalLinkage,
                             name, &IGM.Module);
  suspendFn->setCallingConv(IGM.SwiftAsyncCC);
  suspendFn->setDoesNotThrow();
  IRGenFunction suspendIGF(IGM, suspendFn);
  if (IGM.DebugInfo)
    IGM.DebugInfo->emitOutlinedFunction(suspendIGF, suspendFn,
                                        CurFn->getName());
  auto &Builder = suspendIGF.Builder;

  llvm::Value *resumeFunction = suspendFn->getArg(0);
  llvm::Value *targetExecutorFirst = suspendFn->getArg(1);
  llvm::Value *targetExecutorSecond = suspendFn->getArg(2);
  llvm::Value *context = suspendFn->getArg(3);
  context = Builder.CreateBitCast(context, IGM.SwiftContextPtrTy);

  // Sign the task resume function with the C function pointer schema.
  if (auto schema = IGM.getOptions().PointerAuth.FunctionPointers) {
    // Use the Clang type for TaskContinuationFunction*
    // to make this work with type diversity.
    if (schema.hasOtherDiscrimination())
      schema = IGM.getOptions().PointerAuth.ClangTypeTaskContinuationFunction;
    auto authInfo = PointerAuthInfo::emit(suspendIGF, schema, nullptr,
                                          PointerAuthEntity());
    resumeFunction = emitPointerAuthSign(suspendIGF, resumeFunction, authInfo);
  }

  auto *suspendCall = Builder.CreateCall(
      IGM.getTaskSwitchFuncFunctionPointer(),
      {context, resumeFunction, targetExecutorFirst, targetExecutorSecond});
  suspendCall->setDoesNotThrow();
  suspendCall->setCallingConv(IGM.SwiftAsyncCC);
  suspendCall->setTailCallKind(IGM.AsyncTailCallKind);

  llvm::AttributeList attrs = suspendCall->getAttributes();
  IGM.addSwiftAsyncContextAttributes(attrs, /*context arg index*/ 0);
  suspendCall->setAttributes(attrs);

  Builder.CreateRetVoid();
  return suspendFn;
}<|MERGE_RESOLUTION|>--- conflicted
+++ resolved
@@ -162,32 +162,6 @@
     }
 
   public:
-<<<<<<< HEAD
-=======
-    static const ThinFuncTypeInfo *create(CanSILFunctionType formalType,
-                                          llvm::Type *storageType,
-                                          Size size, Alignment align,
-                                          const SpareBitVector &spareBits) {
-      return new ThinFuncTypeInfo(formalType, storageType, size, align,
-                                  spareBits);
-    }
-    void initialize(IRGenFunction &IGF, Explosion &src, Address addr,
-                    bool isOutlined) const override {
-      auto *fn = src.claimNext();
-
-      // We might be presented with a value of the more precise pointer to
-      // function type "void(*)*" rather than the generic "i8*". Downcast to the
-      // more general expected type.
-      if (fn->getContext().supportsTypedPointers() &&
-          fn->getType()->getNonOpaquePointerElementType()->isFunctionTy())
-        fn = IGF.Builder.CreateBitCast(fn, getStorageType());
-
-      Explosion tmp;
-      tmp.add(fn);
-      PODSingleScalarTypeInfo<ThinFuncTypeInfo,LoadableTypeInfo>::initialize(IGF, tmp, addr, isOutlined);
-    }
-
->>>>>>> 98856b16
     TypeLayoutEntry *buildTypeLayoutEntry(IRGenModule &IGM,
                                           SILType T) const override {
       if (!IGM.getOptions().ForceStructTypeLayouts) {
@@ -245,6 +219,21 @@
                                           const SpareBitVector &spareBits) {
       return new ThinFuncTypeInfo(formalType, storageType, size, align,
                                   spareBits);
+    }
+    void initialize(IRGenFunction &IGF, Explosion &src, Address addr,
+                    bool isOutlined) const override {
+      auto *fn = src.claimNext();
+
+      // We might be presented with a value of the more precise pointer to
+      // function type "void(*)*" rather than the generic "i8*". Downcast to the
+      // more general expected type.
+      if (fn->getContext().supportsTypedPointers() &&
+          fn->getType()->getNonOpaquePointerElementType()->isFunctionTy())
+        fn = IGF.Builder.CreateBitCast(fn, getStorageType());
+
+      Explosion tmp;
+      tmp.add(fn);
+      PODSingleScalarTypeInfo<ThinFuncTypeInfo,LoadableTypeInfo>::initialize(IGF, tmp, addr, isOutlined);
     }
   };
 
