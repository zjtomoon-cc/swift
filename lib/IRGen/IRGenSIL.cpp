//===--- IRGenSIL.cpp - Swift Per-Function IR Generation ------------------===//
//
// This source file is part of the Swift.org open source project
//
// Copyright (c) 2014 - 2017 Apple Inc. and the Swift project authors
// Licensed under Apache License v2.0 with Runtime Library Exception
//
// See https://swift.org/LICENSE.txt for license information
// See https://swift.org/CONTRIBUTORS.txt for the list of Swift project authors
//
//===----------------------------------------------------------------------===//
//
//  This file implements basic setup and teardown for the class which
//  performs IR generation for function bodies.
//
//===----------------------------------------------------------------------===//

#define DEBUG_TYPE "irgensil"
#include "swift/AST/ASTContext.h"
#include "swift/AST/IRGenOptions.h"
#include "swift/AST/ParameterList.h"
#include "swift/AST/Pattern.h"
#include "swift/AST/SubstitutionMap.h"
#include "swift/AST/Types.h"
#include "swift/Basic/ExternalUnion.h"
#include "swift/Basic/Range.h"
#include "swift/Basic/STLExtras.h"
#include "swift/SIL/ApplySite.h"
#include "swift/SIL/Dominance.h"
#include "swift/SIL/InstructionUtils.h"
#include "swift/SIL/MemAccessUtils.h"
#include "swift/SIL/PrettyStackTrace.h"
#include "swift/SIL/SILDebugScope.h"
#include "swift/SIL/SILDeclRef.h"
#include "swift/SIL/SILLinkage.h"
#include "swift/SIL/SILModule.h"
#include "swift/SIL/SILType.h"
#include "swift/SIL/SILVisitor.h"
#include "clang/AST/ASTContext.h"
#include "clang/AST/DeclCXX.h"
#include "clang/Basic/TargetInfo.h"
#include "clang/CodeGen/CodeGenABITypes.h"
#include "llvm/ADT/MapVector.h"
#include "llvm/ADT/SmallBitVector.h"
#include "llvm/ADT/TinyPtrVector.h"
#include "llvm/IR/DIBuilder.h"
#include "llvm/IR/Function.h"
#include "llvm/IR/InlineAsm.h"
#include "llvm/IR/Instructions.h"
#include "llvm/IR/IntrinsicInst.h"
#include "llvm/IR/Intrinsics.h"
#include "llvm/IR/Module.h"
#include "llvm/Support/Debug.h"
#include "llvm/Support/SaveAndRestore.h"
#include "llvm/Transforms/Utils/Local.h"

#include "CallEmission.h"
#include "Explosion.h"
#include "GenArchetype.h"
#include "GenBuiltin.h"
#include "GenCall.h"
#include "GenCast.h"
#include "GenClass.h"
#include "GenConstant.h"
#include "GenDecl.h"
#include "GenEnum.h"
#include "GenExistential.h"
#include "GenFunc.h"
#include "GenHeap.h"
#include "GenIntegerLiteral.h"
#include "GenObjC.h"
#include "GenOpaque.h"
#include "GenPoly.h"
#include "GenPointerAuth.h"
#include "GenProto.h"
#include "GenStruct.h"
#include "GenTuple.h"
#include "GenType.h"
#include "IRGenDebugInfo.h"
#include "IRGenModule.h"
#include "MetadataLayout.h"
#include "MetadataRequest.h"
#include "NativeConventionSchema.h"
#include "ReferenceTypeInfo.h"

using namespace swift;
using namespace irgen;

namespace {

class LoweredValue;

struct DynamicallyEnforcedAddress {
  Address Addr;
  llvm::Value *ScratchBuffer;
};

struct CoroutineState {
  Address Buffer;
  llvm::Value *Continuation;
  TemporarySet Temporaries;
};
  
/// Represents a SIL value lowered to IR, in one of these forms:
/// - an Address, corresponding to a SIL address value;
/// - an Explosion of (unmanaged) Values, corresponding to a SIL "register"; or
/// - a CallEmission for a partially-applied curried function or method.
class LoweredValue {
public:
  enum class Kind {
    /// The first two LoweredValue kinds correspond to a SIL address value.
    ///
    /// The LoweredValue of an existential alloc_stack keeps an owning container
    /// in addition to the address of the allocated buffer.
    /// Depending on the allocated type, the container may be equal to the
    /// buffer itself (for types with known sizes) or it may be the address
    /// of a fixed-size container which points to the heap-allocated buffer.
    /// In this case the address-part may be null, which means that the buffer
    /// is not allocated yet.
    ContainedAddress,

    /// The LoweredValue of a resilient, generic, or loadable typed alloc_stack
    /// keeps an optional stackrestore point in addition to the address of the
    /// allocated buffer. For all other address values the stackrestore point is
    /// just null.
    /// If the stackrestore point is set (currently, this might happen for
    /// opaque types: generic and resilient) the deallocation of the stack must
    /// reset the stack pointer to this point.
    StackAddress,

    /// A @box together with the address of the box value.
    OwnedAddress,

    /// The lowered value of a begin_access instruction using dynamic
    /// enforcement.
    DynamicallyEnforcedAddress,

    /// A normal value, represented as an exploded array of llvm Values.
    ExplosionVector,

    /// The special case of a single explosion.
    SingletonExplosion,

    /// A value that represents a function pointer.
    FunctionPointer,

    /// A value that represents an Objective-C method that must be called with
    /// a form of objc_msgSend.
    ObjCMethod,

    /// The special case of an empty explosion.
    EmptyExplosion,

    /// A coroutine state.
    CoroutineState,
  };
  
  Kind kind;
  
private:
  using ExplosionVector = SmallVector<llvm::Value *, 4>;
  using SingletonExplosion = llvm::Value*;

  using Members = ExternalUnionMembers<ContainedAddress,
                                       StackAddress,
                                       OwnedAddress,
                                       DynamicallyEnforcedAddress,
                                       ExplosionVector,
                                       SingletonExplosion,
                                       FunctionPointer,
                                       ObjCMethod,
                                       CoroutineState,
                                       void>;
  
  static Members::Index getMemberIndexForKind(Kind kind) {
    switch (kind) {
    case Kind::ContainedAddress: return Members::indexOf<ContainedAddress>();
    case Kind::StackAddress: return Members::indexOf<StackAddress>();
    case Kind::OwnedAddress: return Members::indexOf<OwnedAddress>();
    case Kind::DynamicallyEnforcedAddress: return Members::indexOf<DynamicallyEnforcedAddress>();
    case Kind::ExplosionVector: return Members::indexOf<ExplosionVector>();
    case Kind::SingletonExplosion: return Members::indexOf<SingletonExplosion>();
    case Kind::FunctionPointer: return Members::indexOf<FunctionPointer>();
    case Kind::ObjCMethod: return Members::indexOf<ObjCMethod>();
    case Kind::CoroutineState: return Members::indexOf<CoroutineState>();
    case Kind::EmptyExplosion: return Members::indexOf<void>();
    }
    llvm_unreachable("bad kind");
  }
  ExternalUnion<Kind, Members, getMemberIndexForKind> Storage;

public:

  /// Create an address value without a stack restore point.
  LoweredValue(const Address &address)
      : kind(Kind::StackAddress) {
    Storage.emplace<StackAddress>(kind, address);
  }

  /// Create an address value with an optional stack restore point.
  LoweredValue(const StackAddress &address)
      : kind(Kind::StackAddress) {
    Storage.emplace<StackAddress>(kind, address);
  }

  /// Create an address value using dynamic enforcement.
  LoweredValue(const DynamicallyEnforcedAddress &address)
      : kind(Kind::DynamicallyEnforcedAddress) {
    Storage.emplace<DynamicallyEnforcedAddress>(kind, address);
  }
  
  enum ContainerForUnallocatedAddress_t { ContainerForUnallocatedAddress };

  /// Create an address value for an alloc_stack, consisting of a container and
  /// a not yet allocated buffer.
  LoweredValue(const Address &container, ContainerForUnallocatedAddress_t)
      : kind(Kind::ContainedAddress) {
    Storage.emplace<ContainedAddress>(kind, container, Address());
  }
  
  /// Create an address value for an alloc_stack, consisting of a container and
  /// the address of the allocated buffer.
  LoweredValue(const ContainedAddress &address)
      : kind(Kind::ContainedAddress) {
    Storage.emplace<ContainedAddress>(kind, address);
  }
  
  LoweredValue(const FunctionPointer &fn)
      : kind(Kind::FunctionPointer) {
    Storage.emplace<FunctionPointer>(kind, fn);
  }

  LoweredValue(ObjCMethod &&objcMethod)
      : kind(Kind::ObjCMethod) {
    Storage.emplace<ObjCMethod>(kind, std::move(objcMethod));
  }

  LoweredValue(Explosion &e) {
    auto elts = e.claimAll();
    if (elts.empty()) {
      kind = Kind::EmptyExplosion;
    } else if (elts.size() == 1) {
      kind = Kind::SingletonExplosion;
      Storage.emplace<SingletonExplosion>(kind, elts.front());
    } else {
      kind = Kind::ExplosionVector;
      auto &explosion = Storage.emplace<ExplosionVector>(kind);
      explosion.append(elts.begin(), elts.end());
    }
  }

  LoweredValue(const OwnedAddress &boxWithAddress)
      : kind(Kind::OwnedAddress) {
    Storage.emplace<OwnedAddress>(kind, boxWithAddress);
  }

  LoweredValue(CoroutineState &&state)
      : kind(Kind::CoroutineState) {
    Storage.emplace<CoroutineState>(kind, std::move(state));
  }

  LoweredValue(LoweredValue &&lv)
      : kind(lv.kind) {
    Storage.moveConstruct(kind, std::move(lv.Storage));
  }

  LoweredValue &operator=(LoweredValue &&lv) {
    Storage.moveAssign(kind, lv.kind, std::move(lv.Storage));
    kind = lv.kind;
    return *this;
  }

  ~LoweredValue() {
    Storage.destruct(kind);
  }
  
  bool isAddress() const {
    return (kind == Kind::StackAddress ||
            kind == Kind::DynamicallyEnforcedAddress);
  }
  bool isUnallocatedAddressInBuffer() const {
    return kind == Kind::ContainedAddress &&
           !Storage.get<ContainedAddress>(kind).getAddress().isValid();
  }
  bool isBoxWithAddress() const {
    return kind == Kind::OwnedAddress;
  }
  
  const StackAddress &getStackAddress() const {
    return Storage.get<StackAddress>(kind);
  }
  
  Address getContainerOfAddress() const {
    const auto &containedAddress = Storage.get<ContainedAddress>(kind);
    assert(containedAddress.getContainer().isValid() && "address has no container");
    return containedAddress.getContainer();
  }

  Address getAddressInContainer() const {
    const auto &containedAddress = Storage.get<ContainedAddress>(kind);
    assert(containedAddress.getContainer().isValid() &&
           "address has no container");
    return containedAddress.getAddress();
  }

  const DynamicallyEnforcedAddress &getDynamicallyEnforcedAddress() const {
    return Storage.get<DynamicallyEnforcedAddress>(kind);
  }

  Address getAnyAddress() const {
    if (kind == LoweredValue::Kind::StackAddress) {
      return Storage.get<StackAddress>(kind).getAddress();
    } else if (kind == LoweredValue::Kind::ContainedAddress) {
      return getAddressInContainer();
    } else {
      return getDynamicallyEnforcedAddress().Addr;
    }
  }
 
  Address getAddressOfBox() const {
    return Storage.get<OwnedAddress>(kind).getAddress();
  }

  ArrayRef<llvm::Value *> getKnownExplosionVector() const {
    return Storage.get<ExplosionVector>(kind);
  }

  llvm::Value *getKnownSingletonExplosion() const {
    return Storage.get<SingletonExplosion>(kind);
  }
  
  const FunctionPointer &getFunctionPointer() const {
    return Storage.get<FunctionPointer>(kind);
  }
  
  const ObjCMethod &getObjCMethod() const {
    return Storage.get<ObjCMethod>(kind);
  }

  const CoroutineState &getCoroutineState() const {
    return Storage.get<CoroutineState>(kind);
  }

  /// Produce an explosion for this lowered value.  Note that many
  /// different storage kinds can be turned into an explosion.
  Explosion getExplosion(IRGenFunction &IGF, SILType type) const {
    Explosion e;
    getExplosion(IGF, type, e);
    return e;
  }
  void getExplosion(IRGenFunction &IGF, SILType type, Explosion &ex) const;

  /// Produce an explosion which is known to be a single value.
  llvm::Value *getSingletonExplosion(IRGenFunction &IGF, SILType type) const;

  /// Produce a callee from this value.
  Callee getCallee(IRGenFunction &IGF, llvm::Value *selfValue,
                   CalleeInfo &&calleeInfo) const;
};

using PHINodeVector = llvm::TinyPtrVector<llvm::PHINode*>;
  
/// Represents a lowered SIL basic block. This keeps track
/// of SIL branch arguments so that they can be lowered to LLVM phi nodes.
struct LoweredBB {
  llvm::BasicBlock *bb;
  PHINodeVector phis;
  
  LoweredBB() = default;
  explicit LoweredBB(llvm::BasicBlock *bb, PHINodeVector &&phis)
    : bb(bb), phis(std::move(phis))
  {}
};

/// Visits a SIL Function and generates LLVM IR.
class IRGenSILFunction :
  public IRGenFunction, public SILInstructionVisitor<IRGenSILFunction>
{
public:
  llvm::DenseMap<SILValue, LoweredValue> LoweredValues;
  llvm::DenseMap<SILValue, StackAddress> LoweredPartialApplyAllocations;
  llvm::DenseMap<SILType, LoweredValue> LoweredUndefs;

  /// All alloc_ref instructions which allocate the object on the stack.
  llvm::SmallPtrSet<SILInstruction *, 8> StackAllocs;

  /// With closure captures it is actually possible to have two function
  /// arguments that both have the same name. Until this is fixed, we need to
  /// also hash the ArgNo here.
  using StackSlotKey =
      std::pair<unsigned, std::pair<const SILDebugScope *, StringRef>>;
  /// Keeps track of the mapping of source variables to -O0 shadow copy allocas.
  llvm::SmallDenseMap<StackSlotKey, Address, 8> ShadowStackSlots;
  llvm::SmallDenseMap<Decl *, SmallString<4>, 8> AnonymousVariables;
  unsigned NumAnonVars = 0;

  /// Accumulative amount of allocated bytes on the stack. Used to limit the
  /// size for stack promoted objects.
  /// We calculate it on demand, so that we don't have to do it if the
  /// function does not have any stack promoted allocations.
  int EstimatedStackSize = -1;

  llvm::MapVector<SILBasicBlock *, LoweredBB> LoweredBBs;
  
  // Destination basic blocks for condfail traps.
  llvm::SmallVector<llvm::BasicBlock *, 8> FailBBs;

  SILFunction *CurSILFn;
  Address IndirectReturn;

  /// The unique block that calls @llvm.coro.end.
  llvm::BasicBlock *CoroutineExitBlock = nullptr;

  // A cached dominance analysis.
  std::unique_ptr<DominanceInfo> Dominance;
  
  IRGenSILFunction(IRGenModule &IGM, SILFunction *f);
  ~IRGenSILFunction();
  
  /// Generate IR for the SIL Function.
  void emitSILFunction();

  /// Calculates EstimatedStackSize.
  void estimateStackSize();

  void setLoweredValue(SILValue v, LoweredValue &&lv) {
    auto inserted = LoweredValues.insert({v, std::move(lv)});
    assert(inserted.second && "already had lowered value for sil value?!");
    (void)inserted;
  }
  
  /// Create a new Address corresponding to the given SIL address value.
  void setLoweredAddress(SILValue v, const Address &address) {
    assert(v->getType().isAddress() && "address for non-address value?!");
    setLoweredValue(v, address);
  }

  void setLoweredStackAddress(SILValue v, const StackAddress &address) {
    assert(v->getType().isAddress() && "address for non-address value?!");
    setLoweredValue(v, address);
  }

  void setLoweredDynamicallyEnforcedAddress(SILValue v,
                                            const Address &address,
                                            llvm::Value *scratch) {
    assert(v->getType().isAddress() && "address for non-address value?!");
    setLoweredValue(v, DynamicallyEnforcedAddress{address, scratch});
  }
  
  void setContainerOfUnallocatedAddress(SILValue v,
                                        const Address &buffer) {
    assert(v->getType().isAddress() && "address for non-address value?!");
    setLoweredValue(v,
      LoweredValue(buffer, LoweredValue::ContainerForUnallocatedAddress));
  }
  
  void overwriteAllocatedAddress(SILValue v, const Address &address) {
    assert(v->getType().isAddress() && "address for non-address value?!");
    auto it = LoweredValues.find(v);
    assert(it != LoweredValues.end() && "no existing entry for overwrite?");
    assert(it->second.isUnallocatedAddressInBuffer() &&
           "not an unallocated address");
    it->second = ContainedAddress(it->second.getContainerOfAddress(), address);
  }

  void setAllocatedAddressForBuffer(SILValue v, const Address &allocedAddress);

  /// Create a new Explosion corresponding to the given SIL value.
  void setLoweredExplosion(SILValue v, Explosion &e) {
    assert(v->getType().isObject() && "explosion for address value?!");
    setLoweredValue(v, LoweredValue(e));
  }

  void setCorrespondingLoweredValues(SILInstructionResultArray results,
                                     Explosion &allValues) {
    for (SILValue result : results) {
      auto resultType = result->getType();
      auto &resultTI = getTypeInfo(resultType);

      // If the value is indirect, the next explosion value should just be
      // a pointer.
      if (resultType.isAddress()) {
        auto pointer = allValues.claimNext();
        setLoweredAddress(result, resultTI.getAddressForPointer(pointer));
        continue;
      }

      // Otherwise, claim out the right number of values.
      Explosion resultValue;
      cast<LoadableTypeInfo>(resultTI).reexplode(*this, allValues, resultValue);
      setLoweredExplosion(result, resultValue);
    }
  }

  void setLoweredBox(SILValue v, const OwnedAddress &box) {
    assert(v->getType().isObject() && "box for address value?!");
    setLoweredValue(v, LoweredValue(box));
  }

  /// Map the given SIL value to a FunctionPointer value.
  void setLoweredFunctionPointer(SILValue v, const FunctionPointer &fnPtr) {
    assert(v->getType().isObject() && "function for address value?!");
    assert(v->getType().is<SILFunctionType>() &&
           "function for non-function value?!");
    setLoweredValue(v, fnPtr);
  }

  /// Create a new Objective-C method corresponding to the given SIL value.
  void setLoweredObjCMethod(SILValue v, SILDeclRef method) {
    assert(v->getType().isObject() && "function for address value?!");
    assert(v->getType().is<SILFunctionType>() &&
           "function for non-function value?!");
    setLoweredValue(v, ObjCMethod{method, SILType(), false});
  }

  /// Create a new Objective-C method corresponding to the given SIL value that
  /// starts its search from the given search type.
  ///
  /// Unlike \c setLoweredObjCMethod, which finds the method in the actual
  /// runtime type of the object, this routine starts at the static type of the
  /// object and searches up the class hierarchy (toward superclasses).
  ///
  /// \param searchType The class from which the Objective-C runtime will start
  /// its search for a method.
  ///
  /// \param startAtSuper Whether we want to start at the superclass of the
  /// static type (vs. the static type itself).
  void setLoweredObjCMethodBounded(SILValue v, SILDeclRef method,
                                   SILType searchType, bool startAtSuper) {
    assert(v->getType().isObject() && "function for address value?!");
    assert(v->getType().is<SILFunctionType>() &&
           "function for non-function value?!");
    setLoweredValue(v, ObjCMethod{method, searchType, startAtSuper});
  }

  void setLoweredCoroutine(SILValue tokenResult, CoroutineState &&state) {
    setLoweredValue(tokenResult, std::move(state));
  }

  LoweredValue &getUndefLoweredValue(SILType t) {
    auto found = LoweredUndefs.find(t);
    if (found != LoweredUndefs.end())
      return found->second;
    
    auto &ti = getTypeInfo(t);
    switch (t.getCategory()) {
    case SILValueCategory::Address: {
      Address undefAddr = ti.getAddressForPointer(
                  llvm::UndefValue::get(ti.getStorageType()->getPointerTo()));
      LoweredUndefs.insert({t, LoweredValue(undefAddr)});
      break;
    }

    case SILValueCategory::Object: {
      auto schema = ti.getSchema();
      Explosion e;
      for (auto &elt : schema) {
        assert(!elt.isAggregate()
               && "non-scalar element in loadable type schema?!");
        e.add(llvm::UndefValue::get(elt.getScalarType()));
      }
      LoweredUndefs.insert({t, LoweredValue(e)});
      break;
    }
    }
    
    found = LoweredUndefs.find(t);
    assert(found != LoweredUndefs.end());
    return found->second;
  }
  
  /// Get the LoweredValue corresponding to the given SIL value, which must
  /// have been lowered.
  LoweredValue &getLoweredValue(SILValue v) {
    if (isa<SILUndef>(v))
      return getUndefLoweredValue(v->getType());
    
    auto foundValue = LoweredValues.find(v);
    assert(foundValue != LoweredValues.end() &&
           "no lowered explosion for sil value!");
    return foundValue->second;
  }
  
  /// Get the Address of a SIL value of address type, which must have been
  /// lowered.
  Address getLoweredAddress(SILValue v) {
    return getLoweredValue(v).getAnyAddress();
  }

  StackAddress getLoweredStackAddress(SILValue v) {
    return getLoweredValue(v).getStackAddress();
  }

  llvm::Value *getLoweredDynamicEnforcementScratchBuffer(BeginAccessInst *v) {
    return getLoweredValue(v).getDynamicallyEnforcedAddress().ScratchBuffer;
  }

  const CoroutineState &getLoweredCoroutine(SILValue v) {
    return getLoweredValue(v).getCoroutineState();
  }

  /// Add the unmanaged LLVM values lowered from a SIL value to an explosion.
  void getLoweredExplosion(SILValue v, Explosion &e) {
    getLoweredValue(v).getExplosion(*this, v->getType(), e);
  }
  /// Create an Explosion containing the unmanaged LLVM values lowered from a
  /// SIL value.
  Explosion getLoweredExplosion(SILValue v) {
    return getLoweredValue(v).getExplosion(*this, v->getType());
  }

  /// Return the single member of the lowered explosion for the
  /// given SIL value.
  llvm::Value *getLoweredSingletonExplosion(SILValue v) {
    return getLoweredValue(v).getSingletonExplosion(*this, v->getType());
  }
  
  LoweredBB &getLoweredBB(SILBasicBlock *bb) {
    auto foundBB = LoweredBBs.find(bb);
    assert(foundBB != LoweredBBs.end() && "no llvm bb for sil bb?!");
    return foundBB->second;
  }

  TypeExpansionContext getExpansionContext() {
    return TypeExpansionContext(*CurSILFn);
  }

  SILType getLoweredTypeInContext(SILType ty) {
    return CurSILFn->getModule()
        .Types.getLoweredType(ty.getASTType(), getExpansionContext())
        .getCategoryType(ty.getCategory());
  }

  StringRef getOrCreateAnonymousVarName(VarDecl *Decl) {
    llvm::SmallString<4> &Name = AnonymousVariables[Decl];
    if (Name.empty()) {
      {
        llvm::raw_svector_ostream S(Name);
        S << '_' << NumAnonVars++;
      }
      AnonymousVariables.insert({Decl, Name});
    }
    return Name;
  }

  template <class DebugVarCarryingInst>
  StringRef getVarName(DebugVarCarryingInst *i, bool &IsAnonymous) {
    auto VarInfo = i->getVarInfo();
    if (!VarInfo)
      return StringRef();

    StringRef Name = i->getVarInfo()->Name;
    // The $match variables generated by the type checker are not
    // guaranteed to be unique within their scope, but they have
    // unique VarDecls.
    if ((Name.empty() || Name == "$match") && i->getDecl()) {
      IsAnonymous = true;
      return getOrCreateAnonymousVarName(i->getDecl());
    }
    return Name;
  }

  /// To make it unambiguous whether a `var` binding has been initialized,
  /// zero-initialize the shadow copy alloca. LLDB uses the first pointer-sized
  /// field to recognize to detect uninitizialized variables. This can be
  /// removed once swiftc switches to @llvm.dbg.addr() intrinsics.
  void zeroInit(llvm::AllocaInst *AI) {
    if (!AI)
      return;

    // Only do this at -Onone.
    uint64_t Size = *AI->getAllocationSizeInBits(IGM.DataLayout) / 8;
    if (IGM.IRGen.Opts.shouldOptimize() || !Size)
      return;

    llvm::IRBuilder<> ZeroInitBuilder(AI->getNextNode());

    // No debug location is how LLVM marks prologue instructions.
    ZeroInitBuilder.SetCurrentDebugLocation(nullptr);
    ZeroInitBuilder.CreateMemSet(
        AI, llvm::ConstantInt::get(IGM.Int8Ty, 0),
        Size, llvm::MaybeAlign(AI->getAlignment()));
  }

  /// Account for bugs in LLVM.
  ///
  /// - When a variable is spilled into a stack slot, LiveDebugValues fails to
  ///   recognize a restore of that slot for a different variable.
  ///
  /// - The LLVM type legalizer currently doesn't update debug
  ///   intrinsics when a large value is split up into smaller
  ///   pieces. Note that this heuristic as a bit too conservative
  ///   on 32-bit targets as it will also fire for doubles.
  ///
  /// - CodeGen Prepare may drop dbg.values pointing to PHI instruction.
  bool needsShadowCopy(llvm::Value *Storage) {
    return !isa<llvm::Constant>(Storage);
  }

#ifndef NDEBUG
  /// Check if \p Val can be stored into \p Alloca, and emit some diagnostic
  /// info if it can't.
  bool canAllocaStoreValue(Address Alloca, llvm::Value *Val,
                           SILDebugVariable VarInfo,
                           const SILDebugScope *Scope) {
    bool canStore =
        cast<llvm::PointerType>(Alloca->getType())->getElementType() ==
        Val->getType();
    if (canStore)
      return true;
    llvm::errs() << "Invalid shadow copy:\n"
                 << "  Value : " << *Val << "\n"
                 << "  Alloca: " << *Alloca.getAddress() << "\n"
                 << "---\n"
                 << "Previous shadow copy into " << VarInfo.Name
                 << " in the same scope!\n"
                 << "Scope:\n";
    Scope->print(getSILModule());
    return false;
  }
#endif

  /// Unconditionally emit a stack shadow copy of an \c llvm::Value.
  llvm::Value *emitShadowCopy(llvm::Value *Storage, const SILDebugScope *Scope,
                              SILDebugVariable VarInfo, llvm::Optional<Alignment> _Align) {
    auto Align = _Align.getValueOr(IGM.getPointerAlignment());

    unsigned ArgNo = VarInfo.ArgNo;
    auto &Alloca = ShadowStackSlots[{ArgNo, {Scope, VarInfo.Name}}];
    if (!Alloca.isValid())
      Alloca = createAlloca(Storage->getType(), Align, VarInfo.Name + ".debug");
    zeroInit(cast<llvm::AllocaInst>(Alloca.getAddress()));
    assert(canAllocaStoreValue(Alloca, Storage, VarInfo, Scope) &&
           "bad scope?");
    ArtificialLocation AutoRestore(Scope, IGM.DebugInfo.get(), Builder);
    Builder.CreateStore(Storage, Alloca.getAddress(), Align);
    return Alloca.getAddress();
  }

  /// At -Onone, emit a shadow copy of an Address in an alloca, so the
  /// register allocator doesn't elide the dbg.value intrinsic when
  /// register pressure is high.  There is a trade-off to this: With
  /// shadow copies, we lose the precise lifetime.
  llvm::Value *emitShadowCopyIfNeeded(llvm::Value *Storage,
                                      const SILDebugScope *Scope,
                                      SILDebugVariable VarInfo,
                                      bool IsAnonymous,
                                      llvm::Optional<Alignment> Align = None) {
    // Never emit shadow copies when optimizing, or if already on the stack.
    // No debug info is emitted for refcounts either.
    if (IGM.IRGen.Opts.DisableDebuggerShadowCopies ||
        IGM.IRGen.Opts.shouldOptimize() || IsAnonymous ||
        isa<llvm::AllocaInst>(Storage) || isa<llvm::UndefValue>(Storage) ||
        Storage->getType() == IGM.RefCountedPtrTy || !needsShadowCopy(Storage))
      return Storage;

    // Emit a shadow copy.
    return emitShadowCopy(Storage, Scope, VarInfo, Align);
  }

  /// Like \c emitShadowCopyIfNeeded() but takes an \c Address instead of an
  /// \c llvm::Value.
  llvm::Value *emitShadowCopyIfNeeded(Address Storage,
                                      const SILDebugScope *Scope,
                                      SILDebugVariable VarInfo,
                                      bool IsAnonymous) {
    return emitShadowCopyIfNeeded(Storage.getAddress(), Scope, VarInfo,
                                  IsAnonymous, Storage.getAlignment());
  }

  /// Like \c emitShadowCopyIfNeeded() but takes an exploded value.
  void emitShadowCopyIfNeeded(SILValue &SILVal, const SILDebugScope *Scope,
                              SILDebugVariable VarInfo, bool IsAnonymous,
                              llvm::SmallVectorImpl<llvm::Value *> &copy) {
    Explosion e = getLoweredExplosion(SILVal);

    // Only do this at -O0.
    if (IGM.IRGen.Opts.DisableDebuggerShadowCopies ||
        IGM.IRGen.Opts.shouldOptimize() || IsAnonymous) {
      auto vals = e.claimAll();
      copy.append(vals.begin(), vals.end());
      return;
    }

    // Single or empty values.
    if (e.size() <= 1) {
      auto vals = e.claimAll();
      for (auto val : vals)
        copy.push_back(
            emitShadowCopyIfNeeded(val, Scope, VarInfo, IsAnonymous));
      return;
    }

    SILType Type = SILVal->getType();
    auto &LTI = cast<LoadableTypeInfo>(IGM.getTypeInfo(Type));
    auto Alloca = LTI.allocateStack(*this, Type, VarInfo.Name + ".debug");
    zeroInit(cast<llvm::AllocaInst>(Alloca.getAddress().getAddress()));
    ArtificialLocation AutoRestore(Scope, IGM.DebugInfo.get(), Builder);
    LTI.initialize(*this, e, Alloca.getAddress(), false /* isOutlined */);
    copy.push_back(Alloca.getAddressPointer());
  }

  /// Force all archetypes referenced by the type to be bound by this point.
  /// TODO: just make sure that we have a path to them that the debug info
  ///       can follow.
  void bindArchetypes(swift::Type Ty) {
    auto runtimeTy = IGM.getRuntimeReifiedType(Ty->getCanonicalType());
    if (!IGM.IRGen.Opts.shouldOptimize() && runtimeTy->hasArchetype())
      runtimeTy.visit([&](CanType t) {
        if (auto archetype = dyn_cast<ArchetypeType>(t))
          emitTypeMetadataRef(archetype);
      });
  }
  
  /// Emit debug info for a function argument or a local variable.
  template <typename StorageType>
  void emitDebugVariableDeclaration(StorageType Storage, DebugTypeInfo Ty,
                                    SILType SILTy, const SILDebugScope *DS,
                                    VarDecl *VarDecl, SILDebugVariable VarInfo,
                                    IndirectionKind Indirection = DirectValue) {
    // TODO: fix demangling for C++ types (SR-13223).
    if (swift::TypeBase *ty = SILTy.getASTType().getPointer()) {
      if (MetatypeType *metaTy = dyn_cast<MetatypeType>(ty))
        ty = metaTy->getRootClass().getPointer();
      if (ty->getStructOrBoundGenericStruct() &&
          ty->getStructOrBoundGenericStruct()->getClangDecl() &&
          isa<clang::CXXRecordDecl>(
              ty->getStructOrBoundGenericStruct()->getClangDecl()))
        return;
    }

    assert(IGM.DebugInfo && "debug info not enabled");
    if (VarInfo.ArgNo) {
      PrologueLocation AutoRestore(IGM.DebugInfo.get(), Builder);
      IGM.DebugInfo->emitVariableDeclaration(Builder, Storage, Ty, DS, VarDecl,
                                             VarInfo, Indirection);
    } else
      IGM.DebugInfo->emitVariableDeclaration(Builder, Storage, Ty, DS, VarDecl,
                                             VarInfo, Indirection);
  }

  void emitFailBB() {
    if (!FailBBs.empty()) {
      // Move the trap basic blocks to the end of the function.
      for (auto *FailBB : FailBBs) {
        auto &BlockList = CurFn->getBasicBlockList();
        BlockList.splice(BlockList.end(), BlockList, FailBB);
      }
    }
  }
  
  //===--------------------------------------------------------------------===//
  // SIL instruction lowering
  //===--------------------------------------------------------------------===//

  void visitSILBasicBlock(SILBasicBlock *BB);

  void emitErrorResultVar(CanSILFunctionType FnTy,
                          SILResultInfo ErrorInfo,
                          DebugValueInst *DbgValue);
  void emitDebugInfoForAllocStack(AllocStackInst *i, const TypeInfo &type,
                                  llvm::Value *addr);
  void visitAllocStackInst(AllocStackInst *i);
  void visitAllocRefInst(AllocRefInst *i);
  void visitAllocRefDynamicInst(AllocRefDynamicInst *i);
  void visitAllocBoxInst(AllocBoxInst *i);

  void visitProjectBoxInst(ProjectBoxInst *i);

  void visitApplyInst(ApplyInst *i);
  void visitTryApplyInst(TryApplyInst *i);
  void visitFullApplySite(FullApplySite i);
  void visitPartialApplyInst(PartialApplyInst *i);
  void visitBuiltinInst(BuiltinInst *i);

  void visitFunctionRefBaseInst(FunctionRefBaseInst *i);
  void visitFunctionRefInst(FunctionRefInst *i);
  void visitDynamicFunctionRefInst(DynamicFunctionRefInst *i);
  void visitPreviousDynamicFunctionRefInst(PreviousDynamicFunctionRefInst *i);
  void visitAllocGlobalInst(AllocGlobalInst *i);
  void visitGlobalAddrInst(GlobalAddrInst *i);
  void visitGlobalValueInst(GlobalValueInst *i);
  void visitBaseAddrForOffsetInst(BaseAddrForOffsetInst *i);

  void visitIntegerLiteralInst(IntegerLiteralInst *i);
  void visitFloatLiteralInst(FloatLiteralInst *i);
  void visitStringLiteralInst(StringLiteralInst *i);

  void visitLoadInst(LoadInst *i);
  void visitStoreInst(StoreInst *i);
  void visitAssignInst(AssignInst *i) {
    llvm_unreachable("assign is not valid in canonical SIL");
  }
  void visitAssignByWrapperInst(AssignByWrapperInst *i) {
    llvm_unreachable("assign_by_wrapper is not valid in canonical SIL");
  }
  void visitMarkUninitializedInst(MarkUninitializedInst *i) {
    llvm_unreachable("mark_uninitialized is not valid in canonical SIL");
  }
  void visitMarkFunctionEscapeInst(MarkFunctionEscapeInst *i) {
    llvm_unreachable("mark_function_escape is not valid in canonical SIL");
  }
  void visitLoadBorrowInst(LoadBorrowInst *i) {
    llvm_unreachable("unimplemented");
  }
  void visitDebugValueInst(DebugValueInst *i);
  void visitDebugValueAddrInst(DebugValueAddrInst *i);
  void visitRetainValueInst(RetainValueInst *i);
  void visitRetainValueAddrInst(RetainValueAddrInst *i);
  void visitCopyValueInst(CopyValueInst *i);
  void visitReleaseValueInst(ReleaseValueInst *i);
  void visitReleaseValueAddrInst(ReleaseValueAddrInst *i);
  void visitDestroyValueInst(DestroyValueInst *i);
  void visitAutoreleaseValueInst(AutoreleaseValueInst *i);
  void visitSetDeallocatingInst(SetDeallocatingInst *i);
  void visitObjectInst(ObjectInst *i)  {
    llvm_unreachable("object instruction cannot appear in a function");
  }
  void visitStructInst(StructInst *i);
  void visitTupleInst(TupleInst *i);
  void visitEnumInst(EnumInst *i);
  void visitInitEnumDataAddrInst(InitEnumDataAddrInst *i);
  void visitSelectEnumInst(SelectEnumInst *i);
  void visitSelectEnumAddrInst(SelectEnumAddrInst *i);
  void visitSelectValueInst(SelectValueInst *i);
  void visitUncheckedEnumDataInst(UncheckedEnumDataInst *i);
  void visitUncheckedTakeEnumDataAddrInst(UncheckedTakeEnumDataAddrInst *i);
  void visitInjectEnumAddrInst(InjectEnumAddrInst *i);
  void visitObjCProtocolInst(ObjCProtocolInst *i);
  void visitMetatypeInst(MetatypeInst *i);
  void visitValueMetatypeInst(ValueMetatypeInst *i);
  void visitExistentialMetatypeInst(ExistentialMetatypeInst *i);
  void visitTupleExtractInst(TupleExtractInst *i);
  void visitDestructureTupleInst(DestructureTupleInst *i) {
    llvm_unreachable("unimplemented");
  }
  void visitDestructureStructInst(DestructureStructInst *i) {
    llvm_unreachable("unimplemented");
  }
  void visitTupleElementAddrInst(TupleElementAddrInst *i);
  void visitStructExtractInst(StructExtractInst *i);
  void visitStructElementAddrInst(StructElementAddrInst *i);
  void visitRefElementAddrInst(RefElementAddrInst *i);
  void visitRefTailAddrInst(RefTailAddrInst *i);

  void visitClassMethodInst(ClassMethodInst *i);
  void visitSuperMethodInst(SuperMethodInst *i);
  void visitObjCMethodInst(ObjCMethodInst *i);
  void visitObjCSuperMethodInst(ObjCSuperMethodInst *i);
  void visitWitnessMethodInst(WitnessMethodInst *i);

  void visitAllocValueBufferInst(AllocValueBufferInst *i);
  void visitProjectValueBufferInst(ProjectValueBufferInst *i);
  void visitDeallocValueBufferInst(DeallocValueBufferInst *i);

  void visitOpenExistentialAddrInst(OpenExistentialAddrInst *i);
  void visitOpenExistentialMetatypeInst(OpenExistentialMetatypeInst *i);
  void visitOpenExistentialRefInst(OpenExistentialRefInst *i);
  void visitOpenExistentialValueInst(OpenExistentialValueInst *i);
  void visitInitExistentialAddrInst(InitExistentialAddrInst *i);
  void visitInitExistentialValueInst(InitExistentialValueInst *i);
  void visitInitExistentialMetatypeInst(InitExistentialMetatypeInst *i);
  void visitInitExistentialRefInst(InitExistentialRefInst *i);
  void visitDeinitExistentialAddrInst(DeinitExistentialAddrInst *i);
  void visitDeinitExistentialValueInst(DeinitExistentialValueInst *i);

  void visitAllocExistentialBoxInst(AllocExistentialBoxInst *i);
  void visitOpenExistentialBoxInst(OpenExistentialBoxInst *i);
  void visitOpenExistentialBoxValueInst(OpenExistentialBoxValueInst *i);
  void visitProjectExistentialBoxInst(ProjectExistentialBoxInst *i);
  void visitDeallocExistentialBoxInst(DeallocExistentialBoxInst *i);
  
  void visitProjectBlockStorageInst(ProjectBlockStorageInst *i);
  void visitInitBlockStorageHeaderInst(InitBlockStorageHeaderInst *i);
  
  void visitFixLifetimeInst(FixLifetimeInst *i);
  void visitEndLifetimeInst(EndLifetimeInst *i) {
    llvm_unreachable("unimplemented");
  }
  void
  visitUncheckedOwnershipConversionInst(UncheckedOwnershipConversionInst *i) {
    llvm_unreachable("unimplemented");
  }
  void visitBeginBorrowInst(BeginBorrowInst *i) {
    llvm_unreachable("unimplemented");
  }
  void visitEndBorrowInst(EndBorrowInst *i) {
    llvm_unreachable("unimplemented");
  }
  void visitStoreBorrowInst(StoreBorrowInst *i) {
    llvm_unreachable("unimplemented");
  }
  void visitBeginAccessInst(BeginAccessInst *i);
  void visitEndAccessInst(EndAccessInst *i);
  void visitBeginUnpairedAccessInst(BeginUnpairedAccessInst *i);
  void visitEndUnpairedAccessInst(EndUnpairedAccessInst *i);
  void visitUnmanagedRetainValueInst(UnmanagedRetainValueInst *i) {
    llvm_unreachable("unimplemented");
  }
  void visitUnmanagedReleaseValueInst(UnmanagedReleaseValueInst *i) {
    llvm_unreachable("unimplemented");
  }
  void visitUnmanagedAutoreleaseValueInst(UnmanagedAutoreleaseValueInst *i) {
    llvm_unreachable("unimplemented");
  }
  void visitMarkDependenceInst(MarkDependenceInst *i);
  void visitCopyBlockInst(CopyBlockInst *i);
  void visitCopyBlockWithoutEscapingInst(CopyBlockWithoutEscapingInst *i) {
    llvm_unreachable("not valid in canonical SIL");
  }
  void visitStrongRetainInst(StrongRetainInst *i);
  void visitStrongReleaseInst(StrongReleaseInst *i);
  void visitIsUniqueInst(IsUniqueInst *i);
  void visitBeginCOWMutationInst(BeginCOWMutationInst *i);
  void visitEndCOWMutationInst(EndCOWMutationInst *i);
  void visitIsEscapingClosureInst(IsEscapingClosureInst *i);
  void visitDeallocStackInst(DeallocStackInst *i);
  void visitDeallocBoxInst(DeallocBoxInst *i);
  void visitDeallocRefInst(DeallocRefInst *i);
  void visitDeallocPartialRefInst(DeallocPartialRefInst *i);

  void visitCopyAddrInst(CopyAddrInst *i);
  void visitDestroyAddrInst(DestroyAddrInst *i);

  void visitBindMemoryInst(BindMemoryInst *i);

  void visitCondFailInst(CondFailInst *i);
  
  void visitConvertFunctionInst(ConvertFunctionInst *i);
  void visitConvertEscapeToNoEscapeInst(ConvertEscapeToNoEscapeInst *i);
  void visitThinFunctionToPointerInst(ThinFunctionToPointerInst *i);
  void visitPointerToThinFunctionInst(PointerToThinFunctionInst *i);
  void visitUpcastInst(UpcastInst *i);
  void visitAddressToPointerInst(AddressToPointerInst *i);
  void visitPointerToAddressInst(PointerToAddressInst *i);
  void visitUncheckedRefCastInst(UncheckedRefCastInst *i);
  void visitUncheckedRefCastAddrInst(UncheckedRefCastAddrInst *i);
  void visitUncheckedAddrCastInst(UncheckedAddrCastInst *i);
  void visitUncheckedTrivialBitCastInst(UncheckedTrivialBitCastInst *i);
  void visitUncheckedBitwiseCastInst(UncheckedBitwiseCastInst *i);
  void visitUncheckedValueCastInst(UncheckedValueCastInst *i) {
    llvm_unreachable("Should never be seen in Lowered SIL");
  }
  void visitRefToRawPointerInst(RefToRawPointerInst *i);
  void visitRawPointerToRefInst(RawPointerToRefInst *i);
  void visitThinToThickFunctionInst(ThinToThickFunctionInst *i);
  void visitThickToObjCMetatypeInst(ThickToObjCMetatypeInst *i);
  void visitObjCToThickMetatypeInst(ObjCToThickMetatypeInst *i);
  void visitUnconditionalCheckedCastInst(UnconditionalCheckedCastInst *i);
  void visitUnconditionalCheckedCastAddrInst(UnconditionalCheckedCastAddrInst *i);
  void
  visitUnconditionalCheckedCastValueInst(UnconditionalCheckedCastValueInst *i);
  void visitObjCMetatypeToObjectInst(ObjCMetatypeToObjectInst *i);
  void visitObjCExistentialMetatypeToObjectInst(
                                        ObjCExistentialMetatypeToObjectInst *i);
  void visitRefToBridgeObjectInst(RefToBridgeObjectInst *i);
  void visitClassifyBridgeObjectInst(ClassifyBridgeObjectInst *i);
  void visitBridgeObjectToRefInst(BridgeObjectToRefInst *i);
  void visitBridgeObjectToWordInst(BridgeObjectToWordInst *i);
  void visitValueToBridgeObjectInst(ValueToBridgeObjectInst *i);

  void visitIndexAddrInst(IndexAddrInst *i);
  void visitTailAddrInst(TailAddrInst *i);
  void visitIndexRawPointerInst(IndexRawPointerInst *i);

  void visitBeginApplyInst(BeginApplyInst *i);
  void visitEndApplyInst(EndApplyInst *i);
  void visitAbortApplyInst(AbortApplyInst *i);
  void visitEndApply(BeginApplyInst *i, bool isAbort);
  
  void visitUnreachableInst(UnreachableInst *i);
  void visitBranchInst(BranchInst *i);
  void visitCondBranchInst(CondBranchInst *i);
  void visitReturnInst(ReturnInst *i);
  void visitThrowInst(ThrowInst *i);
  void visitUnwindInst(UnwindInst *i);
  void visitYieldInst(YieldInst *i);
  void visitSwitchValueInst(SwitchValueInst *i);
  void visitSwitchEnumInst(SwitchEnumInst *i);
  void visitSwitchEnumAddrInst(SwitchEnumAddrInst *i);
  void visitDynamicMethodBranchInst(DynamicMethodBranchInst *i);
  void visitCheckedCastBranchInst(CheckedCastBranchInst *i);
  void visitCheckedCastValueBranchInst(CheckedCastValueBranchInst *i);
  void visitCheckedCastAddrBranchInst(CheckedCastAddrBranchInst *i);
  
  void visitKeyPathInst(KeyPathInst *I);

  void visitDifferentiableFunctionInst(DifferentiableFunctionInst *i);
  void visitLinearFunctionInst(LinearFunctionInst *i);
  void
  visitDifferentiableFunctionExtractInst(DifferentiableFunctionExtractInst *i);
  void visitLinearFunctionExtractInst(LinearFunctionExtractInst *i);
  void visitDifferentiabilityWitnessFunctionInst(
      DifferentiabilityWitnessFunctionInst *i);

#define LOADABLE_REF_STORAGE_HELPER(Name)                                      \
  void visitRefTo##Name##Inst(RefTo##Name##Inst *i);                           \
  void visit##Name##ToRefInst(Name##ToRefInst *i);                             \
  void visitStrongCopy##Name##ValueInst(StrongCopy##Name##ValueInst *i);
#define NEVER_LOADABLE_CHECKED_REF_STORAGE(Name, ...) \
  void visitLoad##Name##Inst(Load##Name##Inst *i); \
  void visitStore##Name##Inst(Store##Name##Inst *i);
#define ALWAYS_LOADABLE_CHECKED_REF_STORAGE(Name, ...)                         \
  LOADABLE_REF_STORAGE_HELPER(Name)                                            \
  void visitStrongRetain##Name##Inst(StrongRetain##Name##Inst *i);             \
  void visit##Name##RetainInst(Name##RetainInst *i);                           \
  void visit##Name##ReleaseInst(Name##ReleaseInst *i);
#define SOMETIMES_LOADABLE_CHECKED_REF_STORAGE(Name, ...) \
  NEVER_LOADABLE_CHECKED_REF_STORAGE(Name, "...") \
  ALWAYS_LOADABLE_CHECKED_REF_STORAGE(Name, "...")
#define UNCHECKED_REF_STORAGE(Name, ...) \
  LOADABLE_REF_STORAGE_HELPER(Name)
#include "swift/AST/ReferenceStorage.def"
#undef LOADABLE_REF_STORAGE_HELPER
};

} // end anonymous namespace

void LoweredValue::getExplosion(IRGenFunction &IGF, SILType type,
                                Explosion &ex) const {
  switch (kind) {
  case Kind::StackAddress:
  case Kind::ContainedAddress:
  case Kind::DynamicallyEnforcedAddress:
  case Kind::CoroutineState:
    llvm_unreachable("not a value");
      
  case Kind::ExplosionVector:
    ex.add(Storage.get<ExplosionVector>(kind));
    return;

  case Kind::SingletonExplosion:
    ex.add(Storage.get<SingletonExplosion>(kind));
    return;

  case Kind::EmptyExplosion:
    return;

  case Kind::OwnedAddress:
    ex.add(Storage.get<OwnedAddress>(kind).getOwner());
    return;

  case Kind::FunctionPointer:
    ex.add(Storage.get<FunctionPointer>(kind)
                  .getExplosionValue(IGF, type.castTo<SILFunctionType>()));
    return;

  case Kind::ObjCMethod:
    ex.add(Storage.get<ObjCMethod>(kind).getExplosionValue(IGF));
    return;
  }
  llvm_unreachable("bad kind");
}

llvm::Value *LoweredValue::getSingletonExplosion(IRGenFunction &IGF,
                                                 SILType type) const {
  switch (kind) {
  case Kind::StackAddress:
  case Kind::ContainedAddress:
  case Kind::DynamicallyEnforcedAddress:
  case Kind::CoroutineState:
    llvm_unreachable("not a value");

  case Kind::EmptyExplosion:
  case Kind::ExplosionVector:
    llvm_unreachable("not a singleton explosion");

  case Kind::SingletonExplosion:
    return Storage.get<SingletonExplosion>(kind);

  case Kind::OwnedAddress:
    return Storage.get<OwnedAddress>(kind).getOwner();
      
  case Kind::FunctionPointer:
    return Storage.get<FunctionPointer>(kind)
                  .getExplosionValue(IGF, type.castTo<SILFunctionType>());

  case Kind::ObjCMethod:
    return Storage.get<ObjCMethod>(kind).getExplosionValue(IGF);
  }
  llvm_unreachable("bad kind");
}

IRGenSILFunction::IRGenSILFunction(IRGenModule &IGM, SILFunction *f)
    : IRGenFunction(IGM,
                    IGM.getAddrOfSILFunction(f, ForDefinition,
                                             f->isDynamicallyReplaceable()),
                    f->getOptimizationMode(), f->getDebugScope(),
                    f->getLocation()),
      CurSILFn(f) {
  // Apply sanitizer attributes to the function.
  // TODO: Check if the function is supposed to be excluded from ASan either by
  // being in the external file or via annotations.
  if (IGM.IRGen.Opts.Sanitizers & SanitizerKind::Address)
    CurFn->addFnAttr(llvm::Attribute::SanitizeAddress);
  if (IGM.IRGen.Opts.Sanitizers & SanitizerKind::Thread) {
    auto declContext = f->getDeclContext();
    if (declContext && isa<DestructorDecl>(declContext)) {
      // Do not report races in deinit and anything called from it
      // because TSan does not observe synchronization between retain
      // count dropping to '0' and the object deinitialization.
      CurFn->addFnAttr("sanitize_thread_no_checking_at_run_time");
    } else {
      CurFn->addFnAttr(llvm::Attribute::SanitizeThread);
    }
  }

  // Disable inlining of coroutine functions until we split.
  if (f->getLoweredFunctionType()->isCoroutine()) {
    CurFn->addFnAttr(llvm::Attribute::NoInline);
  }
  // Emit the thunk that calls the previous implementation if this is a dynamic
  // replacement.
  if (f->getDynamicallyReplacedFunction()) {
    IGM.emitDynamicReplacementOriginalFunctionThunk(f);
  }

  if (f->isDynamicallyReplaceable()) {
    IGM.createReplaceableProlog(*this, f);
  }
}

IRGenSILFunction::~IRGenSILFunction() {
  assert(Builder.hasPostTerminatorIP() && "did not terminate BB?!");
  // Emit the fail BB if we have one.
  if (!FailBBs.empty())
    emitFailBB();
  LLVM_DEBUG(CurFn->print(llvm::dbgs()));
}

template<typename ValueVector>
static void emitPHINodesForType(IRGenSILFunction &IGF, SILType type,
                                const TypeInfo &ti, unsigned predecessors,
                                ValueVector &phis) {
  if (type.isAddress()) {
    phis.push_back(IGF.Builder.CreatePHI(ti.getStorageType()->getPointerTo(),
                                         predecessors));
  } else {
    // PHIs are always emitted with maximal explosion.
    ExplosionSchema schema = ti.getSchema();
    for (auto &elt : schema) {
      if (elt.isScalar())
        phis.push_back(
                   IGF.Builder.CreatePHI(elt.getScalarType(), predecessors));
      else
        phis.push_back(
                   IGF.Builder.CreatePHI(elt.getAggregateType()->getPointerTo(),
                   predecessors));
    }
  }
}

static PHINodeVector
emitPHINodesForBBArgs(IRGenSILFunction &IGF,
                      SILBasicBlock *silBB,
                      llvm::BasicBlock *llBB) {
  PHINodeVector phis;
  unsigned predecessors = std::distance(silBB->pred_begin(), silBB->pred_end());
  
  IGF.Builder.SetInsertPoint(llBB);
  if (IGF.IGM.DebugInfo) {
    // Use the location of the first instruction in the basic block
    // for the φ-nodes.
    if (!silBB->empty()) {
      SILInstruction &I = *silBB->begin();
      auto DS = I.getDebugScope();
      assert(DS);
      IGF.IGM.DebugInfo->setCurrentLoc(IGF.Builder, DS, I.getLoc());
    }
  }

  for (SILArgument *arg : make_range(silBB->args_begin(), silBB->args_end())) {
    size_t first = phis.size();
    
    const TypeInfo &ti = IGF.getTypeInfo(arg->getType());
    
    emitPHINodesForType(IGF, arg->getType(), ti, predecessors, phis);
    if (arg->getType().isAddress()) {
      IGF.setLoweredAddress(arg,
                            ti.getAddressForPointer(phis.back()));
    } else {
      Explosion argValue;
      for (llvm::PHINode *phi :
               swift::make_range(phis.begin()+first, phis.end()))
        argValue.add(phi);
      IGF.setLoweredExplosion(arg, argValue);
    }
  }

  // Since we return to the entry of the function, reset the location.
  if (IGF.IGM.DebugInfo)
    IGF.IGM.DebugInfo->clearLoc(IGF.Builder);

  return phis;
}

static void addIncomingExplosionToPHINodes(IRGenSILFunction &IGF,
                                           LoweredBB &lbb,
                                           unsigned &phiIndex,
                                           Explosion &argValue);

// TODO: Handle this during SIL AddressLowering.
static ArrayRef<SILArgument*> emitEntryPointIndirectReturn(
                                 IRGenSILFunction &IGF,
                                 SILBasicBlock *entry,
                                 Explosion &params,
                                 CanSILFunctionType funcTy,
                    llvm::function_ref<bool(SILType)> requiresIndirectResult) {
  // Map an indirect return for a type SIL considers loadable but still
  // requires an indirect return at the IR level.
  SILFunctionConventions fnConv(funcTy, IGF.getSILModule());
  SILType directResultType = IGF.CurSILFn->mapTypeIntoContext(
      fnConv.getSILResultType(IGF.IGM.getMaximalTypeExpansionContext()));
  if (requiresIndirectResult(directResultType)) {
    auto &paramTI = IGF.IGM.getTypeInfo(directResultType);
    auto &retTI =
        IGF.IGM.getTypeInfo(IGF.getLoweredTypeInContext(directResultType));
    auto ptr = params.claimNext();
    if (paramTI.getStorageType() != retTI.getStorageType()) {
      assert(directResultType.getASTType()->hasOpaqueArchetype());
      ptr = IGF.Builder.CreateBitCast(ptr,
                                      retTI.getStorageType()->getPointerTo());
    }
    IGF.IndirectReturn = retTI.getAddressForPointer(ptr);
  }

  auto bbargs = entry->getArguments();

  // Map the indirect returns if present.
  unsigned numIndirectResults = fnConv.getNumIndirectSILResults();
  unsigned idx = 0;
  for (auto indirectResultType : fnConv.getIndirectSILResultTypes(
           IGF.IGM.getMaximalTypeExpansionContext())) {
    SILArgument *ret = bbargs[idx];
    auto inContextResultType =
        IGF.CurSILFn->mapTypeIntoContext(indirectResultType);
    auto &retTI = IGF.IGM.getTypeInfo(ret->getType());
    // The parameter's type might be different due to looking through opaque
    // archetypes.
    auto ptr = params.claimNext();
    auto &paramTI = IGF.IGM.getTypeInfo(inContextResultType);
    if (paramTI.getStorageType() != retTI.getStorageType()) {
      assert(inContextResultType.getASTType()->hasOpaqueArchetype());
      ptr = IGF.Builder.CreateBitCast(ptr,
                                      retTI.getStorageType()->getPointerTo());
    }
    auto addr = retTI.getAddressForPointer(ptr);
    IGF.setLoweredAddress(ret, addr);
    ++idx;
  }
  assert(numIndirectResults == idx);

  return bbargs.slice(numIndirectResults);
}

static void bindParameter(IRGenSILFunction &IGF,
                          SILArgument *param,
                          SILType paramTy,
                          Explosion &allParamValues) {
  // Pull out the parameter value and its formal type.
  auto &paramTI = IGF.getTypeInfo(IGF.CurSILFn->mapTypeIntoContext(paramTy));
  auto &argTI = IGF.getTypeInfo(param->getType());

  // If the SIL parameter isn't passed indirectly, we need to map it
  // to an explosion.
  if (param->getType().isObject()) {
    Explosion paramValues;
    auto &loadableParamTI = cast<LoadableTypeInfo>(paramTI);
    auto &loadableArgTI = cast<LoadableTypeInfo>(paramTI);
    // If the explosion must be passed indirectly, load the value from the
    // indirect address.
    auto &nativeSchema = argTI.nativeParameterValueSchema(IGF.IGM);
    if (nativeSchema.requiresIndirect()) {
      Address paramAddr =
          loadableParamTI.getAddressForPointer(allParamValues.claimNext());
      if (paramTI.getStorageType() != argTI.getStorageType())
        paramAddr =
            loadableArgTI.getAddressForPointer(IGF.Builder.CreateBitCast(
                paramAddr.getAddress(),
                loadableArgTI.getStorageType()->getPointerTo()));
      loadableArgTI.loadAsTake(IGF, paramAddr, paramValues);
    } else {
      if (!nativeSchema.empty()) {
        // Otherwise, we map from the native convention to the type's explosion
        // schema.
        Explosion nativeParam;
        allParamValues.transferInto(nativeParam, nativeSchema.size());
        paramValues = nativeSchema.mapFromNative(IGF.IGM, IGF, nativeParam,
                                                 param->getType());
      } else {
        assert(paramTI.getSchema().empty());
      }
    }
    IGF.setLoweredExplosion(param, paramValues);
    return;
  }

  // Okay, the type is passed indirectly in SIL, so we need to map
  // it to an address.
  // FIXME: that doesn't mean we should physically pass it
  // indirectly at this resilience expansion. An @in or @in_guaranteed parameter
  // could be passed by value in the right resilience domain.
  auto ptr = allParamValues.claimNext();
  if (paramTI.getStorageType() != argTI.getStorageType()) {
    ptr =
        IGF.Builder.CreateBitCast(ptr, argTI.getStorageType()->getPointerTo());
  }
  Address paramAddr = argTI.getAddressForPointer(ptr);
  IGF.setLoweredAddress(param, paramAddr);
}

/// Emit entry point arguments for a SILFunction with the Swift calling
/// convention.
static void emitEntryPointArgumentsNativeCC(IRGenSILFunction &IGF,
                                            SILBasicBlock *entry,
                                            Explosion &allParamValues) {
  auto funcTy = IGF.CurSILFn->getLoweredFunctionType();
  
  // Map the indirect return if present.
  ArrayRef<SILArgument *> params = emitEntryPointIndirectReturn(
      IGF, entry, allParamValues, funcTy, [&](SILType retType) -> bool {
        auto &schema =
            IGF.IGM.getTypeInfo(retType).nativeReturnValueSchema(IGF.IGM);
        return schema.requiresIndirect();
      });

  // The witness method CC passes Self as a final argument.
  WitnessMetadata witnessMetadata;
  if (funcTy->getRepresentation() == SILFunctionTypeRepresentation::WitnessMethod) {
    collectTrailingWitnessMetadata(IGF, *IGF.CurSILFn, allParamValues,
                                   witnessMetadata);
  }

  // Bind the error result by popping it off the parameter list.
  if (funcTy->hasErrorResult()) {
    IGF.setErrorResultSlot(allParamValues.takeLast());
  }
  // The coroutine context should be the first parameter.
  switch (funcTy->getCoroutineKind()) {
  case SILCoroutineKind::None:
    break;
  case SILCoroutineKind::YieldOnce:
    emitYieldOnceCoroutineEntry(IGF, funcTy, allParamValues);
    break;
  case SILCoroutineKind::YieldMany:
    emitYieldManyCoroutineEntry(IGF, funcTy, allParamValues);
    break;
  }

  SILFunctionConventions conv(funcTy, IGF.getSILModule());

  // The 'self' argument might be in the context position, which is
  // now the end of the parameter list.  Bind it now.
  if (hasSelfContextParameter(funcTy)) {
    SILArgument *selfParam = params.back();
    params = params.drop_back();

    Explosion selfTemp;
    selfTemp.add(allParamValues.takeLast());
    bindParameter(
        IGF, selfParam,
        conv.getSILArgumentType(conv.getNumSILArguments() - 1,
                                IGF.IGM.getMaximalTypeExpansionContext()),
        selfTemp);

    // Even if we don't have a 'self', if we have an error result, we
    // should have a placeholder argument here.
  } else if (funcTy->hasErrorResult() ||
           funcTy->getRepresentation() == SILFunctionTypeRepresentation::Thick)
  {
    llvm::Value *contextPtr = allParamValues.takeLast(); (void) contextPtr;
    assert(contextPtr->getType() == IGF.IGM.RefCountedPtrTy);
  }

  // Map the remaining SIL parameters to LLVM parameters.
  unsigned i = 0;
  for (SILArgument *param : params) {
    auto argIdx = conv.getSILArgIndexOfFirstParam() + i;
    bindParameter(IGF, param,
                  conv.getSILArgumentType(
                      argIdx, IGF.IGM.getMaximalTypeExpansionContext()),
                  allParamValues);
    ++i;
  }

  // Bind polymorphic arguments.  This can only be done after binding
  // all the value parameters.
  if (hasPolymorphicParameters(funcTy)) {
    emitPolymorphicParameters(IGF, *IGF.CurSILFn, allParamValues,
                              &witnessMetadata,
      [&](unsigned paramIndex) -> llvm::Value* {
        SILValue parameter =
          IGF.CurSILFn->getArgumentsWithoutIndirectResults()[paramIndex];
        return IGF.getLoweredSingletonExplosion(parameter);
      });
  }

  assert(allParamValues.empty() && "didn't claim all parameters!");
}

/// Emit entry point arguments for the parameters of a C function, or the
/// method parameters of an ObjC method.
static void emitEntryPointArgumentsCOrObjC(IRGenSILFunction &IGF,
                                           SILBasicBlock *entry,
                                           Explosion &params,
                                           CanSILFunctionType funcTy) {
  // First, lower the method type.
  ForeignFunctionInfo foreignInfo = IGF.IGM.getForeignFunctionInfo(funcTy);
  assert(foreignInfo.ClangInfo);
  auto &FI = *foreignInfo.ClangInfo;

  // Okay, start processing the parameters explosion.

  // First, claim all the indirect results.
  ArrayRef<SILArgument*> args
    = emitEntryPointIndirectReturn(IGF, entry, params, funcTy,
      [&](SILType directResultType) -> bool {
        return FI.getReturnInfo().isIndirect();
      });

  unsigned nextArgTyIdx = 0;

  // Handle the arguments of an ObjC method.
  if (IGF.CurSILFn->getRepresentation() ==
        SILFunctionTypeRepresentation::ObjCMethod) {
    // Claim the self argument from the end of the formal arguments.
    SILArgument *selfArg = args.back();
    args = args.slice(0, args.size() - 1);

    // Set the lowered explosion for the self argument.
    auto &selfTI = cast<LoadableTypeInfo>(IGF.getTypeInfo(selfArg->getType()));
    auto selfSchema = selfTI.getSchema();
    assert(selfSchema.size() == 1 && "Expected self to be a single element!");

    auto *selfValue = params.claimNext();
    auto *bodyType = selfSchema.begin()->getScalarType();
    if (selfValue->getType() != bodyType)
      selfValue = IGF.coerceValue(selfValue, bodyType, IGF.IGM.DataLayout);

    Explosion self;
    self.add(selfValue);
    IGF.setLoweredExplosion(selfArg, self);

    // Discard the implicit _cmd argument.
    params.claimNext();

    // We've handled the self and _cmd arguments, so when we deal with
    // generating explosions for the remaining arguments we can skip
    // these.
    nextArgTyIdx = 2;
  }

  assert(args.size() == (FI.arg_size() - nextArgTyIdx) &&
         "Number of arguments not equal to number of argument types!");

  // Generate lowered explosions for each explicit argument.
  for (auto i : indices(args)) {
    SILArgument *arg = args[i];
    auto argTyIdx = i + nextArgTyIdx;
    auto &argTI = IGF.getTypeInfo(arg->getType());
    
    // Bitcast indirect argument pointers to the right storage type.
    if (arg->getType().isAddress()) {
      llvm::Value *ptr = params.claimNext();
      ptr = IGF.Builder.CreateBitCast(ptr,
                                      argTI.getStorageType()->getPointerTo());
      IGF.setLoweredAddress(arg, Address(ptr, argTI.getBestKnownAlignment()));
      continue;
    }
    
    auto &loadableArgTI = cast<LoadableTypeInfo>(argTI);

    Explosion argExplosion;
    emitForeignParameter(IGF, params, foreignInfo, argTyIdx, arg->getType(),
                         loadableArgTI, argExplosion, false);
    IGF.setLoweredExplosion(arg, argExplosion);
  }

  assert(params.empty() && "didn't claim all parameters!");

  // emitPolymorphicParameters() may create function calls, so we need
  // to initialize the debug location here.
  ArtificialLocation Loc(IGF.getDebugScope(), IGF.IGM.DebugInfo.get(),
                         IGF.Builder);
  
  // Bind polymorphic arguments. This can only be done after binding
  // all the value parameters, and must be done even for non-polymorphic
  // functions because of imported Objective-C generics.
  emitPolymorphicParameters(
      IGF, *IGF.CurSILFn, params, nullptr,
      [&](unsigned paramIndex) -> llvm::Value * {
        SILValue parameter = entry->getArguments()[paramIndex];
        return IGF.getLoweredSingletonExplosion(parameter);
      });
}

/// Get metadata for the dynamic Self type if we have it.
static void emitLocalSelfMetadata(IRGenSILFunction &IGF) {
  if (!IGF.CurSILFn->hasSelfMetadataParam())
    return;
  
  const SILArgument *selfArg = IGF.CurSILFn->getSelfMetadataArgument();
  auto selfTy = selfArg->getType().getASTType();
  CanMetatypeType metaTy =
    dyn_cast<MetatypeType>(selfTy);
  IRGenFunction::LocalSelfKind selfKind;
  if (!metaTy)
    selfKind = IRGenFunction::ObjectReference;
  else {
    selfTy = metaTy.getInstanceType();
    switch (metaTy->getRepresentation()) {
    case MetatypeRepresentation::Thin:
      llvm_unreachable("class metatypes are never thin");
    case MetatypeRepresentation::Thick:
      selfKind = IRGenFunction::SwiftMetatype;
      break;
    case MetatypeRepresentation::ObjC:
      selfKind = IRGenFunction::ObjCMetatype;
      break;
    }
  }
  llvm::Value *value = IGF.getLoweredExplosion(selfArg).claimNext();
  if (auto dynSelfTy = dyn_cast<DynamicSelfType>(selfTy))
    selfTy = dynSelfTy.getSelfType();

  // Specify the exact Self type if we know it, either because the class
  // is final, or because the function we're emitting is a method with the
  // [exact_self_class] attribute set on it during the SIL pipeline.
  bool isExact = selfTy->getClassOrBoundGenericClass()->isFinal()
    || IGF.CurSILFn->isExactSelfClass();

  IGF.setLocalSelfMetadata(selfTy, isExact, value, selfKind);
}

/// Emit the definition for the given SIL constant.
void IRGenModule::emitSILFunction(SILFunction *f) {
  if (f->isExternalDeclaration())
    return;

  // Do not emit bodies of public_external functions.
  if (hasPublicVisibility(f->getLinkage()) && f->isAvailableExternally())
    return;

  PrettyStackTraceSILFunction stackTrace("emitting IR", f);
  IRGenSILFunction(*this, f).emitSILFunction();
}

void IRGenSILFunction::emitSILFunction() {
  LLVM_DEBUG(llvm::dbgs() << "emitting SIL function: ";
             CurSILFn->printName(llvm::dbgs());
             llvm::dbgs() << '\n';
             CurSILFn->print(llvm::dbgs()));
  
  assert(!CurSILFn->empty() && "function has no basic blocks?!");

  if (CurSILFn->getDynamicallyReplacedFunction())
    IGM.IRGen.addDynamicReplacement(CurSILFn);

  // Configure the dominance resolver.
  // TODO: consider re-using a dom analysis from the PassManager
  // TODO: consider using a cheaper analysis at -O0
  setDominanceResolver([](IRGenFunction &IGF_,
                          DominancePoint activePoint,
                          DominancePoint dominatingPoint) -> bool {
    IRGenSILFunction &IGF = static_cast<IRGenSILFunction&>(IGF_);
    if (!IGF.Dominance) {
      IGF.Dominance.reset(new DominanceInfo(IGF.CurSILFn));
    }
    return IGF.Dominance->dominates(dominatingPoint.as<SILBasicBlock>(),
                                    activePoint.as<SILBasicBlock>());
  });
  
  if (IGM.DebugInfo)
    IGM.DebugInfo->emitFunction(*CurSILFn, CurFn);

  // Map the entry bb.
  LoweredBBs[&*CurSILFn->begin()] = LoweredBB(&CurFn->back(), {});
  // Create LLVM basic blocks for the other bbs.
  for (auto bi = std::next(CurSILFn->begin()), be = CurSILFn->end(); bi != be;
       ++bi) {
    // FIXME: Use the SIL basic block's name.
    llvm::BasicBlock *llBB = llvm::BasicBlock::Create(IGM.getLLVMContext());
    auto phis = emitPHINodesForBBArgs(*this, &*bi, llBB);
    CurFn->getBasicBlockList().push_back(llBB);
    LoweredBBs[&*bi] = LoweredBB(llBB, std::move(phis));
  }

  auto entry = LoweredBBs.begin();
  Builder.SetInsertPoint(entry->second.bb);

  // Map the LLVM arguments to arguments on the entry point BB.
  Explosion params = collectParameters();
  auto funcTy = CurSILFn->getLoweredFunctionType();

  switch (funcTy->getLanguage()) {
  case SILFunctionLanguage::Swift:
    emitEntryPointArgumentsNativeCC(*this, entry->first, params);
    break;
  case SILFunctionLanguage::C:
    emitEntryPointArgumentsCOrObjC(*this, entry->first, params, funcTy);
    break;
  }
  emitLocalSelfMetadata(*this);

  assert(params.empty() && "did not map all llvm params to SIL params?!");

  // It's really nice to be able to assume that we've already emitted
  // all the values from dominating blocks --- it makes simple
  // peepholing more powerful and allows us to avoid the need for
  // nasty "forward-declared" values.  We can do this by emitting
  // blocks using a simple walk through the successor graph.
  //
  // We do want to preserve the original source order, but that's done
  // by having previously added all the primary blocks to the LLVM
  // function in their original order.  As long as any secondary
  // blocks are inserted after the current IP instead of at the end
  // of the function, we're fine.

  // Invariant: for every block in the work queue, we have visited all
  // of its dominators.
  llvm::SmallPtrSet<SILBasicBlock*, 8> visitedBlocks;
  SmallVector<SILBasicBlock*, 8> workQueue; // really a stack

  // Queue up the entry block, for which the invariant trivially holds.
  visitedBlocks.insert(&*CurSILFn->begin());
  workQueue.push_back(&*CurSILFn->begin());

  while (!workQueue.empty()) {
    auto bb = workQueue.pop_back_val();

    // Emit the block.
    visitSILBasicBlock(bb);

#ifndef NDEBUG
    // Assert that the current IR IP (if valid) is immediately prior
    // to the initial IR block for the next primary SIL block.
    // It's not semantically necessary to preserve SIL block order,
    // but we really should.
    if (auto curBB = Builder.GetInsertBlock()) {
      auto next = std::next(SILFunction::iterator(bb));
      if (next != CurSILFn->end()) {
        auto nextBB = LoweredBBs[&*next].bb;
        assert(&*std::next(curBB->getIterator()) == nextBB &&
               "lost source SIL order?");
      }
    }
#endif

    // The immediate dominator of a successor of this block needn't be
    // this block, but it has to be something which dominates this
    // block.  In either case, we've visited it.
    //
    // Therefore the invariant holds of all the successors, and we can
    // queue them up if we haven't already visited them.
    for (auto *succBB : bb->getSuccessorBlocks()) {
      if (visitedBlocks.insert(succBB).second)
        workQueue.push_back(succBB);
    }
  }

  // If there are dead blocks in the SIL function, we might have left
  // invalid blocks in the IR.  Do another pass and kill them off.
  for (SILBasicBlock &bb : *CurSILFn)
    if (!visitedBlocks.count(&bb))
      LoweredBBs[&bb].bb->eraseFromParent();

}

void IRGenSILFunction::estimateStackSize() {
  if (EstimatedStackSize >= 0)
    return;

  // TODO: as soon as we generate alloca instructions with accurate lifetimes
  // we should also do a better stack size calculation here. Currently we
  // add all stack sizes even if life ranges do not overlap.
  for (SILBasicBlock &BB : *CurSILFn) {
    for (SILInstruction &I : BB) {
      if (auto *ASI = dyn_cast<AllocStackInst>(&I)) {
        const TypeInfo &type = getTypeInfo(ASI->getElementType());
        if (llvm::Constant *SizeConst = type.getStaticSize(IGM)) {
          auto *SizeInt = cast<llvm::ConstantInt>(SizeConst);
          EstimatedStackSize += (int)SizeInt->getSExtValue();
        }
      }
    }
  }
}

void IRGenSILFunction::visitSILBasicBlock(SILBasicBlock *BB) {
  // Insert into the lowered basic block.
  llvm::BasicBlock *llBB = getLoweredBB(BB).bb;
  Builder.SetInsertPoint(llBB);

  bool InEntryBlock = BB->pred_empty();

  // Set this block as the dominance point.  This implicitly communicates
  // with the dominance resolver configured in emitSILFunction.
  DominanceScope dominance(*this, InEntryBlock ? DominancePoint::universal()
                                               : DominancePoint(BB));

  // Generate the body.
  bool InCleanupBlock = false;
  bool KeepCurrentLocation = false;

  for (auto &I : *BB) {
    if (IGM.DebugInfo) {
      // Set the debug info location for I, if applicable.
      auto DS = I.getDebugScope();
      SILLocation ILoc = I.getLoc();
      // Handle cleanup locations.
      if (ILoc.is<CleanupLocation>()) {
        // Cleanup locations point to the decl of the value that is
        // being destroyed (for diagnostic generation). As far as
        // the linetable is concerned, cleanups at the end of a
        // lexical scope should point to the cleanup location, which
        // is the location of the last instruction in the basic block.
        if (!InCleanupBlock) {
          InCleanupBlock = true;
          // Scan ahead to see if this is the final cleanup block in
          // this basic block.
          auto It = I.getIterator();
          do ++It; while (It != BB->end() &&
                          It->getLoc().is<CleanupLocation>());
          // We are still in the middle of a basic block?
          if (It != BB->end() && !isa<TermInst>(It))
            KeepCurrentLocation = true;
        }

        // Assign the cleanup location to this instruction.
        if (!KeepCurrentLocation) {
          assert(BB->getTerminator());
          ILoc = BB->getTerminator()->getLoc();
          DS = BB->getTerminator()->getDebugScope();
        }
      } else if (InCleanupBlock) {
        KeepCurrentLocation = false;
        InCleanupBlock = false;
      }

      // Until SILDebugScopes are properly serialized, bare functions
      // are allowed to not have a scope.
      if (!DS) {
        if (CurSILFn->isBare())
          DS = CurSILFn->getDebugScope();
        assert(maybeScopeless(I) && "instruction has location, but no scope");
      }

      // Set the builder's debug location.
      if (DS && !KeepCurrentLocation)
        IGM.DebugInfo->setCurrentLoc(Builder, DS, ILoc);
      else {
        // Reuse the last scope for an easier-to-read line table.
        auto Prev = --I.getIterator();
        if (Prev != BB->end())
          DS = Prev->getDebugScope();

        // Use an artificial (line 0) location, to indicate we'd like to
        // reuse the last debug loc.
        IGM.DebugInfo->setCurrentLoc(
            Builder, DS, RegularLocation::getAutoGeneratedLocation());
      }
    }
    visit(&I);
  }

  assert(Builder.hasPostTerminatorIP() && "SIL bb did not terminate block?!");
}

void IRGenSILFunction::visitDifferentiableFunctionInst(
    DifferentiableFunctionInst *i) {
  auto origFnExp = getLoweredExplosion(i->getOriginalFunction());
  Explosion e;
  e.add(origFnExp.claimAll());
  // TODO(TF-1211): Uncomment assertions after upstreaming differentiation
  // transform.
  // The mandatory differentiation transform canonicalizes
  // `differentiable_function` instructions and ensures that derivative operands
  // are populated.
  /*
  assert(i->hasDerivativeFunctions());
  for (auto &derivFnOperand : i->getDerivativeFunctionArray())
    e.add(getLoweredExplosion(derivFnOperand.get()).claimAll());
  setLoweredExplosion(i, e);
  */
  // Note: code below is a temporary measure until TF-1211. Derivative function
  // operands should always exist after the differentiation transform.
  auto getDerivativeExplosion = [&](AutoDiffDerivativeFunctionKind kind) {
    // If the derivative value exists, get its explosion.
    if (i->hasDerivativeFunctions())
      return getLoweredExplosion(i->getDerivativeFunction(kind));
    // Otherwise, create an undef explosion.
    auto origFnType =
        i->getOriginalFunction()->getType().castTo<SILFunctionType>();
    auto derivativeFnType = origFnType->getAutoDiffDerivativeFunctionType(
        i->getParameterIndices(), i->getResultIndices(), kind,
        i->getModule().Types,
        LookUpConformanceInModule(i->getModule().getSwiftModule()));
    auto *undef = SILUndef::get(
        SILType::getPrimitiveObjectType(derivativeFnType), *i->getFunction());
    return getLoweredExplosion(undef);
  };
  auto jvpExp = getDerivativeExplosion(AutoDiffDerivativeFunctionKind::JVP);
  e.add(jvpExp.claimAll());
  auto vjpExp = getDerivativeExplosion(AutoDiffDerivativeFunctionKind::VJP);
  e.add(vjpExp.claimAll());
  setLoweredExplosion(i, e);
}

void IRGenSILFunction::
visitLinearFunctionInst(LinearFunctionInst *i) {
  auto origExp = getLoweredExplosion(i->getOriginalFunction());
  Explosion e;
  e.add(origExp.claimAll());
  assert(i->hasTransposeFunction());
  e.add(getLoweredExplosion(i->getTransposeFunction()).claimAll());
  setLoweredExplosion(i, e);
}

void IRGenSILFunction::visitDifferentiableFunctionExtractInst(
    DifferentiableFunctionExtractInst *i) {
  unsigned structFieldOffset = i->getExtractee().rawValue;
  unsigned fieldSize = 1;
  auto fnRepr = i->getOperand()->getType().getFunctionRepresentation();
  if (fnRepr == SILFunctionTypeRepresentation::Thick) {
    structFieldOffset *= 2;
    fieldSize = 2;
  }
  auto diffFnExp = getLoweredExplosion(i->getOperand());
  assert(diffFnExp.size() == fieldSize * 3);
  Explosion e;
  e.add(diffFnExp.getRange(structFieldOffset, structFieldOffset + fieldSize));
  (void)diffFnExp.claimAll();
  setLoweredExplosion(i, e);
}

void IRGenSILFunction::
visitLinearFunctionExtractInst(LinearFunctionExtractInst *i) {
  unsigned structFieldOffset = i->getExtractee().rawValue;
  unsigned fieldSize = 1;
  auto fnRepr = i->getOperand()->getType().getFunctionRepresentation();
  if (fnRepr == SILFunctionTypeRepresentation::Thick) {
    structFieldOffset *= 2;
    fieldSize = 2;
  }
  auto diffFnExp = getLoweredExplosion(i->getOperand());
  assert(diffFnExp.size() == fieldSize * 2);
  Explosion e;
  e.add(diffFnExp.getRange(structFieldOffset, structFieldOffset + fieldSize));
  (void)diffFnExp.claimAll();
  setLoweredExplosion(i, e);
}

void IRGenSILFunction::visitDifferentiabilityWitnessFunctionInst(
    DifferentiabilityWitnessFunctionInst *i) {
  llvm::Value *diffWitness =
      IGM.getAddrOfDifferentiabilityWitness(i->getWitness());
  unsigned offset = 0;
  switch (i->getWitnessKind()) {
  case DifferentiabilityWitnessFunctionKind::JVP:
    offset = 0;
    break;
  case DifferentiabilityWitnessFunctionKind::VJP:
    offset = 1;
    break;
  case DifferentiabilityWitnessFunctionKind::Transpose:
    llvm_unreachable("Not yet implemented");
  }

  diffWitness = Builder.CreateStructGEP(diffWitness, offset);
  diffWitness = Builder.CreateLoad(diffWitness, IGM.getPointerAlignment());

  auto fnType = cast<SILFunctionType>(i->getType().getASTType());
  Signature signature = IGM.getSignature(fnType);
  diffWitness =
      Builder.CreateBitCast(diffWitness, signature.getType()->getPointerTo());

  setLoweredFunctionPointer(i, FunctionPointer(diffWitness, signature));
}

void IRGenSILFunction::visitFunctionRefBaseInst(FunctionRefBaseInst *i) {
  auto fn = i->getInitiallyReferencedFunction();

  llvm::Constant *fnPtr = IGM.getAddrOfSILFunction(
      fn, NotForDefinition, false /*isDynamicallyReplaceableImplementation*/,
      isa<PreviousDynamicFunctionRefInst>(i));

  auto sig = IGM.getSignature(fn->getLoweredFunctionType());

  // Note that the pointer value returned by getAddrOfSILFunction doesn't
  // necessarily have element type sig.getType(), e.g. if it's imported.

  FunctionPointer fp = FunctionPointer::forDirect(fnPtr, sig);
  
  // Store the function as a FunctionPointer so we can avoid bitcasting
  // or thunking if we don't need to.
  setLoweredFunctionPointer(i, fp);
}

void IRGenSILFunction::visitFunctionRefInst(FunctionRefInst *i) {
  visitFunctionRefBaseInst(i);
}

void IRGenSILFunction::visitDynamicFunctionRefInst(DynamicFunctionRefInst *i) {
  visitFunctionRefBaseInst(i);
}

void IRGenSILFunction::visitPreviousDynamicFunctionRefInst(
    PreviousDynamicFunctionRefInst *i) {
  if (UseBasicDynamicReplacement) {
    IGM.unimplemented(i->getLoc().getSourceLoc(),
      ": calling the original implementation of a dynamic function is not "
      "supported with -Xllvm -basic-dynamic-replacement");
  }
  visitFunctionRefBaseInst(i);
}

void IRGenSILFunction::visitAllocGlobalInst(AllocGlobalInst *i) {
  SILGlobalVariable *var = i->getReferencedGlobal();
  SILType loweredTy = var->getLoweredType();
  auto &ti = getTypeInfo(loweredTy);

  auto expansion = IGM.getResilienceExpansionForLayout(var);

  // If the global is fixed-size in all resilience domains that can see it,
  // we allocated storage for it statically, and there's nothing to do.
  if (ti.isFixedSize(expansion))
    return;

  // Otherwise, the static storage for the global consists of a fixed-size
  // buffer.
  Address addr = IGM.getAddrOfSILGlobalVariable(var, ti,
                                                NotForDefinition);
  emitAllocateValueInBuffer(*this, loweredTy, addr);
}

void IRGenSILFunction::visitGlobalAddrInst(GlobalAddrInst *i) {
  SILGlobalVariable *var = i->getReferencedGlobal();
  SILType loweredTy = var->getLoweredTypeInContext(getExpansionContext());
  assert(loweredTy == i->getType().getObjectType());
  auto &ti = getTypeInfo(loweredTy);
  
  auto expansion = IGM.getResilienceExpansionForLayout(var);

  // If the variable is empty in all resilience domains that can see it,
  // don't actually emit a symbol for the global at all, just return undef.
  if (ti.isKnownEmpty(expansion)) {
    setLoweredAddress(i, ti.getUndefAddress());
    return;
  }

  Address addr = IGM.getAddrOfSILGlobalVariable(var, ti,
                                                NotForDefinition);

  // If the global is fixed-size in all resilience domains that can see it,
  // we allocated storage for it statically, and there's nothing to do.
  if (ti.isFixedSize(expansion)) {
    setLoweredAddress(i, addr);
    return;
  }

  // Otherwise, the static storage for the global consists of a fixed-size
  // buffer; project it.
  addr = emitProjectValueInBuffer(*this, loweredTy, addr);
  
  setLoweredAddress(i, addr);
}

void IRGenSILFunction::visitGlobalValueInst(GlobalValueInst *i) {
  SILGlobalVariable *var = i->getReferencedGlobal();
  assert(var->isInitializedObject() &&
         "global_value only supported for statically initialized objects");
  SILType loweredTy = var->getLoweredType();
  assert(loweredTy == i->getType());
  auto &ti = getTypeInfo(loweredTy);
  assert(ti.isFixedSize(IGM.getResilienceExpansionForLayout(var)));

  llvm::Value *Ref = IGM.getAddrOfSILGlobalVariable(var, ti,
                                                NotForDefinition).getAddress();

  auto ClassType = loweredTy.getASTType();
  llvm::Value *Metadata =
    emitClassHeapMetadataRef(*this, ClassType, MetadataValueType::TypeMetadata,
                             MetadataState::Complete);
  llvm::Value *CastAddr = Builder.CreateBitCast(Ref, IGM.RefCountedPtrTy);
  llvm::Value *InitRef = emitInitStaticObjectCall(Metadata, CastAddr, "staticref");
  InitRef = Builder.CreateBitCast(InitRef, Ref->getType());

  Explosion e;
  e.add(InitRef);
  setLoweredExplosion(i, e);
}

void IRGenSILFunction::visitBaseAddrForOffsetInst(BaseAddrForOffsetInst *i) {
  auto storagePtrTy = IGM.getStoragePointerType(i->getType());
  llvm::Value *addr = llvm::ConstantPointerNull::get(storagePtrTy);
  setLoweredAddress(i, Address(addr, Alignment()));
}

void IRGenSILFunction::visitMetatypeInst(swift::MetatypeInst *i) {
  auto metaTy = i->getType().castTo<MetatypeType>();
  Explosion e;
  emitMetatypeRef(*this, metaTy, e);
  setLoweredExplosion(i, e);
}

static llvm::Value *getClassBaseValue(IRGenSILFunction &IGF,
                                      SILValue v) {
  if (v->getType().isAddress()) {
    auto addr = IGF.getLoweredAddress(v);
    return IGF.Builder.CreateLoad(addr);
  }
  
  Explosion e = IGF.getLoweredExplosion(v);
  return e.claimNext();
}

void IRGenSILFunction::visitValueMetatypeInst(swift::ValueMetatypeInst *i) {
  SILType instanceTy = i->getOperand()->getType();
  auto metaTy = i->getType().castTo<MetatypeType>();
  
  if (metaTy->getRepresentation() == MetatypeRepresentation::Thin) {
    Explosion empty;
    setLoweredExplosion(i, empty);
    return;
  }
  
  Explosion e;
  
  if (instanceTy.getClassOrBoundGenericClass()) {
    e.add(emitDynamicTypeOfHeapObject(*this,
                           getClassBaseValue(*this, i->getOperand()),
                           metaTy->getRepresentation(), instanceTy));
  } else if (auto arch = instanceTy.getAs<ArchetypeType>()) {
    if (arch->requiresClass()) {
      e.add(emitDynamicTypeOfHeapObject(*this,
                             getClassBaseValue(*this, i->getOperand()),
                             metaTy->getRepresentation(), instanceTy));
    } else {
      Address base = getLoweredAddress(i->getOperand());
      e.add(emitDynamicTypeOfOpaqueArchetype(*this, base,
                                             i->getOperand()->getType()));
      // FIXME: We need to convert this back to an ObjC class for an
      // ObjC metatype representation.
      if (metaTy->getRepresentation() == MetatypeRepresentation::ObjC)
        unimplemented(i->getLoc().getSourceLoc(),
                      "objc metatype of non-class-bounded archetype");
    }
  } else {
    emitMetatypeRef(*this, metaTy, e);
  }
  
  setLoweredExplosion(i, e);
}

void IRGenSILFunction::visitExistentialMetatypeInst(
                                            swift::ExistentialMetatypeInst *i) {
  Explosion result;
  SILValue op = i->getOperand();
  SILType opType = op->getType();

  switch (opType.getPreferredExistentialRepresentation()) {
  case ExistentialRepresentation::Metatype: {
    Explosion existential = getLoweredExplosion(op);
    emitMetatypeOfMetatype(*this, existential, opType, result);
    break;
  }
  case ExistentialRepresentation::Class: {
    Explosion existential = getLoweredExplosion(op);
    emitMetatypeOfClassExistential(*this, existential, i->getType(),
                                   opType, result);
    break;
  }
  case ExistentialRepresentation::Boxed: {
    Explosion existential = getLoweredExplosion(op);
    emitMetatypeOfBoxedExistential(*this, existential, opType, result);
    break;
  }
  case ExistentialRepresentation::Opaque: {
    Address existential = getLoweredAddress(op);
    emitMetatypeOfOpaqueExistential(*this, existential, opType, result);
    break;
  }
  case ExistentialRepresentation::None:
    llvm_unreachable("Bad existential representation");
  }

  setLoweredExplosion(i, result);
}

static void emitApplyArgument(IRGenSILFunction &IGF,
                              SILValue arg,
                              SILType paramType,
                              Explosion &out) {
  bool isSubstituted = (arg->getType() != paramType);

  // For indirect arguments, we just need to pass a pointer.
  if (paramType.isAddress()) {
    // This address is of the substituted type.
    auto addr = IGF.getLoweredAddress(arg);

    // If a substitution is in play, just bitcast the address.
    if (isSubstituted) {
      auto origType = IGF.IGM.getStoragePointerType(paramType);
      addr = IGF.Builder.CreateBitCast(addr, origType);
    }
      
    out.add(addr.getAddress());
    return;
  }

  // Otherwise, it's an explosion, which we may need to translate,
  // both in terms of explosion level and substitution levels.
  assert(arg->getType().isObject());

  // Fast path: avoid an unnecessary temporary explosion.
  if (!isSubstituted) {
    IGF.getLoweredExplosion(arg, out);
    return;
  }

  Explosion temp = IGF.getLoweredExplosion(arg);
  reemitAsUnsubstituted(IGF, paramType, arg->getType(),
                        temp, out);
}

static llvm::Value *getObjCClassForValue(IRGenFunction &IGF,
                                         llvm::Value *selfValue,
                                         CanAnyMetatypeType selfType) {
  // If we have a Swift metatype, map it to the heap metadata, which
  // will be the Class for an ObjC type.
  switch (selfType->getRepresentation()) {
  case swift::MetatypeRepresentation::ObjC:
    return selfValue;

  case swift::MetatypeRepresentation::Thick:
    // Convert thick metatype to Objective-C metatype.
    return emitClassHeapMetadataRefForMetatype(IGF, selfValue,
                                               selfType.getInstanceType());

  case swift::MetatypeRepresentation::Thin:
    llvm_unreachable("Cannot convert Thin metatype to ObjC metatype");
  }
  llvm_unreachable("bad metatype representation");
}

static llvm::Value *
emitWitnessTableForLoweredCallee(IRGenSILFunction &IGF,
                                 CanSILFunctionType substCalleeType) {
  // This use of getSelfInstanceType() assumes that the instance type is
  // always a meaningful formal type.
  auto substSelfType = substCalleeType->getSelfInstanceType(
      IGF.IGM.getSILModule(), IGF.IGM.getMaximalTypeExpansionContext());
  auto substConformance =
      substCalleeType->getWitnessMethodConformanceOrInvalid();

  llvm::Value *argMetadata = IGF.emitTypeMetadataRef(substSelfType);
  llvm::Value *wtable =
    emitWitnessTableRef(IGF, substSelfType, &argMetadata, substConformance);

  return wtable;
}

Callee LoweredValue::getCallee(IRGenFunction &IGF,
                               llvm::Value *selfValue,
                               CalleeInfo &&calleeInfo) const {
  switch (kind) {
  case Kind::FunctionPointer: {
    auto &fn = getFunctionPointer();
    return Callee(std::move(calleeInfo), fn, selfValue);
  }

  case Kind::ObjCMethod: {
    const auto &objcMethod = getObjCMethod();
    assert(selfValue);

    // Convert a metatype 'self' argument to the ObjC class pointer.
    // FIXME: why on earth is this not correctly represented in SIL?
    if (auto metatype = dyn_cast<AnyMetatypeType>(
            calleeInfo.OrigFnType->getSelfParameter().getArgumentType(
                IGF.IGM.getSILModule(), calleeInfo.OrigFnType,
                IGF.IGM.getMaximalTypeExpansionContext()))) {
      selfValue = getObjCClassForValue(IGF, selfValue, metatype);
    }

    return getObjCMethodCallee(IGF, objcMethod, selfValue,
                               std::move(calleeInfo));
  }

  case Kind::SingletonExplosion: {
    auto functionValue = getKnownSingletonExplosion();

    switch (calleeInfo.OrigFnType->getRepresentation()) {
    case SILFunctionType::Representation::Block:
      assert(!selfValue && "block function with self?");
      return getBlockPointerCallee(IGF, functionValue, std::move(calleeInfo));

    case SILFunctionType::Representation::ObjCMethod:
    case SILFunctionType::Representation::Thick:
      llvm_unreachable("unexpected function with singleton representation");

    case SILFunctionType::Representation::WitnessMethod:
    case SILFunctionType::Representation::Thin:
    case SILFunctionType::Representation::Closure:
    case SILFunctionType::Representation::Method:
      return getSwiftFunctionPointerCallee(IGF, functionValue, selfValue,
                                           std::move(calleeInfo), false);

    case SILFunctionType::Representation::CFunctionPointer:
      assert(!selfValue && "C function pointer has self?");
      return getCFunctionPointerCallee(IGF, functionValue,
                                       std::move(calleeInfo));
    }
    llvm_unreachable("bad kind");
  }

  case Kind::ExplosionVector: {
    auto vector = getKnownExplosionVector();
    assert(calleeInfo.OrigFnType->getRepresentation()
             == SILFunctionType::Representation::Thick);

    assert(!selfValue && "thick function pointer with self?");
    assert(vector.size() == 2 && "thick function pointer with size != 2");
    llvm::Value *functionValue = vector[0];
    llvm::Value *contextValue = vector[1];
    bool castToRefcountedContext = calleeInfo.OrigFnType->isNoEscape();
    return getSwiftFunctionPointerCallee(IGF, functionValue, contextValue,
                                         std::move(calleeInfo),
                                         castToRefcountedContext);
  }

  case LoweredValue::Kind::EmptyExplosion:
  case LoweredValue::Kind::OwnedAddress:
  case LoweredValue::Kind::ContainedAddress:
  case LoweredValue::Kind::StackAddress:
  case LoweredValue::Kind::DynamicallyEnforcedAddress:
  case LoweredValue::Kind::CoroutineState:
    llvm_unreachable("not a valid callee");
  }
  llvm_unreachable("bad kind");
}

static CallEmission getCallEmissionForLoweredValue(IRGenSILFunction &IGF,
                                         CanSILFunctionType origCalleeType,
                                         CanSILFunctionType substCalleeType,
                                         const LoweredValue &lv,
                                         llvm::Value *selfValue,
                                         SubstitutionMap substitutions,
                                         WitnessMetadata *witnessMetadata,
                                         Explosion &args) {
  Callee callee = lv.getCallee(IGF, selfValue,
                               CalleeInfo(origCalleeType, substCalleeType,
                                          substitutions));

  switch (origCalleeType->getRepresentation()) {
  case SILFunctionType::Representation::WitnessMethod: {
    auto wtable = emitWitnessTableForLoweredCallee(IGF, substCalleeType);
    witnessMetadata->SelfWitnessTable = wtable;
    break;
  }

  case SILFunctionType::Representation::ObjCMethod:
  case SILFunctionType::Representation::Thick:
  case SILFunctionType::Representation::Block:
  case SILFunctionType::Representation::Thin:
  case SILFunctionType::Representation::CFunctionPointer:
  case SILFunctionType::Representation::Method:
  case SILFunctionType::Representation::Closure:
    break;
  }

  CallEmission callEmission(IGF, std::move(callee));
  if (IGF.CurSILFn->isThunk())
    callEmission.addAttribute(llvm::AttributeList::FunctionIndex,
                              llvm::Attribute::NoInline);

  return callEmission;
}

void IRGenSILFunction::visitBuiltinInst(swift::BuiltinInst *i) {
  const BuiltinInfo &builtin = getSILModule().getBuiltinInfo(i->getName());

  auto argValues = i->getArguments();
  Explosion args;

  for (auto idx : indices(argValues)) {
    auto argValue = argValues[idx];

    // Builtin arguments should never be substituted, so use the value's type
    // as the parameter type.
    emitApplyArgument(*this, argValue, argValue->getType(), args);
  }
  
  Explosion result;
  emitBuiltinCall(*this, builtin, i->getName(), i->getType(),
                  args, result, i->getSubstitutions());
  
  setLoweredExplosion(i, result);
}

void IRGenSILFunction::visitApplyInst(swift::ApplyInst *i) {
  visitFullApplySite(i);
}

void IRGenSILFunction::visitTryApplyInst(swift::TryApplyInst *i) {
  visitFullApplySite(i);
}

void IRGenSILFunction::visitFullApplySite(FullApplySite site) {
  auto origCalleeType = site.getOrigCalleeType();
  auto substCalleeType = site.getSubstCalleeType();
  if (site.getOrigCalleeType()->isDifferentiable()) {
    origCalleeType = origCalleeType->getWithoutDifferentiability();
    substCalleeType = substCalleeType->getWithoutDifferentiability();
  }

  // If the callee is a differentiable function, we extract the original
  // function because we want to call the original function.
  Optional<LoweredValue> diffCalleeOrigFnLV;
  if (site.getOrigCalleeType()->isDifferentiable()) {
    auto diffFnExplosion = getLoweredExplosion(site.getCallee());
    Explosion origFnExplosion;
    unsigned fieldSize = 1;
    if (origCalleeType->getRepresentation() ==
        SILFunctionTypeRepresentation::Thick) {
      fieldSize = 2;
    }
    origFnExplosion.add(diffFnExplosion.getRange(0, 0 + fieldSize));
    (void)diffFnExplosion.claimAll();
    diffCalleeOrigFnLV = LoweredValue(origFnExplosion);
  }

  const LoweredValue &calleeLV =
      diffCalleeOrigFnLV ? *diffCalleeOrigFnLV :
                            getLoweredValue(site.getCallee());

  auto args = site.getArguments();
  SILFunctionConventions origConv(origCalleeType, getSILModule());
  assert(origConv.getNumSILArguments() == args.size());

  // Extract 'self' if it needs to be passed as the context parameter.
  llvm::Value *selfValue = nullptr;
  if (hasSelfContextParameter(origCalleeType)) {
    SILValue selfArg = args.back();
    args = args.drop_back();

    if (selfArg->getType().isObject()) {
      selfValue = getLoweredSingletonExplosion(selfArg);
    } else {
      selfValue = getLoweredAddress(selfArg).getAddress();
    }
  }

  Explosion llArgs;    
  WitnessMetadata witnessMetadata;
  CallEmission emission =
    getCallEmissionForLoweredValue(*this, origCalleeType, substCalleeType,
                                   calleeLV, selfValue,
                                   site.getSubstitutionMap(),
                                   &witnessMetadata, llArgs);

  // Lower the arguments and return value in the callee's generic context.
  GenericContextScope scope(IGM, origCalleeType->getInvocationGenericSignature());

  // Allocate space for the coroutine buffer.
  Optional<Address> coroutineBuffer;
  switch (origCalleeType->getCoroutineKind()) {
  case SILCoroutineKind::None:
    break;

  case SILCoroutineKind::YieldOnce:
    coroutineBuffer = emitAllocYieldOnceCoroutineBuffer(*this);
    break;

  case SILCoroutineKind::YieldMany:
    coroutineBuffer = emitAllocYieldManyCoroutineBuffer(*this);
    break;
  }
  if (coroutineBuffer) {
    llArgs.add(coroutineBuffer->getAddress());
  }

  // Lower the SIL arguments to IR arguments.
  
  // Turn the formal SIL parameters into IR-gen things.
  for (auto index : indices(args)) {
    emitApplyArgument(*this, args[index],
                      origConv.getSILArgumentType(
                          index, IGM.getMaximalTypeExpansionContext()),
                      llArgs);
  }

  // Pass the generic arguments.
  if (hasPolymorphicParameters(origCalleeType)) {
    SubstitutionMap subMap = site.getSubstitutionMap();
    emitPolymorphicArguments(*this, origCalleeType,
                             subMap, &witnessMetadata, llArgs);
  }

  // Add all those arguments.
  emission.setArgs(llArgs, false, &witnessMetadata);

  SILInstruction *i = site.getInstruction();
  
  Explosion result;
  emission.emitToExplosion(result, false);

  // For a simple apply, just bind the apply result to the result of the call.
  if (auto apply = dyn_cast<ApplyInst>(i)) {
    setLoweredExplosion(apply, result);

  // For begin_apply, we have to destructure the call.
  } else if (auto beginApply = dyn_cast<BeginApplyInst>(i)) {
    // Grab the continuation pointer.  This will still be an i8*.
    auto continuation = result.claimNext();

    setLoweredCoroutine(beginApply->getTokenResult(),
                        { *coroutineBuffer,
                          continuation,
                          emission.claimTemporaries() });

    setCorrespondingLoweredValues(beginApply->getYieldedValues(), result);

  } else {
    auto tryApplyInst = cast<TryApplyInst>(i);

    // Load the error value.
    SILFunctionConventions substConv(substCalleeType, getSILModule());
    SILType errorType =
        substConv.getSILErrorType(IGM.getMaximalTypeExpansionContext());
    Address errorSlot = getErrorResultSlot(errorType);
    auto errorValue = Builder.CreateLoad(errorSlot);

    auto &normalDest = getLoweredBB(tryApplyInst->getNormalBB());
    auto &errorDest = getLoweredBB(tryApplyInst->getErrorBB());

    // Zero the error slot to maintain the invariant that it always
    // contains null.  This will frequently become a dead store.
    auto nullError = llvm::Constant::getNullValue(errorValue->getType());
    if (!tryApplyInst->getErrorBB()->getSinglePredecessorBlock()) {
      // Only do that here if we can't move the store to the error block.
      // See below.
      Builder.CreateStore(nullError, errorSlot);
    }

    // If the error value is non-null, branch to the error destination.
    auto hasError = Builder.CreateICmpNE(errorValue, nullError);
    Builder.CreateCondBr(hasError, errorDest.bb, normalDest.bb);

    // Set up the PHI nodes on the normal edge.
    unsigned firstIndex = 0;
    addIncomingExplosionToPHINodes(*this, normalDest, firstIndex, result);
    assert(firstIndex == normalDest.phis.size());

    // Set up the PHI nodes on the error edge.
    assert(errorDest.phis.size() == 1);
    errorDest.phis[0]->addIncoming(errorValue, Builder.GetInsertBlock());

    if (tryApplyInst->getErrorBB()->getSinglePredecessorBlock()) {
      // Zeroing out the error slot only in the error block increases the chance
      // that it will become a dead store.
      auto origBB = Builder.GetInsertBlock();
      Builder.SetInsertPoint(errorDest.bb);
      Builder.CreateStore(nullError, errorSlot);
      Builder.SetInsertPoint(origBB);
    }
  }
}

/// If the value is a @convention(witness_method) function, the context
/// is the witness table that must be passed to the call.
///
/// \param v A value of possibly-polymorphic SILFunctionType.
/// \param subs This is the set of substitutions that we are going to be
/// applying to 'v'.
static std::tuple<FunctionPointer, llvm::Value*, CanSILFunctionType>
getPartialApplicationFunction(IRGenSILFunction &IGF, SILValue v,
                              SubstitutionMap subs,
                              CanSILFunctionType substFnType) {
  LoweredValue &lv = IGF.getLoweredValue(v);
  auto fnType = v->getType().castTo<SILFunctionType>();

  switch (lv.kind) {
  case LoweredValue::Kind::ContainedAddress:
  case LoweredValue::Kind::StackAddress:
  case LoweredValue::Kind::DynamicallyEnforcedAddress:
  case LoweredValue::Kind::OwnedAddress:
  case LoweredValue::Kind::EmptyExplosion:
  case LoweredValue::Kind::CoroutineState:
    llvm_unreachable("not a valid function");

  case LoweredValue::Kind::ObjCMethod:
    llvm_unreachable("objc method partial application shouldn't get here");

  case LoweredValue::Kind::FunctionPointer: {
    llvm::Value *context = nullptr;
    switch (fnType->getRepresentation()) {
    case SILFunctionTypeRepresentation::CFunctionPointer:
    case SILFunctionTypeRepresentation::Block:
    case SILFunctionTypeRepresentation::ObjCMethod:
      llvm_unreachable("partial_apply of foreign functions not implemented");
        
    case SILFunctionTypeRepresentation::WitnessMethod:
      context = emitWitnessTableForLoweredCallee(IGF, substFnType);
      break;
    case SILFunctionTypeRepresentation::Thick:
    case SILFunctionTypeRepresentation::Thin:
    case SILFunctionTypeRepresentation::Method:
    case SILFunctionTypeRepresentation::Closure:
      break;
    }

    auto fn = lv.getFunctionPointer();
    return std::make_tuple(fn, context, fnType);
  }
  case LoweredValue::Kind::SingletonExplosion: {
    llvm::Value *fnPtr = lv.getKnownSingletonExplosion();
    auto fn = FunctionPointer::forExplosionValue(IGF, fnPtr, fnType);
    llvm::Value *context = nullptr;
    auto repr = fnType->getRepresentation();
    assert(repr != SILFunctionType::Representation::Block &&
           "partial apply of block not implemented");
    if (repr == SILFunctionType::Representation::WitnessMethod) {
      context = emitWitnessTableForLoweredCallee(IGF, substFnType);
    }
    return std::make_tuple(fn, context, fnType);
  }
  case LoweredValue::Kind::ExplosionVector: {
    assert(fnType->getRepresentation()
             == SILFunctionType::Representation::Thick);
    Explosion ex = lv.getExplosion(IGF, v->getType());
    llvm::Value *fnPtr = ex.claimNext();
    auto fn = FunctionPointer::forExplosionValue(IGF, fnPtr, fnType);
    llvm::Value *context = ex.claimNext();
    return std::make_tuple(fn, context, fnType);
  }
  }
  llvm_unreachable("bad kind");
}

// A "simple" partial_apply is one where the argument can be directly
// adopted as the context of the result closure.
static bool isSimplePartialApply(IRGenFunction &IGF, PartialApplyInst *i) {
  // The callee type must use the `method` convention.
  auto calleeTy = i->getCallee()->getType().castTo<SILFunctionType>();
  auto resultTy = i->getFunctionType();
  
  if (calleeTy->getRepresentation() != SILFunctionTypeRepresentation::Method)
    return false;
  
  // There should be one applied argument.
  // (This is a bit stricter than necessary, because empty arguments could be
  // ignored, and for noescape closures, any amount of data less than a pointer
  // in size can be blobbed into a single context word, but those will be
  // handled by a simplification pass in SIL.)
  if (i->getNumArguments() != 1)
    return false;
  
  auto appliedParam = calleeTy->getParameters().back();
  if (resultTy->isNoEscape()) {
    // A trivial closure accepts an unowned or guaranteed argument, possibly
    // direct or indirect.
    switch (appliedParam.getConvention()) {
    case ParameterConvention::Indirect_Inout:
    case ParameterConvention::Indirect_In_Constant:
    case ParameterConvention::Indirect_In_Guaranteed:
    case ParameterConvention::Indirect_InoutAliasable:
      // Indirect arguments are trivially word sized.
      return true;
        
    case ParameterConvention::Direct_Guaranteed:
    case ParameterConvention::Direct_Unowned: {
      // Is the direct argument a single word-sized value?
      auto argSchema = IGF.IGM.getTypeInfo(i->getArgument(0)->getType())
                          .getSchema();
      if (argSchema.size() != 1)
        return false;
        
      if (argSchema[0].getScalarType()->getPrimitiveSizeInBits()
            != IGF.IGM.getPointerSize().getValueInBits())
        return false;
      
      return true;
    }
    default:
      return false;
    }
  } else {
    // An escaping closure argument's convention should match the callee
    // convention of the result.
    if (resultTy->getCalleeConvention() != appliedParam.getConvention()) {
      return false;
    }
    assert(!isIndirectFormalParameter(resultTy->getCalleeConvention()));
    
    auto &argInfo = IGF.IGM.getTypeInfo(i->getArgument(0)->getType());
    
    if (!argInfo.isSingleSwiftRetainablePointer(ResilienceExpansion::Maximal))
      return false;
    
    return true;
  }
}

void IRGenSILFunction::visitPartialApplyInst(swift::PartialApplyInst *i) {
  SILValue v(i);

  if (isSimplePartialApply(*this, i)) {
    Explosion function;
    
    auto &ti = IGM.getTypeInfo(v->getType());
    auto schema = ti.getSchema();
    assert(schema.size() == 2);
    auto calleeTy = schema[0].getScalarType();
    auto contextTy = schema[1].getScalarType();
    auto callee = getLoweredExplosion(i->getCallee());
    auto calleeValue = callee.claimNext();
    assert(callee.empty());
    calleeValue = Builder.CreateBitOrPointerCast(calleeValue, calleeTy);
    
    // Re-sign the implementation pointer as a closure entry point.
    auto calleeFn = FunctionPointer::forExplosionValue(*this, calleeValue,
                                                       i->getOrigCalleeType());
    function.add(calleeFn.getExplosionValue(*this, i->getFunctionType()));

    Explosion context;
    for (auto arg : i->getArguments()) {
      auto &value = getLoweredValue(arg);
      
      if (value.isAddress()) {
        context.add(value.getAnyAddress().getAddress());
      } else {
        getLoweredExplosion(arg, context);
      }
    }
    auto contextValue = context.claimNext();
    assert(context.empty());
    contextValue = Builder.CreateBitOrPointerCast(contextValue, contextTy);
    function.add(contextValue);
    
    setLoweredExplosion(v, function);
    return;
  }
  

  // NB: We collect the arguments under the substituted type.
  auto args = i->getArguments();
  auto calleeTy = i->getSubstCalleeType();
  auto params = calleeTy->getParameters();
  params = params.slice(params.size() - args.size(), args.size());
  
  Explosion llArgs;

  // Lower the parameters in the callee's generic context.
  {
    GenericContextScope scope(IGM,
                            i->getOrigCalleeType()->getSubstGenericSignature());
    for (auto index : indices(args)) {
      auto paramTy = IGM.silConv.getSILType(
          params[index], calleeTy, IGM.getMaximalTypeExpansionContext());
      assert(args[index]->getType() == paramTy);
      emitApplyArgument(*this, args[index], paramTy, llArgs);
    }
  }
  
  auto &lv = getLoweredValue(i->getCallee());
  if (lv.kind == LoweredValue::Kind::ObjCMethod) {
    // Objective-C partial applications require a different path. There's no
    // actual function pointer to capture, and we semantically can't cache
    // dispatch, so we need to perform the message send in the partial
    // application thunk.
    auto &objcMethod = lv.getObjCMethod();
    assert(i->getArguments().size() == 1 &&
           "only partial application of objc method to self implemented");
    assert(llArgs.size() == 1 &&
           "objc partial_apply argument is not a single retainable pointer?!");
    llvm::Value *selfVal = llArgs.claimNext();
    
    Explosion function;
    emitObjCPartialApplication(*this,
                               objcMethod,
                               i->getOrigCalleeType(),
                               i->getType().castTo<SILFunctionType>(),
                               selfVal,
                               i->getArguments()[0]->getType(),
                               function);
    setLoweredExplosion(i, function);
    return;
  }
  
  // Get the function value.
  auto result = getPartialApplicationFunction(*this, i->getCallee(),
                                              i->getSubstitutionMap(),
                                              i->getSubstCalleeType());
  FunctionPointer calleeFn = std::get<0>(result);
  llvm::Value *innerContext = std::get<1>(result);
  CanSILFunctionType origCalleeTy = std::get<2>(result);

  // Create the thunk and function value.
  Explosion function;
  auto closureStackAddr = emitFunctionPartialApplication(
      *this, *CurSILFn, calleeFn, innerContext, llArgs, params,
      i->getSubstitutionMap(), origCalleeTy, i->getSubstCalleeType(),
      i->getType().castTo<SILFunctionType>(), function, false);
  setLoweredExplosion(v, function);

  if (closureStackAddr) {
    assert(i->isOnStack());
    LoweredPartialApplyAllocations[v] = *closureStackAddr;
  }
}

void IRGenSILFunction::visitIntegerLiteralInst(swift::IntegerLiteralInst *i) {
  Explosion e;
  if (i->getType().is<BuiltinIntegerLiteralType>()) {
    auto pair = emitConstantIntegerLiteral(IGM, i);
    e.add(pair.Data);
    e.add(pair.Flags);
  } else {
    llvm::Value *constant = emitConstantInt(IGM, i);
    e.add(constant);
  }
  setLoweredExplosion(i, e);
}

void IRGenSILFunction::visitFloatLiteralInst(swift::FloatLiteralInst *i) {
  llvm::Value *constant = emitConstantFP(IGM, i);
  Explosion e;
  e.add(constant);
  setLoweredExplosion(i, e);
}

void IRGenSILFunction::visitStringLiteralInst(swift::StringLiteralInst *i) {
  llvm::Value *addr;

  // Emit a load of a selector.
  if (i->getEncoding() == swift::StringLiteralInst::Encoding::ObjCSelector)
    addr = emitObjCSelectorRefLoad(i->getValue());
  else
    addr = emitAddrOfConstantString(IGM, i);

  Explosion e;
  e.add(addr);
  setLoweredExplosion(i, e);
}

void IRGenSILFunction::visitUnreachableInst(swift::UnreachableInst *i) {
  Builder.CreateUnreachable();
}

static void emitCoroutineExit(IRGenSILFunction &IGF) {
  // The LLVM coroutine representation demands that there be a
  // unique call to llvm.coro.end.

  // If the coroutine exit block already exists, just branch to it.
  if (auto coroEndBB = IGF.CoroutineExitBlock) {
    IGF.Builder.CreateBr(coroEndBB);
    return;
  }

  // Otherwise, create it and branch to it.
  auto coroEndBB = IGF.createBasicBlock("coro.end");
  IGF.CoroutineExitBlock = coroEndBB;
  IGF.Builder.CreateBr(coroEndBB);

  // Emit the block.
  IGF.Builder.emitBlock(coroEndBB);
  auto handle = IGF.getCoroutineHandle();
  IGF.Builder.CreateIntrinsicCall(llvm::Intrinsic::coro_end,
                                  {handle,
                                   /*is unwind*/ IGF.Builder.getFalse()});
  IGF.Builder.CreateUnreachable();
}

static void emitReturnInst(IRGenSILFunction &IGF,
                           SILType resultTy,
                           Explosion &result) {
  // If we're generating a coroutine, just call coro.end.
  if (IGF.isCoroutine()) {
    assert(result.empty() &&
           "coroutines do not currently support non-void returns");
    emitCoroutineExit(IGF);
    return;
  }

  // The invariant on the out-parameter is that it's always zeroed, so
  // there's nothing to do here.

  // Even if SIL has a direct return, the IR-level calling convention may
  // require an indirect return.
  if (IGF.IndirectReturn.isValid()) {
    auto &retTI = cast<LoadableTypeInfo>(IGF.getTypeInfo(resultTy));
    retTI.initialize(IGF, result, IGF.IndirectReturn, false);
    IGF.Builder.CreateRetVoid();
  } else {
    auto funcLang = IGF.CurSILFn->getLoweredFunctionType()->getLanguage();
    auto swiftCCReturn = funcLang == SILFunctionLanguage::Swift;
    assert(swiftCCReturn ||
           funcLang == SILFunctionLanguage::C && "Need to handle all cases");
    SILFunctionConventions conv(IGF.CurSILFn->getLoweredFunctionType(),
                                IGF.getSILModule());
    auto funcResultType = IGF.CurSILFn->mapTypeIntoContext(
        conv.getSILResultType(IGF.IGM.getMaximalTypeExpansionContext()));
    IGF.emitScalarReturn(resultTy, funcResultType, result, swiftCCReturn,
                         false);
  }
}

void IRGenSILFunction::visitReturnInst(swift::ReturnInst *i) {
  Explosion result = getLoweredExplosion(i->getOperand());

  // Implicitly autorelease the return value if the function's result
  // convention is autoreleased.
  auto fnConv = CurSILFn->getConventions();
  if (fnConv.getNumDirectSILResults() == 1
      && (fnConv.getDirectSILResults().begin()->getConvention()
          == ResultConvention::Autoreleased)) {
    Explosion temp;
    temp.add(emitObjCAutoreleaseReturnValue(*this, result.claimNext()));
    result = std::move(temp);
  }

  emitReturnInst(*this, i->getOperand()->getType(), result);
}

void IRGenSILFunction::visitThrowInst(swift::ThrowInst *i) {
  // Store the exception to the error slot.
  llvm::Value *exn = getLoweredSingletonExplosion(i->getOperand());

  Builder.CreateStore(exn, getCallerErrorResultSlot());

  // Create a normal return, but leaving the return value undefined.
  auto fnTy = CurFn->getType()->getPointerElementType();
  auto retTy = cast<llvm::FunctionType>(fnTy)->getReturnType();
  if (retTy->isVoidTy()) {
    Builder.CreateRetVoid();
  } else {
    Builder.CreateRet(llvm::UndefValue::get(retTy));
  }
}

void IRGenSILFunction::visitUnwindInst(swift::UnwindInst *i) {
  // Just call coro.end; there's no need to distinguish 'unwind'
  // and 'return' at the LLVM level.
  emitCoroutineExit(*this);
}

void IRGenSILFunction::visitYieldInst(swift::YieldInst *i) {
  auto coroutineType = CurSILFn->getLoweredFunctionType();
  SILFunctionConventions coroConv(coroutineType, getSILModule());

  GenericContextScope scope(IGM, coroutineType->getInvocationGenericSignature());

  // Collect all the yielded values.
  Explosion values;
  auto yieldedValues = i->getYieldedValues();
  auto yields = coroutineType->getYields();
  assert(yieldedValues.size() == yields.size());
  for (auto idx : indices(yieldedValues)) {
    SILValue value = yieldedValues[idx];
    SILParameterInfo yield = yields[idx];
    emitApplyArgument(
        *this, value,
        coroConv.getSILType(yield, IGM.getMaximalTypeExpansionContext()),
        values);
  }

  // Emit the yield intrinsic.
  auto isUnwind = emitYield(*this, coroutineType, values);

  // Branch to the appropriate destination.
  auto unwindBB = getLoweredBB(i->getUnwindBB()).bb;
  auto resumeBB = getLoweredBB(i->getResumeBB()).bb;
  Builder.CreateCondBr(isUnwind, unwindBB, resumeBB);
}

void IRGenSILFunction::visitBeginApplyInst(BeginApplyInst *i) {
  visitFullApplySite(i);
}

void IRGenSILFunction::visitEndApplyInst(EndApplyInst *i) {
  visitEndApply(i->getBeginApply(), false);
}

void IRGenSILFunction::visitAbortApplyInst(AbortApplyInst *i) {
  visitEndApply(i->getBeginApply(), true);
}

void IRGenSILFunction::visitEndApply(BeginApplyInst *i, bool isAbort) {
  const auto &coroutine = getLoweredCoroutine(i->getTokenResult());

  auto sig = Signature::forCoroutineContinuation(IGM, i->getOrigCalleeType());

  // Cast the continuation pointer to the right function pointer type.
  auto continuation = coroutine.Continuation;
  continuation = Builder.CreateBitCast(continuation,
                                       sig.getType()->getPointerTo());


  auto schemaAndEntity =
    getCoroutineResumeFunctionPointerAuth(IGM, i->getOrigCalleeType());
  auto pointerAuth = PointerAuthInfo::emit(*this, schemaAndEntity.first,
                                           coroutine.Buffer.getAddress(),
                                           schemaAndEntity.second);
  FunctionPointer callee(continuation, pointerAuth, sig);

  Builder.CreateCall(callee, {
    coroutine.Buffer.getAddress(),
    llvm::ConstantInt::get(IGM.Int1Ty, isAbort)
  });

  coroutine.Temporaries.destroyAll(*this);

  emitDeallocYieldOnceCoroutineBuffer(*this, coroutine.Buffer);
}

static llvm::BasicBlock *emitBBMapForSwitchValue(
        IRGenSILFunction &IGF,
        SmallVectorImpl<std::pair<SILValue, llvm::BasicBlock*>> &dests,
        SwitchValueInst *inst) {
  for (unsigned i = 0, e = inst->getNumCases(); i < e; ++i) {
    auto casePair = inst->getCase(i);
    dests.push_back({casePair.first, IGF.getLoweredBB(casePair.second).bb});
  }

  llvm::BasicBlock *defaultDest = nullptr;
  if (inst->hasDefault())
    defaultDest = IGF.getLoweredBB(inst->getDefaultBB()).bb;
  return defaultDest;
}

static llvm::ConstantInt *
getSwitchCaseValue(IRGenFunction &IGF, SILValue val) {
  auto *IL = cast<IntegerLiteralInst>(val);
  return cast<llvm::ConstantInt>(emitConstantInt(IGF.IGM, IL));
}

static void
emitSwitchValueDispatch(IRGenSILFunction &IGF,
                        SILType ty,
                        Explosion &value,
                        ArrayRef<std::pair<SILValue, llvm::BasicBlock*>> dests,
                        llvm::BasicBlock *defaultDest) {
  // Create an unreachable block for the default if the original SIL
  // instruction had none.
  bool unreachableDefault = false;
  if (!defaultDest) {
    unreachableDefault = true;
    defaultDest = llvm::BasicBlock::Create(IGF.IGM.getLLVMContext());
  }

  if (ty.is<BuiltinIntegerType>()) {
    auto *discriminator = value.claimNext();
    auto *i = IGF.Builder.CreateSwitch(discriminator, defaultDest,
                                     dests.size());
    for (auto &dest : dests)
      i->addCase(getSwitchCaseValue(IGF, dest.first), dest.second);
  } else {
    // Get the value we're testing, which is a function.
    llvm::Value *val;
    llvm::BasicBlock *nextTest = nullptr;
    if (ty.is<SILFunctionType>()) {
      val = value.claimNext();   // Function pointer.
      //values.claimNext();         // Ignore the data pointer.
    } else {
      llvm_unreachable("switch_value operand has an unknown type");
    }

    for (int i = 0, e = dests.size(); i < e; ++i) {
      auto casePair = dests[i];
      llvm::Value *caseval;
      auto casevalue = IGF.getLoweredExplosion(casePair.first);
      if (casePair.first->getType().is<SILFunctionType>()) {
        caseval = casevalue.claimNext();   // Function pointer.
        //values.claimNext();         // Ignore the data pointer.
      } else {
        llvm_unreachable("switch_value operand has an unknown type");
      }

      // Compare operand with a case tag value.
      llvm::Value *cond = IGF.Builder.CreateICmp(llvm::CmpInst::ICMP_EQ,
                                                 val, caseval);

      if (i == e -1 && !unreachableDefault) {
        nextTest = nullptr;
        IGF.Builder.CreateCondBr(cond, casePair.second, defaultDest);
      } else {
        nextTest = IGF.createBasicBlock("next-test");
        IGF.Builder.CreateCondBr(cond, casePair.second, nextTest);
        IGF.Builder.emitBlock(nextTest);
        IGF.Builder.SetInsertPoint(nextTest);
      }
    }

    if (nextTest) {
      IGF.Builder.CreateBr(defaultDest);
    }
  }

  if (unreachableDefault) {
    IGF.Builder.emitBlock(defaultDest);
    IGF.Builder.CreateUnreachable();
  }
}

void IRGenSILFunction::visitSwitchValueInst(SwitchValueInst *inst) {
  Explosion value = getLoweredExplosion(inst->getOperand());

  // Map the SIL dest bbs to their LLVM bbs.
  SmallVector<std::pair<SILValue, llvm::BasicBlock*>, 4> dests;
  auto *defaultDest = emitBBMapForSwitchValue(*this, dests, inst);

  emitSwitchValueDispatch(*this, inst->getOperand()->getType(),
                                  value, dests, defaultDest);
}

// Bind an incoming explosion value to an explosion of LLVM phi node(s).
static void addIncomingExplosionToPHINodes(IRGenSILFunction &IGF,
                                           ArrayRef<llvm::Value*> phis,
                                           Explosion &argValue) {
  llvm::BasicBlock *curBB = IGF.Builder.GetInsertBlock();
  unsigned phiIndex = 0;
  while (!argValue.empty())
    cast<llvm::PHINode>(phis[phiIndex++])
      ->addIncoming(argValue.claimNext(), curBB);
  assert(phiIndex == phis.size() && "explosion doesn't match number of phis");
}

// Bind an incoming explosion value to a SILArgument's LLVM phi node(s).
static void addIncomingExplosionToPHINodes(IRGenSILFunction &IGF,
                                           LoweredBB &lbb,
                                           unsigned &phiIndex,
                                           Explosion &argValue) {
  llvm::BasicBlock *curBB = IGF.Builder.GetInsertBlock();
  while (!argValue.empty())
    lbb.phis[phiIndex++]->addIncoming(argValue.claimNext(), curBB);
}

// Bind an incoming address value to a SILArgument's LLVM phi node(s).
static void addIncomingAddressToPHINodes(IRGenSILFunction &IGF,
                                         ArrayRef<llvm::Value*> phis,
                                         Address argValue) {
  llvm::BasicBlock *curBB = IGF.Builder.GetInsertBlock();
  assert(phis.size() == 1 && "more than one phi for address?!");
  cast<llvm::PHINode>(phis[0])->addIncoming(argValue.getAddress(), curBB);
}

// Bind an incoming address value to a SILArgument's LLVM phi node(s).
static void addIncomingAddressToPHINodes(IRGenSILFunction &IGF,
                                         LoweredBB &lbb,
                                         unsigned &phiIndex,
                                         Address argValue) {
  llvm::BasicBlock *curBB = IGF.Builder.GetInsertBlock();
  lbb.phis[phiIndex++]->addIncoming(argValue.getAddress(), curBB);
}

// Add branch arguments to destination phi nodes.
static void addIncomingSILArgumentsToPHINodes(IRGenSILFunction &IGF,
                                              LoweredBB &lbb,
                                              OperandValueArrayRef args) {
  unsigned phiIndex = 0;
  for (SILValue arg : args) {
    if (arg->getType().isAddress()) {
      addIncomingAddressToPHINodes(IGF, lbb, phiIndex,
                                   IGF.getLoweredAddress(arg));
      continue;
    }
    
    Explosion argValue = IGF.getLoweredExplosion(arg);
    addIncomingExplosionToPHINodes(IGF, lbb, phiIndex, argValue);
  }
}

static llvm::BasicBlock *emitBBMapForSwitchEnum(
        IRGenSILFunction &IGF,
        SmallVectorImpl<std::pair<EnumElementDecl*, llvm::BasicBlock*>> &dests,
        SwitchEnumInstBase *inst) {
  for (unsigned i = 0, e = inst->getNumCases(); i < e; ++i) {
    auto casePair = inst->getCase(i);
    
    // If the destination BB accepts the case argument, set up a waypoint BB so
    // we can feed the values into the argument's PHI node(s).
    //
    // FIXME: This is cheesy when the destination BB has only the switch
    // as a predecessor.
    if (!casePair.second->args_empty())
      dests.push_back({casePair.first,
        llvm::BasicBlock::Create(IGF.IGM.getLLVMContext())});
    else
      dests.push_back({casePair.first, IGF.getLoweredBB(casePair.second).bb});
  }
  
  llvm::BasicBlock *defaultDest = nullptr;
  if (inst->hasDefault())
    defaultDest = IGF.getLoweredBB(inst->getDefaultBB()).bb;
  return defaultDest;
}

void IRGenSILFunction::visitSwitchEnumInst(SwitchEnumInst *inst) {
  Explosion value = getLoweredExplosion(inst->getOperand());
  
  // Map the SIL dest bbs to their LLVM bbs.
  SmallVector<std::pair<EnumElementDecl*, llvm::BasicBlock*>, 4> dests;
  llvm::BasicBlock *defaultDest
    = emitBBMapForSwitchEnum(*this, dests, inst);
  
  // Emit the dispatch.
  auto &EIS = getEnumImplStrategy(IGM, inst->getOperand()->getType());
  EIS.emitValueSwitch(*this, value, dests, defaultDest);
  
  // Bind arguments for cases that want them.
  for (unsigned i = 0, e = inst->getNumCases(); i < e; ++i) {
    auto casePair = inst->getCase(i);

    if (!casePair.second->args_empty()) {
      auto waypointBB = dests[i].second;
      auto &destLBB = getLoweredBB(casePair.second);
      
      Builder.emitBlock(waypointBB);
      
      Explosion inValue = getLoweredExplosion(inst->getOperand());
      Explosion projected;
      emitProjectLoadableEnum(*this, inst->getOperand()->getType(),
                               inValue, casePair.first, projected);
      
      unsigned phiIndex = 0;
      addIncomingExplosionToPHINodes(*this, destLBB, phiIndex, projected);
      
      Builder.CreateBr(destLBB.bb);
    }
  }
}

void
IRGenSILFunction::visitSwitchEnumAddrInst(SwitchEnumAddrInst *inst) {
  Address value = getLoweredAddress(inst->getOperand());
  
  // Map the SIL dest bbs to their LLVM bbs.
  SmallVector<std::pair<EnumElementDecl*, llvm::BasicBlock*>, 4> dests;
  llvm::BasicBlock *defaultDest
    = emitBBMapForSwitchEnum(*this, dests, inst);
  
  // Emit the dispatch.
  emitSwitchAddressOnlyEnumDispatch(*this, inst->getOperand()->getType(),
                                     value, dests, defaultDest);
}

// FIXME: We could lower select_enum directly to LLVM select in a lot of cases.
// For now, just emit a switch and phi nodes, like a chump.
template <class C, class T, class B>
static llvm::BasicBlock *
emitBBMapForSelect(IRGenSILFunction &IGF, Explosion &resultPHI,
                   SmallVectorImpl<std::pair<T, llvm::BasicBlock *>> &BBs,
                   llvm::BasicBlock *&defaultBB,
                   SelectInstBase<C, T, B> *inst) {

  auto origBB = IGF.Builder.GetInsertBlock();

  // Set up a continuation BB and phi nodes to receive the result value.
  llvm::BasicBlock *contBB = IGF.createBasicBlock("select_enum");
  IGF.Builder.SetInsertPoint(contBB);

  // Emit an explosion of phi node(s) to receive the value.
  SmallVector<llvm::Value*, 4> phis;
  auto &ti = IGF.getTypeInfo(inst->getType());
  emitPHINodesForType(IGF, inst->getType(), ti,
                      inst->getNumCases() + inst->hasDefault(),
                      phis);
  resultPHI.add(phis);
  
  IGF.Builder.SetInsertPoint(origBB);
  
  auto addIncoming = [&](SILValue value) {
    if (value->getType().isAddress()) {
      addIncomingAddressToPHINodes(IGF, resultPHI.getAll(),
                                   IGF.getLoweredAddress(value));
    } else {
      Explosion ex = IGF.getLoweredExplosion(value);
      addIncomingExplosionToPHINodes(IGF, resultPHI.getAll(), ex);
    }
  };
  
  for (unsigned i = 0, e = inst->getNumCases(); i < e; ++i) {
    auto casePair = inst->getCase(i);
    
    // Create a basic block destination for this case.
    llvm::BasicBlock *destBB = IGF.createBasicBlock("");
    IGF.Builder.emitBlock(destBB);
    
    // Feed the corresponding result into the phi nodes.
    addIncoming(casePair.second);

    // Jump immediately to the continuation.
    IGF.Builder.CreateBr(contBB);
    BBs.push_back(std::make_pair(casePair.first, destBB));
  }
  
  if (inst->hasDefault()) {
    defaultBB = IGF.createBasicBlock("");
    IGF.Builder.emitBlock(defaultBB);
    
    addIncoming(inst->getDefaultResult());
    
    IGF.Builder.CreateBr(contBB);
  } else {
    defaultBB = nullptr;
  }
  
  IGF.Builder.emitBlock(contBB);
  
  IGF.Builder.SetInsertPoint(origBB);
  return contBB;
}

// Try to map the value of a select_enum directly to an int type with a simple
// cast from the tag value to the result type. Optionally also by adding a
// constant offset.
// This is useful, e.g. for rawValue or hashValue of C-like enums.
static llvm::Value *
mapTriviallyToInt(IRGenSILFunction &IGF, const EnumImplStrategy &EIS, SelectEnumInst *inst) {

  // All cases must be covered
  if (inst->hasDefault())
    return nullptr;
  
  auto &ti = IGF.getTypeInfo(inst->getType());
  ExplosionSchema schema = ti.getSchema();

  // Check if the select_enum's result is a single integer scalar.
  if (schema.size() != 1)
    return nullptr;
  
  if (!schema[0].isScalar())
    return nullptr;
  
  llvm::Type *type = schema[0].getScalarType();
  auto *resultType = dyn_cast<llvm::IntegerType>(type);
  if (!resultType)
    return nullptr;
  
  // Check if the case values directly map to the tag values, maybe with a
  // constant offset.
  APInt commonOffset;
  bool offsetValid = false;

  for (unsigned i = 0, e = inst->getNumCases(); i < e; ++i) {
    auto casePair = inst->getCase(i);

    int64_t index = EIS.getDiscriminatorIndex(casePair.first);
    if (index < 0)
      return nullptr;
    
    auto *intLit = dyn_cast<IntegerLiteralInst>(casePair.second);
    if (!intLit)
      return nullptr;
    
    APInt caseValue = intLit->getValue();
    APInt offset = caseValue - index;
    if (offsetValid) {
      if (offset != commonOffset)
        return nullptr;
    } else {
      commonOffset = offset;
      offsetValid = true;
    }
  }
  
  // Ask the enum implementation strategy to extract the enum tag as an integer
  // value.
  Explosion enumValue = IGF.getLoweredExplosion(inst->getEnumOperand());
  llvm::Value *result = EIS.emitExtractDiscriminator(IGF, enumValue);
  if (!result) {
    (void)enumValue.claimAll();
    return nullptr;
  }

  // Cast to the result type.
  result = IGF.Builder.CreateIntCast(result, resultType, false);
  if (commonOffset != 0) {
    // The offset, if any.
    auto *offsetConst = llvm::ConstantInt::get(resultType, commonOffset);
    result = IGF.Builder.CreateAdd(result, offsetConst);
  }
  return result;
}

template <class C, class T, class B>
static LoweredValue getLoweredValueForSelect(IRGenSILFunction &IGF,
                                             Explosion &result,
                                             SelectInstBase<C, T, B> *inst) {
  if (inst->getType().isAddress())
    // FIXME: Loses potentially better alignment info we might have.
    return LoweredValue(Address(result.claimNext(),
                IGF.getTypeInfo(inst->getType()).getBestKnownAlignment()));
  return LoweredValue(result);
}

static void emitSingleEnumMemberSelectResult(IRGenSILFunction &IGF,
                                             SelectEnumInstBase *inst,
                                             llvm::Value *isTrue,
                                             Explosion &result) {
  assert((inst->getNumCases() == 1 && inst->hasDefault()) ||
         (inst->getNumCases() == 2 && !inst->hasDefault()));
  
  // Extract the true values.
  auto trueValue = inst->getCase(0).second;
  SmallVector<llvm::Value*, 4> TrueValues;
  if (trueValue->getType().isAddress()) {
    TrueValues.push_back(IGF.getLoweredAddress(trueValue).getAddress());
  } else {
    Explosion ex = IGF.getLoweredExplosion(trueValue);
    while (!ex.empty())
      TrueValues.push_back(ex.claimNext());
  }
    
  // Extract the false values.
  auto falseValue =
    inst->hasDefault() ? inst->getDefaultResult() : inst->getCase(1).second;
  SmallVector<llvm::Value*, 4> FalseValues;
  if (falseValue->getType().isAddress()) {
    FalseValues.push_back(IGF.getLoweredAddress(falseValue).getAddress());
  } else {
    Explosion ex = IGF.getLoweredExplosion(falseValue);
    while (!ex.empty())
      FalseValues.push_back(ex.claimNext());
  }
  
  assert(TrueValues.size() == FalseValues.size() &&
         "explosions didn't produce same element count?");
  for (unsigned i = 0, e = FalseValues.size(); i != e; ++i) {
    auto *TV = TrueValues[i], *FV = FalseValues[i];
    // It is pretty common to select between zero and 1 as the result of the
    // select.  Instead of emitting an obviously dumb select, emit nothing or
    // a zext.
    if (auto *TC = dyn_cast<llvm::ConstantInt>(TV))
      if (auto *FC = dyn_cast<llvm::ConstantInt>(FV))
        if (TC->isOne() && FC->isZero()) {
          result.add(IGF.Builder.CreateZExtOrBitCast(isTrue, TV->getType()));
          continue;
        }
        
    result.add(IGF.Builder.CreateSelect(isTrue, TV, FalseValues[i]));
  }
}


void IRGenSILFunction::visitSelectEnumInst(SelectEnumInst *inst) {
  auto &EIS = getEnumImplStrategy(IGM, inst->getEnumOperand()->getType());
  Explosion result;

  if (llvm::Value *R = mapTriviallyToInt(*this, EIS, inst)) {
    result.add(R);
  } else if ((inst->getNumCases() == 1 && inst->hasDefault()) ||
             (inst->getNumCases() == 2 && !inst->hasDefault())) {
    // If this is testing for one case, do simpler codegen.  This is
    // particularly common when testing optionals.
    Explosion value = getLoweredExplosion(inst->getEnumOperand());
    auto isTrue = EIS.emitValueCaseTest(*this, value, inst->getCase(0).first);
    emitSingleEnumMemberSelectResult(*this, inst, isTrue, result);
  } else {
    Explosion value = getLoweredExplosion(inst->getEnumOperand());

    // Map the SIL dest bbs to their LLVM bbs.
    SmallVector<std::pair<EnumElementDecl*, llvm::BasicBlock*>, 4> dests;
    llvm::BasicBlock *defaultDest;
    llvm::BasicBlock *contBB
      = emitBBMapForSelect(*this, result, dests, defaultDest, inst);
    
    // Emit the dispatch.
    EIS.emitValueSwitch(*this, value, dests, defaultDest);

    // emitBBMapForSelectEnum set up a continuation block and phi nodes to
    // receive the result.
    Builder.SetInsertPoint(contBB);
  }
  setLoweredValue(inst,
                  getLoweredValueForSelect(*this, result, inst));
}

void IRGenSILFunction::visitSelectEnumAddrInst(SelectEnumAddrInst *inst) {
  Address value = getLoweredAddress(inst->getEnumOperand());
  Explosion result;

  if ((inst->getNumCases() == 1 && inst->hasDefault()) ||
      (inst->getNumCases() == 2 && !inst->hasDefault())) {
    auto &EIS = getEnumImplStrategy(IGM, inst->getEnumOperand()->getType());
    // If this is testing for one case, do simpler codegen.  This is
    // particularly common when testing optionals.
    auto isTrue = EIS.emitIndirectCaseTest(*this,
                                           inst->getEnumOperand()->getType(),
                                           value, inst->getCase(0).first);
    emitSingleEnumMemberSelectResult(*this, inst, isTrue, result);
  } else {
      // Map the SIL dest bbs to their LLVM bbs.
    SmallVector<std::pair<EnumElementDecl*, llvm::BasicBlock*>, 4> dests;
    llvm::BasicBlock *defaultDest;
    llvm::BasicBlock *contBB
      = emitBBMapForSelect(*this, result, dests, defaultDest, inst);
    
    // Emit the dispatch.
    emitSwitchAddressOnlyEnumDispatch(*this, inst->getEnumOperand()->getType(),
                                      value, dests, defaultDest);
    
    // emitBBMapForSelectEnum set up a phi node to receive the result.
    Builder.SetInsertPoint(contBB);
  }
  
  setLoweredValue(inst,
                  getLoweredValueForSelect(*this, result, inst));
}

void IRGenSILFunction::visitSelectValueInst(SelectValueInst *inst) {
  Explosion value = getLoweredExplosion(inst->getOperand());

  // Map the SIL dest bbs to their LLVM bbs.
  SmallVector<std::pair<SILValue, llvm::BasicBlock*>, 4> dests;
  llvm::BasicBlock *defaultDest;
  Explosion result;
  auto *contBB = emitBBMapForSelect(*this, result, dests, defaultDest, inst);

  // Emit the dispatch.
  emitSwitchValueDispatch(*this, inst->getOperand()->getType(), value, dests,
                          defaultDest);

  // emitBBMapForSelectEnum set up a continuation block and phi nodes to
  // receive the result.
  Builder.SetInsertPoint(contBB);

  setLoweredValue(inst,
                  getLoweredValueForSelect(*this, result, inst));
}

void IRGenSILFunction::visitDynamicMethodBranchInst(DynamicMethodBranchInst *i){
  LoweredBB &hasMethodBB = getLoweredBB(i->getHasMethodBB());
  LoweredBB &noMethodBB = getLoweredBB(i->getNoMethodBB());

  // Emit the respondsToSelector: call.
  StringRef selector;
  llvm::SmallString<64> selectorBuffer;
  if (auto fnDecl = dyn_cast<FuncDecl>(i->getMember().getDecl()))
    selector = fnDecl->getObjCSelector().getString(selectorBuffer);
  else if (auto var = dyn_cast<AbstractStorageDecl>(i->getMember().getDecl()))
    selector = var->getObjCGetterSelector().getString(selectorBuffer);
  else
    llvm_unreachable("Unhandled dynamic method branch query");

  llvm::Value *object = getLoweredExplosion(i->getOperand()).claimNext();
  if (object->getType() != IGM.ObjCPtrTy)
    object = Builder.CreateBitCast(object, IGM.ObjCPtrTy);
  llvm::Value *loadSel = emitObjCSelectorRefLoad(selector);
  
  llvm::Value *respondsToSelector
    = emitObjCSelectorRefLoad("respondsToSelector:");
  
  llvm::Constant *messenger = IGM.getObjCMsgSendFn();
  llvm::Type *argTys[] = {
    IGM.ObjCPtrTy,
    IGM.Int8PtrTy,
    IGM.Int8PtrTy,
  };
  auto respondsToSelectorTy = llvm::FunctionType::get(IGM.Int1Ty,
                                                      argTys,
                                                      /*isVarArg*/ false)
  ->getPointerTo();
  messenger = llvm::ConstantExpr::getBitCast(messenger,
                                             respondsToSelectorTy);
  llvm::CallInst *call = Builder.CreateCall(messenger,
                                        {object, respondsToSelector, loadSel});
  call->setDoesNotThrow();

  // FIXME: Assume (probably safely) that the hasMethodBB has only us as a
  // predecessor, and cannibalize its bb argument so we can represent is as an
  // ObjCMethod lowered value. This is hella gross but saves us having to
  // implement ObjCMethod-to-Explosion lowering and creating a thunk we don't
  // want.
  assert(std::next(i->getHasMethodBB()->pred_begin())
           == i->getHasMethodBB()->pred_end()
         && "lowering dynamic_method_br with multiple preds for destination "
            "not implemented");
  // Kill the existing lowered value for the bb arg and its phi nodes.
  SILValue methodArg = i->getHasMethodBB()->args_begin()[0];
  Explosion formerLLArg = getLoweredExplosion(methodArg);
  for (llvm::Value *val : formerLLArg.claimAll()) {
    auto phi = cast<llvm::PHINode>(val);
    assert(phi->getNumIncomingValues() == 0 && "phi already used");
    phi->removeFromParent();
    delete phi;
  }
  LoweredValues.erase(methodArg);
  
  // Replace the lowered value with an ObjCMethod lowering.
  setLoweredObjCMethod(methodArg, i->getMember());
  
  // Create the branch.
  Builder.CreateCondBr(call, hasMethodBB.bb, noMethodBB.bb);
}

void IRGenSILFunction::visitBranchInst(swift::BranchInst *i) {
  LoweredBB &lbb = getLoweredBB(i->getDestBB());
  addIncomingSILArgumentsToPHINodes(*this, lbb, i->getArgs());
  Builder.CreateBr(lbb.bb);
}

void IRGenSILFunction::visitCondBranchInst(swift::CondBranchInst *i) {
  LoweredBB &trueBB = getLoweredBB(i->getTrueBB());
  LoweredBB &falseBB = getLoweredBB(i->getFalseBB());
  llvm::Value *condValue =
    getLoweredExplosion(i->getCondition()).claimNext();

  addIncomingSILArgumentsToPHINodes(*this, trueBB, i->getTrueArgs());
  addIncomingSILArgumentsToPHINodes(*this, falseBB, i->getFalseArgs());

  llvm::MDNode *Weights = nullptr;
  auto TrueBBCount = i->getTrueBBCount();
  auto FalseBBCount = i->getFalseBBCount();
  if (TrueBBCount || FalseBBCount)
    Weights = IGM.createProfileWeights(TrueBBCount ? TrueBBCount.getValue() : 0,
        FalseBBCount ? FalseBBCount.getValue() : 0);

  Builder.CreateCondBr(condValue, trueBB.bb, falseBB.bb, Weights);
}

void IRGenSILFunction::visitRetainValueInst(swift::RetainValueInst *i) {
  Explosion in = getLoweredExplosion(i->getOperand());
  Explosion out;
  cast<LoadableTypeInfo>(getTypeInfo(i->getOperand()->getType()))
      .copy(*this, in, out, i->isAtomic() ? irgen::Atomicity::Atomic
                                          : irgen::Atomicity::NonAtomic);
  (void)out.claimAll();
}

void IRGenSILFunction::visitRetainValueAddrInst(swift::RetainValueAddrInst *i) {
  SILValue operandValue = i->getOperand();
  Address addr = getLoweredAddress(operandValue);
  SILType addrTy = operandValue->getType();
  SILType objectT = addrTy.getObjectType();
  llvm::Type *llvmType = addr.getAddress()->getType();
  const TypeInfo &addrTI = getTypeInfo(addrTy);
<<<<<<< HEAD
  auto *outlinedF = IGM.getOrCreateRetainFunction(
      addrTI, objectT, llvmType, i->isAtomic() ? irgen::Atomicity::Atomic 
                                               : irgen::Atomicity::NonAtomic);
=======
  auto atomicity = i->isAtomic() ? Atomicity::Atomic : Atomicity::NonAtomic;
  auto *outlinedF = IGM.getOrCreateRetainFunction(
      addrTI, objectT, llvmType, atomicity);
>>>>>>> 8bc13cbf
  llvm::Value *args[] = {addr.getAddress()};
  llvm::CallInst *call = Builder.CreateCall(outlinedF, args);
  call->setCallingConv(IGM.DefaultCC);
}

void IRGenSILFunction::visitCopyValueInst(swift::CopyValueInst *i) {
  Explosion in = getLoweredExplosion(i->getOperand());
  Explosion out;
  cast<LoadableTypeInfo>(getTypeInfo(i->getOperand()->getType()))
      .copy(*this, in, out, getDefaultAtomicity());
  setLoweredExplosion(i, out);
}

// TODO: Implement this more generally for arbitrary values. Currently the
// SIL verifier restricts it to single-refcounted-pointer types.
void IRGenSILFunction::visitAutoreleaseValueInst(swift::AutoreleaseValueInst *i)
{
  Explosion in = getLoweredExplosion(i->getOperand());
  auto val = in.claimNext();
  
  emitObjCAutoreleaseCall(val);
}

void IRGenSILFunction::visitSetDeallocatingInst(SetDeallocatingInst *i) {
  auto *ARI = dyn_cast<AllocRefInst>(i->getOperand());
  if (ARI && StackAllocs.count(ARI)) {
    // A small peep-hole optimization: If the operand is allocated on stack and
    // there is no "significant" code between the set_deallocating and the final
    // dealloc_ref, the set_deallocating is not required.
    //   %0 = alloc_ref [stack]
    //     ...
    //   set_deallocating %0 // not needed
    //     // code which does not depend on the RC_DEALLOCATING_FLAG flag.
    //   dealloc_ref %0      // not needed (stems from the inlined deallocator)
    //     ...
    //   dealloc_ref [stack] %0
    SILBasicBlock::iterator Iter(i);
    SILBasicBlock::iterator End = i->getParent()->end();
    for (++Iter; Iter != End; ++Iter) {
      SILInstruction *I = &*Iter;
      if (auto *DRI = dyn_cast<DeallocRefInst>(I)) {
        if (DRI->getOperand() == ARI) {
          // The set_deallocating is followed by a dealloc_ref -> we can ignore
          // it.
          return;
        }
      }
      // Assume that any instruction with side-effects may depend on the
      // RC_DEALLOCATING_FLAG flag.
      if (I->mayHaveSideEffects())
        break;
    }
  }
  Explosion lowered = getLoweredExplosion(i->getOperand());
  emitNativeSetDeallocating(lowered.claimNext());
}

void IRGenSILFunction::visitReleaseValueInst(swift::ReleaseValueInst *i) {
  Explosion in = getLoweredExplosion(i->getOperand());
  cast<LoadableTypeInfo>(getTypeInfo(i->getOperand()->getType()))
      .consume(*this, in, i->isAtomic() ? irgen::Atomicity::Atomic
                                        : irgen::Atomicity::NonAtomic);
}

void IRGenSILFunction::visitReleaseValueAddrInst(
    swift::ReleaseValueAddrInst *i) {
  SILValue operandValue = i->getOperand();
  Address addr = getLoweredAddress(operandValue);
  SILType addrTy = operandValue->getType();
  SILType objectT = addrTy.getObjectType();
  llvm::Type *llvmType = addr.getAddress()->getType();
  const TypeInfo &addrTI = getTypeInfo(addrTy);
  auto atomicity = i->isAtomic() ? Atomicity::Atomic : Atomicity::NonAtomic;
  auto *outlinedF = IGM.getOrCreateReleaseFunction(
<<<<<<< HEAD
      addrTI, objectT, llvmType, i->isAtomic() ? irgen::Atomicity::Atomic
                                               : irgen::Atomicity::NonAtomic);
=======
      addrTI, objectT, llvmType, atomicity);
>>>>>>> 8bc13cbf
  llvm::Value *args[] = {addr.getAddress()};
  llvm::CallInst *call = Builder.CreateCall(outlinedF, args);
  call->setCallingConv(IGM.DefaultCC);
}

void IRGenSILFunction::visitDestroyValueInst(swift::DestroyValueInst *i) {
  Explosion in = getLoweredExplosion(i->getOperand());
  cast<LoadableTypeInfo>(getTypeInfo(i->getOperand()->getType()))
      .consume(*this, in, getDefaultAtomicity());
}

void IRGenSILFunction::visitStructInst(swift::StructInst *i) {
  Explosion out;
  for (SILValue elt : i->getElements())
    out.add(getLoweredExplosion(elt).claimAll());
  setLoweredExplosion(i, out);
}

void IRGenSILFunction::visitTupleInst(swift::TupleInst *i) {
  Explosion out;
  for (SILValue elt : i->getElements())
    out.add(getLoweredExplosion(elt).claimAll());
  setLoweredExplosion(i, out);
}

void IRGenSILFunction::visitEnumInst(swift::EnumInst *i) {
  Explosion data = (i->hasOperand())
    ? getLoweredExplosion(i->getOperand())
    : Explosion();
  Explosion out;
  emitInjectLoadableEnum(*this, i->getType(), i->getElement(), data, out);
  setLoweredExplosion(i, out);
}

void IRGenSILFunction::visitInitEnumDataAddrInst(swift::InitEnumDataAddrInst *i) {
  Address enumAddr = getLoweredAddress(i->getOperand());
  Address dataAddr = emitProjectEnumAddressForStore(*this,
                                                     i->getOperand()->getType(),
                                                     enumAddr,
                                                     i->getElement());
  setLoweredAddress(i, dataAddr);
}

void IRGenSILFunction::visitUncheckedEnumDataInst(swift::UncheckedEnumDataInst *i) {
  Explosion enumVal = getLoweredExplosion(i->getOperand());
  Explosion data;
  emitProjectLoadableEnum(*this, i->getOperand()->getType(),
                          enumVal, i->getElement(), data);
  setLoweredExplosion(i, data);
}

void IRGenSILFunction::visitUncheckedTakeEnumDataAddrInst(swift::UncheckedTakeEnumDataAddrInst *i) {
  Address enumAddr = getLoweredAddress(i->getOperand());
  Address dataAddr = emitDestructiveProjectEnumAddressForLoad(*this,
                                                    i->getOperand()->getType(),
                                                    enumAddr,
                                                    i->getElement());
  setLoweredAddress(i, dataAddr);
}

void IRGenSILFunction::visitInjectEnumAddrInst(swift::InjectEnumAddrInst *i) {
  Address enumAddr = getLoweredAddress(i->getOperand());
  emitStoreEnumTagToAddress(*this, i->getOperand()->getType(),
                             enumAddr, i->getElement());
}

void IRGenSILFunction::visitTupleExtractInst(swift::TupleExtractInst *i) {
  Explosion fullTuple = getLoweredExplosion(i->getOperand());
  Explosion output;
  SILType baseType = i->getOperand()->getType();
  
  projectTupleElementFromExplosion(*this,
                                   baseType,
                                   fullTuple,
                                   i->getFieldNo(),
                                   output);
  (void)fullTuple.claimAll();
  setLoweredExplosion(i, output);
}

void IRGenSILFunction::visitTupleElementAddrInst(swift::TupleElementAddrInst *i)
{
  Address base = getLoweredAddress(i->getOperand());
  SILType baseType = i->getOperand()->getType();

  Address field = projectTupleElementAddress(*this, base, baseType,
                                             i->getFieldNo());
  setLoweredAddress(i, field);
}

void IRGenSILFunction::visitStructExtractInst(swift::StructExtractInst *i) {
  Explosion operand = getLoweredExplosion(i->getOperand());
  Explosion lowered;
  SILType baseType = i->getOperand()->getType();
  
  projectPhysicalStructMemberFromExplosion(*this,
                                           baseType,
                                           operand,
                                           i->getField(),
                                           lowered);

  (void)operand.claimAll();
  setLoweredExplosion(i, lowered);
}

void IRGenSILFunction::visitStructElementAddrInst(
                                              swift::StructElementAddrInst *i) {
  Address base = getLoweredAddress(i->getOperand());
  SILType baseType = i->getOperand()->getType();

  Address field = projectPhysicalStructMemberAddress(*this, base, baseType,
                                                     i->getField());
  setLoweredAddress(i, field);
}

void IRGenSILFunction::visitRefElementAddrInst(swift::RefElementAddrInst *i) {
  Explosion base = getLoweredExplosion(i->getOperand());
  llvm::Value *value = base.claimNext();

  SILType baseTy = i->getOperand()->getType();
  Address field = projectPhysicalClassMemberAddress(*this, value, baseTy,
                                                    i->getType(), i->getField())
                      .getAddress();
  setLoweredAddress(i, field);
}

void IRGenSILFunction::visitRefTailAddrInst(RefTailAddrInst *i) {
  SILValue Ref = i->getOperand();
  llvm::Value *RefValue = getLoweredExplosion(Ref).claimNext();

  Address TailAddr = emitTailProjection(*this, RefValue, Ref->getType(),
                                            i->getTailType());
  setLoweredAddress(i, TailAddr);
}

static bool isInvariantAddress(SILValue v) {
  SILValue accessedAddress = getAccessedAddress(v);
  if (auto *ptrRoot = dyn_cast<PointerToAddressInst>(accessedAddress)) {
    return ptrRoot->isInvariant();
  }
  // TODO: We could be more aggressive about considering addresses based on
  // `let` variables as invariant when the type of the address is known not to
  // have any sharably-mutable interior storage (in other words, no weak refs,
  // atomics, etc.). However, this currently miscompiles some programs.
  // if (accessedAddress->getType().isAddress() && isLetAddress(accessedAddress)) {
  //  return true;
  // }
  return false;
}

void IRGenSILFunction::visitLoadInst(swift::LoadInst *i) {
  Explosion lowered;
  Address source = getLoweredAddress(i->getOperand());
  SILType objType = i->getType().getObjectType();
  const auto &typeInfo = cast<LoadableTypeInfo>(getTypeInfo(objType));

  switch (i->getOwnershipQualifier()) {
  case LoadOwnershipQualifier::Unqualified:
  case LoadOwnershipQualifier::Trivial:
  case LoadOwnershipQualifier::Take:
    typeInfo.loadAsTake(*this, source, lowered);
    break;
  case LoadOwnershipQualifier::Copy:
    typeInfo.loadAsCopy(*this, source, lowered);
    break;
  }
  
  if (isInvariantAddress(i->getOperand())) {
    // It'd be better to push this down into `loadAs` methods, perhaps...
    for (auto value : lowered.getAll())
      if (auto load = dyn_cast<llvm::LoadInst>(value))
        setInvariantLoad(load);
  }
  setLoweredExplosion(i, lowered);
}

void IRGenSILFunction::visitStoreInst(swift::StoreInst *i) {
  Explosion source = getLoweredExplosion(i->getSrc());
  Address dest = getLoweredAddress(i->getDest());
  SILType objType = i->getSrc()->getType().getObjectType();

  const auto &typeInfo = cast<LoadableTypeInfo>(getTypeInfo(objType));
  switch (i->getOwnershipQualifier()) {
  case StoreOwnershipQualifier::Unqualified:
  case StoreOwnershipQualifier::Init:
  case StoreOwnershipQualifier::Trivial:
    typeInfo.initialize(*this, source, dest, false);
    break;
  case StoreOwnershipQualifier::Assign:
    typeInfo.assign(*this, source, dest, false);
    break;
  }
}

/// Emit the artificial error result argument.
void IRGenSILFunction::emitErrorResultVar(CanSILFunctionType FnTy,
                                          SILResultInfo ErrorInfo,
                                          DebugValueInst *DbgValue) {
  // We don't need a shadow error variable for debugging on ABI's that return
  // swifterror in a register.
  if (IGM.IsSwiftErrorInRegister)
    return;
  auto ErrorResultSlot = getErrorResultSlot(IGM.silConv.getSILType(
      ErrorInfo, FnTy, IGM.getMaximalTypeExpansionContext()));
  auto Var = DbgValue->getVarInfo();
  assert(Var && "error result without debug info");
  auto Storage = emitShadowCopyIfNeeded(ErrorResultSlot.getAddress(),
                                        getDebugScope(), *Var, false);
  if (!IGM.DebugInfo)
    return;
  auto DbgTy = DebugTypeInfo::getErrorResult(
      ErrorInfo.getReturnValueType(IGM.getSILModule(), FnTy,
                                   IGM.getMaximalTypeExpansionContext()),
      ErrorResultSlot->getType(), IGM.getPointerSize(),
      IGM.getPointerAlignment());
  IGM.DebugInfo->emitVariableDeclaration(Builder, Storage, DbgTy,
                                         getDebugScope(), nullptr, *Var,
                                         IndirectValue, ArtificialValue);
}

void IRGenSILFunction::visitDebugValueInst(DebugValueInst *i) {
  if (i->getDebugScope()->getInlinedFunction()->isTransparent())
    return;
  
  auto VarInfo = i->getVarInfo();
  assert(VarInfo && "debug_value without debug info");
  auto SILVal = i->getOperand();
  if (isa<SILUndef>(SILVal)) {
    // We cannot track the location of inlined error arguments because it has no
    // representation in SIL.
    if (!i->getDebugScope()->InlinedCallSite && VarInfo->Name == "$error") {
      auto funcTy = CurSILFn->getLoweredFunctionType();
      emitErrorResultVar(funcTy, funcTy->getErrorResult(), i);
    }
    return;
  }

  bool IsAnonymous = false;
  VarInfo->Name = getVarName(i, IsAnonymous);
  DebugTypeInfo DbgTy;
  SILType SILTy = SILVal->getType();
  auto RealTy = SILVal->getType().getASTType();
  if (VarDecl *Decl = i->getDecl()) {
    DbgTy = DebugTypeInfo::getLocalVariable(
        Decl, RealTy, getTypeInfo(SILVal->getType()));
  } else if (i->getFunction()->isBare() &&
             !SILTy.hasArchetype() && !VarInfo->Name.empty()) {
    // Preliminary support for .sil debug information.
    DbgTy = DebugTypeInfo::getFromTypeInfo(RealTy, getTypeInfo(SILTy));
  } else
    return;

  // Put the value into a stack slot at -Onone.
  llvm::SmallVector<llvm::Value *, 8> Copy;
  emitShadowCopyIfNeeded(SILVal, i->getDebugScope(), *VarInfo, IsAnonymous,
                         Copy);
  bindArchetypes(DbgTy.getType());
  if (!IGM.DebugInfo)
    return;

  emitDebugVariableDeclaration(Copy, DbgTy, SILTy, i->getDebugScope(),
                               i->getDecl(), *VarInfo);
}

void IRGenSILFunction::visitDebugValueAddrInst(DebugValueAddrInst *i) {
  if (i->getDebugScope()->getInlinedFunction()->isTransparent())
    return;

  VarDecl *Decl = i->getDecl();
  if (!Decl)
    return;

  auto SILVal = i->getOperand();
  if (isa<SILUndef>(SILVal))
    return;

  auto VarInfo = i->getVarInfo();
  assert(VarInfo && "debug_value_addr without debug info");
  bool IsAnonymous = false;
  bool IsLoadablyByAddress = isa<AllocStackInst>(SILVal);
  VarInfo->Name = getVarName(i, IsAnonymous);
  auto Addr = getLoweredAddress(SILVal).getAddress();
  SILType SILTy = SILVal->getType();
  auto RealType = SILTy.getASTType();

  auto DbgTy = DebugTypeInfo::getLocalVariable(
      Decl, RealType, getTypeInfo(SILVal->getType()));
  bindArchetypes(DbgTy.getType());
  if (!IGM.DebugInfo)
    return;

  // Put the value's address into a stack slot at -Onone and emit a debug
  // intrinsic.
  emitDebugVariableDeclaration(
      emitShadowCopyIfNeeded(Addr, i->getDebugScope(), *VarInfo, IsAnonymous),
      DbgTy, SILType(), i->getDebugScope(), Decl, *VarInfo,
      (IsLoadablyByAddress) ? DirectValue : IndirectValue);
}

void IRGenSILFunction::visitFixLifetimeInst(swift::FixLifetimeInst *i) {
  if (i->getOperand()->getType().isAddress()) {
    // Just pass in the address to fix lifetime if we have one. We will not do
    // anything to it so nothing bad should happen.
    emitFixLifetime(getLoweredAddress(i->getOperand()).getAddress());
    return;
  }

  // Handle objects.
  Explosion in = getLoweredExplosion(i->getOperand());
  cast<LoadableTypeInfo>(getTypeInfo(i->getOperand()->getType()))
    .fixLifetime(*this, in);
}

void IRGenSILFunction::visitMarkDependenceInst(swift::MarkDependenceInst *i) {
  // Dependency-marking is purely for SIL.  Just forward the input as
  // the result.

  SILValue value = i->getValue();
  if (value->getType().isAddress()) {
    setLoweredAddress(i, getLoweredAddress(value));
  } else {
    Explosion temp = getLoweredExplosion(value);
    setLoweredExplosion(i, temp);
  }
}

void IRGenSILFunction::visitCopyBlockInst(CopyBlockInst *i) {
  Explosion lowered = getLoweredExplosion(i->getOperand());
  llvm::Value *copied = emitBlockCopyCall(lowered.claimNext());
  Explosion result;
  result.add(copied);
  setLoweredExplosion(i, result);
}

void IRGenSILFunction::visitStrongRetainInst(swift::StrongRetainInst *i) {
  Explosion lowered = getLoweredExplosion(i->getOperand());
  auto &ti = cast<ReferenceTypeInfo>(getTypeInfo(i->getOperand()->getType()));
  ti.strongRetain(*this, lowered, i->isAtomic() ? irgen::Atomicity::Atomic
                                                : irgen::Atomicity::NonAtomic);
}

void IRGenSILFunction::visitStrongReleaseInst(swift::StrongReleaseInst *i) {
  Explosion lowered = getLoweredExplosion(i->getOperand());
  auto &ti = cast<ReferenceTypeInfo>(getTypeInfo(i->getOperand()->getType()));
  ti.strongRelease(*this, lowered, i->isAtomic() ? irgen::Atomicity::Atomic
                                                 : irgen::Atomicity::NonAtomic);
}

/// Given a SILType which is a ReferenceStorageType, return the type
/// info for the underlying reference type.
static const ReferenceTypeInfo &getReferentTypeInfo(IRGenFunction &IGF,
                                                    SILType silType) {
  auto type = silType.castTo<ReferenceStorageType>().getReferentType();
  if (auto ty = type->getOptionalObjectType())
    type = ty->getCanonicalType();
  return cast<ReferenceTypeInfo>(IGF.getTypeInfoForLowered(type));
}

#define NEVER_LOADABLE_CHECKED_REF_STORAGE(Name, name, ...) \
  void IRGenSILFunction::visitLoad##Name##Inst(swift::Load##Name##Inst *i) { \
    Address source = getLoweredAddress(i->getOperand()); \
    auto silTy = i->getOperand()->getType(); \
    auto ty = cast<Name##StorageType>(silTy.getASTType()); \
    auto isOptional = bool(ty.getReferentType()->getOptionalObjectType()); \
    auto &ti = getReferentTypeInfo(*this, silTy); \
    Explosion result; \
    if (i->isTake()) { \
      ti.name##TakeStrong(*this, source, result, isOptional); \
    } else { \
      ti.name##LoadStrong(*this, source, result, isOptional); \
    } \
    setLoweredExplosion(i, result); \
  } \
  void IRGenSILFunction::visitStore##Name##Inst(swift::Store##Name##Inst *i) { \
    Explosion source = getLoweredExplosion(i->getSrc()); \
    Address dest = getLoweredAddress(i->getDest()); \
    auto silTy = i->getDest()->getType(); \
    auto ty = cast<Name##StorageType>(silTy.getASTType()); \
    auto isOptional = bool(ty.getReferentType()->getOptionalObjectType()); \
    auto &ti = getReferentTypeInfo(*this, silTy); \
    if (i->isInitializationOfDest()) { \
      ti.name##Init(*this, source, dest, isOptional); \
    } else { \
      ti.name##Assign(*this, source, dest, isOptional); \
    } \
  }
#define ALWAYS_LOADABLE_CHECKED_REF_STORAGE(Name, name, ...)                   \
  void IRGenSILFunction::visitStrongRetain##Name##Inst(                        \
      swift::StrongRetain##Name##Inst *i) {                                    \
    Explosion lowered = getLoweredExplosion(i->getOperand());                  \
    auto &ti = getReferentTypeInfo(*this, i->getOperand()->getType());         \
    ti.strongRetain##Name(*this, lowered,                                      \
                          i->isAtomic() ? irgen::Atomicity::Atomic             \
                                        : irgen::Atomicity::NonAtomic);        \
  }                                                                            \
  void IRGenSILFunction::visit##Name##RetainInst(swift::Name##RetainInst *i) { \
    Explosion lowered = getLoweredExplosion(i->getOperand());                  \
    auto &ti = getReferentTypeInfo(*this, i->getOperand()->getType());         \
    ti.name##Retain(*this, lowered,                                            \
                    i->isAtomic() ? irgen::Atomicity::Atomic                   \
                                  : irgen::Atomicity::NonAtomic);              \
  }                                                                            \
  void IRGenSILFunction::visit##Name##ReleaseInst(                             \
      swift::Name##ReleaseInst *i) {                                           \
    Explosion lowered = getLoweredExplosion(i->getOperand());                  \
    auto &ti = getReferentTypeInfo(*this, i->getOperand()->getType());         \
    ti.name##Release(*this, lowered,                                           \
                     i->isAtomic() ? irgen::Atomicity::Atomic                  \
                                   : irgen::Atomicity::NonAtomic);             \
  }                                                                            \
  void IRGenSILFunction::visitStrongCopy##Name##ValueInst(                     \
      swift::StrongCopy##Name##ValueInst *i) {                                 \
    Explosion in = getLoweredExplosion(i->getOperand());                       \
    auto silTy = i->getOperand()->getType();                                   \
    auto ty = cast<Name##StorageType>(silTy.getASTType());                     \
    auto isOptional = bool(ty.getReferentType()->getOptionalObjectType());     \
    auto &ti = getReferentTypeInfo(*this, silTy);                              \
    ti.strongRetain##Name(*this, in, irgen::Atomicity::Atomic);                \
    /* Semantically we are just passing through the input parameter but as a   \
     */                                                                        \
    /* strong reference... at LLVM IR level these type differences don't */    \
    /* matter. So just set the lowered explosion appropriately. */             \
    Explosion output = getLoweredExplosion(i->getOperand());                   \
    if (isOptional) {                                                          \
      auto values = output.claimAll();                                         \
      output.reset();                                                          \
      for (auto value : values) {                                              \
        output.add(Builder.CreatePtrToInt(value, IGM.IntPtrTy));               \
      }                                                                        \
    }                                                                          \
    setLoweredExplosion(i, output);                                            \
  }
#define SOMETIMES_LOADABLE_CHECKED_REF_STORAGE(Name, name, ...) \
  NEVER_LOADABLE_CHECKED_REF_STORAGE(Name, name, "...") \
  ALWAYS_LOADABLE_CHECKED_REF_STORAGE(Name, name, "...")
#define UNCHECKED_REF_STORAGE(Name, name, ...)                                 \
  void IRGenSILFunction::visitStrongCopy##Name##ValueInst(                     \
      swift::StrongCopy##Name##ValueInst *i) {                                 \
    Explosion in = getLoweredExplosion(i->getOperand());                       \
    auto silTy = i->getOperand()->getType();                                   \
    auto ty = cast<Name##StorageType>(silTy.getASTType());                     \
    auto isOptional = bool(ty.getReferentType()->getOptionalObjectType());     \
    auto &ti = getReferentTypeInfo(*this, silTy);                              \
    /* Since we are unchecked, we just use strong retain here. We do not       \
     * perform any checks */                                                   \
    ti.strongRetain(*this, in, irgen::Atomicity::Atomic);                      \
    /* Semantically we are just passing through the input parameter but as a   \
     */                                                                        \
    /* strong reference... at LLVM IR level these type differences don't */    \
    /* matter. So just set the lowered explosion appropriately. */             \
    Explosion output = getLoweredExplosion(i->getOperand());                   \
    if (isOptional) {                                                          \
      auto values = output.claimAll();                                         \
      output.reset();                                                          \
      for (auto value : values) {                                              \
        output.add(Builder.CreatePtrToInt(value, IGM.IntPtrTy));               \
      }                                                                        \
    }                                                                          \
    setLoweredExplosion(i, output);                                            \
  }
#include "swift/AST/ReferenceStorage.def"
#undef COMMON_CHECKED_REF_STORAGE

static bool hasReferenceSemantics(IRGenSILFunction &IGF,
                                  SILType silType) {
  auto operType = silType.getASTType();
  auto valueType = operType->getOptionalObjectType();
  auto objType = valueType ? valueType : operType;
  return (objType->mayHaveSuperclass()
          || objType->isClassExistentialType()
          || objType->is<BuiltinNativeObjectType>()
          || objType->is<BuiltinBridgeObjectType>());
}

static llvm::Value *emitIsUnique(IRGenSILFunction &IGF, SILValue operand,
                                 SourceLoc loc) {
  if (!hasReferenceSemantics(IGF, operand->getType())) {
    IGF.emitTrap("isUnique called for a non-reference", /*EmitUnreachable=*/false);
    return llvm::UndefValue::get(IGF.IGM.Int1Ty);
  }

  auto &operTI = cast<LoadableTypeInfo>(IGF.getTypeInfo(operand->getType()));
  LoadedRef ref =
    operTI.loadRefcountedPtr(IGF, loc, IGF.getLoweredAddress(operand));

  return
    IGF.emitIsUniqueCall(ref.getValue(), loc, ref.isNonNull());
}

void IRGenSILFunction::visitIsUniqueInst(swift::IsUniqueInst *i) {
  llvm::Value *result = emitIsUnique(*this, i->getOperand(),
                                     i->getLoc().getSourceLoc());
  Explosion out;
  out.add(result);
  setLoweredExplosion(i, out);
}

void IRGenSILFunction::visitBeginCOWMutationInst(BeginCOWMutationInst *i) {
  SILValue ref = i->getOperand();
  Explosion bufferEx = getLoweredExplosion(ref);
  llvm::Value *buffer = *bufferEx.begin();
  setLoweredExplosion(i->getBufferResult(), bufferEx);

  Explosion isUnique;
  if (hasReferenceSemantics(*this, ref->getType())) {
    if (i->getUniquenessResult()->use_empty()) {
      // No need to call isUnique if the result is not used.
      isUnique.add(llvm::UndefValue::get(IGM.Int1Ty));
    } else {
      ReferenceCounting style = cast<ReferenceTypeInfo>(
          getTypeInfo(ref->getType())).getReferenceCountingType();
      if (i->isNative())
        style = ReferenceCounting::Native;

      llvm::Value *castBuffer =
        Builder.CreateBitCast(buffer, IGM.getReferenceType(style));

      isUnique.add(emitIsUniqueCall(castBuffer, i->getLoc().getSourceLoc(),
                                    /*isNonNull*/ true));
    }
  } else {
    emitTrap("beginCOWMutation called for a non-reference",
             /*EmitUnreachable=*/false);
    isUnique.add(llvm::UndefValue::get(IGM.Int1Ty));
  }
  setLoweredExplosion(i->getUniquenessResult(), isUnique);
}

void IRGenSILFunction::visitEndCOWMutationInst(EndCOWMutationInst *i) {
  Explosion v = getLoweredExplosion(i->getOperand());
  setLoweredExplosion(i, v);
}

void IRGenSILFunction::visitIsEscapingClosureInst(
    swift::IsEscapingClosureInst *i) {
  // The closure operand is allowed to be an optional closure.
  auto operandType = i->getOperand()->getType();
  if (operandType.getOptionalObjectType())
    operandType = operandType.getOptionalObjectType();

  auto fnType = operandType.getAs<SILFunctionType>();
  assert(fnType->getExtInfo().hasContext() && "Must have a closure operand");
  (void)fnType;

  // This code relies on that an optional<()->()>'s tag fits in the function
  // pointer.
  auto &TI = cast<LoadableTypeInfo>(getTypeInfo(operandType));
  assert(TI.mayHaveExtraInhabitants(IGM) &&
         "Must have extra inhabitants to be able to handle the optional "
         "closure case");
  (void)TI;

  Explosion closure = getLoweredExplosion(i->getOperand());
  auto func = closure.claimNext();
  (void)func;
  auto context = closure.claimNext();
  assert(closure.empty());
  if (context->getType()->isIntegerTy())
    context = Builder.CreateIntToPtr(context, IGM.RefCountedPtrTy);
  auto result = emitIsEscapingClosureCall(context, i->getLoc().getSourceLoc(),
                                          i->getVerificationType());
  Explosion out;
  out.add(result);
  setLoweredExplosion(i, out);
}

void IRGenSILFunction::emitDebugInfoForAllocStack(AllocStackInst *i,
                                                  const TypeInfo &type,
                                                  llvm::Value *addr) {
  auto VarInfo = i->getVarInfo();
  if (!VarInfo)
    return;

  VarDecl *Decl = i->getDecl();
  // Describe the underlying alloca. This way an llvm.dbg.declare instrinsic
  // is used, which is valid for the entire lifetime of the alloca.
  if (auto *BitCast = dyn_cast<llvm::BitCastInst>(addr)) {
    auto *Op0 = BitCast->getOperand(0);
    if (auto *Alloca = dyn_cast<llvm::AllocaInst>(Op0))
      addr = Alloca;
    else if (auto *CoroAllocaGet = dyn_cast<llvm::IntrinsicInst>(Op0)) {
      if (CoroAllocaGet->getIntrinsicID() == llvm::Intrinsic::coro_alloca_get)
        addr = CoroAllocaGet;
    }
  }

  auto DS = i->getDebugScope();
  if (!DS)
    return;

  if (i->getDebugScope()->getInlinedFunction()->isTransparent())
    return;
  
  bool IsAnonymous = false;
  VarInfo->Name = getVarName(i, IsAnonymous);

  // At this point addr must be an alloca or an undef.
  assert(isa<llvm::AllocaInst>(addr) || isa<llvm::UndefValue>(addr) ||
         isa<llvm::IntrinsicInst>(addr));

  auto Indirection = DirectValue;
  if (!IGM.IRGen.Opts.DisableDebuggerShadowCopies &&
      !IGM.IRGen.Opts.shouldOptimize())
    if (auto *Alloca = dyn_cast<llvm::AllocaInst>(addr))
      if (!Alloca->isStaticAlloca()) {
        // Store the address of the dynamic alloca on the stack.
        addr = emitShadowCopy(addr, DS, *VarInfo, IGM.getPointerAlignment());
        Indirection = IndirectValue;
      }

  if (!Decl)
    return;

  // Ignore compiler-generated patterns but not optional bindings.
  if (auto *Pattern = Decl->getParentPattern())
    if (Pattern->isImplicit() &&
        Pattern->getKind() != PatternKind::OptionalSome)
      return;

  SILType SILTy = i->getType();
  auto RealType = SILTy.getASTType();
  auto DbgTy = DebugTypeInfo::getLocalVariable(Decl, RealType, type);

  bindArchetypes(DbgTy.getType());
  if (IGM.DebugInfo)
    emitDebugVariableDeclaration(addr, DbgTy, SILTy, DS, Decl, *VarInfo,
                                 Indirection);
}

void IRGenSILFunction::visitAllocStackInst(swift::AllocStackInst *i) {
  const TypeInfo &type = getTypeInfo(i->getElementType());

  // Derive name from SIL location.
  StringRef dbgname;
  VarDecl *Decl = i->getDecl();
# ifndef NDEBUG
  // If this is a DEBUG build, use pretty names for the LLVM IR.
  bool IsAnonymous = false;
  dbgname = getVarName(i, IsAnonymous);
# endif

  auto addr = type.allocateStack(*this, i->getElementType(), dbgname);
  setLoweredStackAddress(i, addr);

  // Generate Debug Info.
  if (!Decl)
    return;

  assert(i->getVarInfo() && "alloc_stack without debug info");

  Type Desugared = Decl->getType()->getDesugaredType();
  if (Desugared->getClassOrBoundGenericClass() ||
      Desugared->getStructOrBoundGenericStruct())
    zeroInit(dyn_cast<llvm::AllocaInst>(addr.getAddress().getAddress()));
  emitDebugInfoForAllocStack(i, type, addr.getAddress().getAddress());
}

static void
buildTailArrays(IRGenSILFunction &IGF,
                SmallVectorImpl<std::pair<SILType, llvm::Value *>> &TailArrays,
                AllocRefInstBase *ARI) {
  auto Types = ARI->getTailAllocatedTypes();
  auto Counts = ARI->getTailAllocatedCounts();
  for (unsigned Idx = 0, NumTypes = Types.size(); Idx < NumTypes; ++Idx) {
    Explosion ElemCount = IGF.getLoweredExplosion(Counts[Idx].get());
    TailArrays.push_back({Types[Idx], ElemCount.claimNext()});
  }
}

void IRGenSILFunction::visitAllocRefInst(swift::AllocRefInst *i) {
  int StackAllocSize = -1;
  if (i->canAllocOnStack()) {
    estimateStackSize();
    // Is there enough space for stack allocation?
    StackAllocSize = IGM.IRGen.Opts.StackPromotionSizeLimit - EstimatedStackSize;
  }
  SmallVector<std::pair<SILType, llvm::Value *>, 4> TailArrays;
  buildTailArrays(*this, TailArrays, i);

  llvm::Value *alloced = emitClassAllocation(*this, i->getType(), i->isObjC(),
                                             StackAllocSize, TailArrays);
  if (StackAllocSize >= 0) {
    // Remember that this alloc_ref allocates the object on the stack.

    StackAllocs.insert(i);
    EstimatedStackSize += StackAllocSize;
  }
  Explosion e;
  e.add(alloced);
  setLoweredExplosion(i, e);
}

void IRGenSILFunction::visitAllocRefDynamicInst(swift::AllocRefDynamicInst *i) {
  SmallVector<std::pair<SILType, llvm::Value *>, 4> TailArrays;
  buildTailArrays(*this, TailArrays, i);

  Explosion metadata = getLoweredExplosion(i->getMetatypeOperand());
  auto metadataValue = metadata.claimNext();
  llvm::Value *alloced = emitClassAllocationDynamic(*this, metadataValue,
                                                    i->getType(), i->isObjC(),
                                                    TailArrays);
  Explosion e;
  e.add(alloced);
  setLoweredExplosion(i, e);
}

void IRGenSILFunction::visitDeallocStackInst(swift::DeallocStackInst *i) {
  if (auto *closure = dyn_cast<PartialApplyInst>(i->getOperand())) {
    assert(closure->isOnStack());
    auto stackAddr = LoweredPartialApplyAllocations[i->getOperand()];
    emitDeallocateDynamicAlloca(stackAddr);
    return;
  }

  auto allocatedType = i->getOperand()->getType();
  const TypeInfo &allocatedTI = getTypeInfo(allocatedType);
  StackAddress stackAddr = getLoweredStackAddress(i->getOperand());

  allocatedTI.deallocateStack(*this, stackAddr, allocatedType);
}

void IRGenSILFunction::visitDeallocRefInst(swift::DeallocRefInst *i) {
  // Lower the operand.
  Explosion self = getLoweredExplosion(i->getOperand());
  auto selfValue = self.claimNext();
  auto *ARI = dyn_cast<AllocRefInst>(i->getOperand());
  if (!i->canAllocOnStack()) {
    if (ARI && StackAllocs.count(ARI)) {
      // We can ignore dealloc_refs (without [stack]) for stack allocated
      // objects.
      //
      //   %0 = alloc_ref [stack]
      //     ...
      //   dealloc_ref %0     // not needed (stems from the inlined deallocator)
      //     ...
      //   dealloc_ref [stack] %0
      return;
    }

    auto classType = i->getOperand()->getType();
    emitClassDeallocation(*this, classType, selfValue);
    return;
  }
  // It's a dealloc_ref [stack]. Even if the alloc_ref did not allocate the
  // object on the stack, we don't have to deallocate it, because it is
  // deallocated in the final release.
  assert(ARI->canAllocOnStack());
  if (StackAllocs.count(ARI)) {
    if (IGM.IRGen.Opts.EmitStackPromotionChecks) {
      selfValue = Builder.CreateBitCast(selfValue, IGM.RefCountedPtrTy);
      emitVerifyEndOfLifetimeCall(selfValue);
    } else {
      // This has two purposes:
      // 1. Tell LLVM the lifetime of the allocated stack memory.
      // 2. Avoid tail-call optimization which may convert the call to the final
      //    release to a jump, which is done after the stack frame is
      //    destructed.
      Builder.CreateLifetimeEnd(selfValue);
    }
  }
}

void IRGenSILFunction::visitDeallocPartialRefInst(swift::DeallocPartialRefInst *i) {
  Explosion self = getLoweredExplosion(i->getInstance());
  auto selfValue = self.claimNext();
  Explosion metadata = getLoweredExplosion(i->getMetatype());
  auto metadataValue = metadata.claimNext();
  auto classType = i->getInstance()->getType();

  emitPartialClassDeallocation(*this, classType, selfValue, metadataValue);
}

void IRGenSILFunction::visitDeallocBoxInst(swift::DeallocBoxInst *i) {
  Explosion owner = getLoweredExplosion(i->getOperand());
  llvm::Value *ownerPtr = owner.claimNext();

  auto boxTy = i->getOperand()->getType().castTo<SILBoxType>();
  emitDeallocateBox(*this, ownerPtr, boxTy);
}

void IRGenSILFunction::visitAllocBoxInst(swift::AllocBoxInst *i) {
  assert(i->getBoxType()->getLayout()->getFields().size() == 1
         && "multi field boxes not implemented yet");
  const TypeInfo &type = getTypeInfo(
      getSILBoxFieldType(IGM.getMaximalTypeExpansionContext(), i->getBoxType(),
                         IGM.getSILModule().Types, 0));

  // Derive name from SIL location.
  bool IsAnonymous = false;
  VarDecl *Decl = i->getDecl();
  StringRef Name = getVarName(i, IsAnonymous);
  StringRef DbgName =
# ifndef NDEBUG
    // If this is a DEBUG build, use pretty names for the LLVM IR.
    Name;
# else
    "";
# endif

  auto boxTy = i->getType().castTo<SILBoxType>();
  OwnedAddress boxWithAddr = emitAllocateBox(*this, boxTy,
                                             CurSILFn->getGenericEnvironment(),
                                             DbgName);
  setLoweredBox(i, boxWithAddr);

  if (i->getDebugScope()->getInlinedFunction()->isTransparent())
    return;

  if (!Decl)
    return;

  assert(i->getVarInfo() && "alloc_box without debug info");
  
  // FIXME: This is a workaround to not produce local variables for
  // capture list arguments like "[weak self]". The better solution
  // would be to require all variables to be described with a
  // SILDebugValue(Addr) and then not describe capture list
  // arguments.
  if (Name == IGM.Context.Id_self.str())
    return;

  assert(i->getBoxType()->getLayout()->getFields().size() == 1 &&
         "box for a local variable should only have one field");
  auto SILTy = getSILBoxFieldType(
      IGM.getMaximalTypeExpansionContext(),
      i->getBoxType(), IGM.getSILModule().Types, 0);
  auto RealType = SILTy.getASTType();
  auto DbgTy = DebugTypeInfo::getLocalVariable(Decl, RealType, type);

  auto VarInfo = i->getVarInfo();
  assert(VarInfo && "debug_value without debug info");

  auto Storage = emitShadowCopyIfNeeded(
      boxWithAddr.getAddress(), i->getDebugScope(), *VarInfo, IsAnonymous);

  if (!IGM.DebugInfo)
    return;

  IGM.DebugInfo->emitVariableDeclaration(Builder, Storage, DbgTy,
                                         i->getDebugScope(), Decl, *VarInfo,
                                         IndirectValue);
}

void IRGenSILFunction::visitProjectBoxInst(swift::ProjectBoxInst *i) {
  auto boxTy = i->getOperand()->getType().castTo<SILBoxType>();

  const LoweredValue &val = getLoweredValue(i->getOperand());
  if (val.isBoxWithAddress()) {
    // The operand is an alloc_box. We can directly reuse the address.
    setLoweredAddress(i, val.getAddressOfBox());
  } else {
    // The slow-path: we have to emit code to get from the box to it's
    // value address.
    Explosion box = val.getExplosion(*this, i->getOperand()->getType());
    auto addr = emitProjectBox(*this, box.claimNext(), boxTy);
    setLoweredAddress(i, addr);
  }
}

static ExclusivityFlags getExclusivityAction(SILAccessKind kind) {
  switch (kind) {
  case SILAccessKind::Read:
    return ExclusivityFlags::Read;
  case SILAccessKind::Modify:
    return ExclusivityFlags::Modify;
  case SILAccessKind::Init:
  case SILAccessKind::Deinit:
    llvm_unreachable("init/deinit access should not use dynamic enforcement");
  }
  llvm_unreachable("bad access kind");
}

static ExclusivityFlags getExclusivityFlags(SILModule &M,
                                            SILAccessKind kind,
                                            bool noNestedConflict) {
  auto flags = getExclusivityAction(kind);

  if (!noNestedConflict)
    flags |= ExclusivityFlags::Tracking;

  return flags;
}

static SILAccessEnforcement getEffectiveEnforcement(IRGenFunction &IGF,
                                                    BeginAccessInst *access) {
  auto enforcement = access->getEnforcement();

  // Don't use dynamic enforcement for known-empty types; there's no
  // actual memory there, and the address may not be valid and unique.
  // This is really a hack; we don't necessarily know that all clients
  // will agree whether a type is empty.  On the other hand, the situations
  // where IRGen generates a meaningless address should always be a subset
  // of cases where this triggers, because of the restrictions on abstracting
  // over addresses and the fact that we use static enforcement on inouts.
  if (enforcement == SILAccessEnforcement::Dynamic &&
      IGF.IGM.getTypeInfo(access->getSource()->getType())
             .isKnownEmpty(ResilienceExpansion::Maximal)) {
    enforcement = SILAccessEnforcement::Unsafe;
  }

  return enforcement;
}

template <class BeginAccessInst>
static ExclusivityFlags getExclusivityFlags(BeginAccessInst *i) {
  return getExclusivityFlags(i->getModule(), i->getAccessKind(),
                             i->hasNoNestedConflict());
}

void IRGenSILFunction::visitBeginAccessInst(BeginAccessInst *access) {
  Address addr = getLoweredAddress(access->getOperand());
  switch (getEffectiveEnforcement(*this, access)) {
  case SILAccessEnforcement::Unknown:
    llvm_unreachable("unknown access enforcement in IRGen!");

  case SILAccessEnforcement::Static:
  case SILAccessEnforcement::Unsafe:
    // nothing to do
    setLoweredAddress(access, addr);
    return;

  case SILAccessEnforcement::Dynamic: {
    llvm::Value *scratch = createAlloca(IGM.getFixedBufferTy(),
                                        IGM.getPointerAlignment(),
                                        "access-scratch").getAddress();
    Builder.CreateLifetimeStart(scratch);

    llvm::Value *pointer =
      Builder.CreateBitCast(addr.getAddress(), IGM.Int8PtrTy);
    llvm::Value *flags =
      llvm::ConstantInt::get(IGM.SizeTy, uint64_t(getExclusivityFlags(access)));
    llvm::Value *pc = llvm::ConstantPointerNull::get(IGM.Int8PtrTy);
    auto call = Builder.CreateCall(IGM.getBeginAccessFn(),
                                   { pointer, scratch, flags, pc });
    call->setDoesNotThrow();

    setLoweredDynamicallyEnforcedAddress(access, addr, scratch);
    return;
  }
  }
  llvm_unreachable("bad access enforcement");
}

static bool hasBeenInlined(BeginUnpairedAccessInst *access) {
  // Check to see if the buffer is defined locally.
  return isa<AllocStackInst>(access->getBuffer());
}

void IRGenSILFunction::visitBeginUnpairedAccessInst(
                                              BeginUnpairedAccessInst *access) {
  Address addr = getLoweredAddress(access->getSource());
  switch (access->getEnforcement()) {
  case SILAccessEnforcement::Unknown:
    llvm_unreachable("unknown access enforcement in IRGen!");

  case SILAccessEnforcement::Static:
  case SILAccessEnforcement::Unsafe:
    // nothing to do
    return;

  case SILAccessEnforcement::Dynamic: {
    llvm::Value *scratch = getLoweredAddress(access->getBuffer()).getAddress();

    llvm::Value *pointer =
      Builder.CreateBitCast(addr.getAddress(), IGM.Int8PtrTy);
    llvm::Value *flags =
      llvm::ConstantInt::get(IGM.SizeTy, uint64_t(getExclusivityFlags(access)));

    // Compute the effective PC of the access.
    // Since begin_unpaired_access is designed for materializeForSet, our
    // heuristic here is as well: we've either been inlined, in which case
    // we should use the current PC (i.e. pass null), or we haven't,
    // in which case we should use the caller, which is generally ok because
    // materializeForSet can't usually be thunked.
    llvm::Value *pc;
    // hack: wasm doesn't have returnaddress
    if (true || hasBeenInlined(access)) {
      pc = llvm::ConstantPointerNull::get(IGM.Int8PtrTy);
    } else {
      auto retAddrFn =
        llvm::Intrinsic::getDeclaration(IGM.getModule(),
                                        llvm::Intrinsic::returnaddress);
      pc = Builder.CreateCall(retAddrFn,
                              { llvm::ConstantInt::get(IGM.Int32Ty, 0) });
    }

    auto call = Builder.CreateCall(IGM.getBeginAccessFn(),
                                   { pointer, scratch, flags, pc });
    call->setDoesNotThrow();
    return;
  }
  }
  llvm_unreachable("bad access enforcement");
}

void IRGenSILFunction::visitEndAccessInst(EndAccessInst *i) {
  auto access = i->getBeginAccess();
  switch (getEffectiveEnforcement(*this, access)) {
  case SILAccessEnforcement::Unknown:
    llvm_unreachable("unknown access enforcement in IRGen!");

  case SILAccessEnforcement::Static:
  case SILAccessEnforcement::Unsafe:
    // nothing to do
    return;

  case SILAccessEnforcement::Dynamic: {
    if (access->hasNoNestedConflict())
      return;

    auto scratch = getLoweredDynamicEnforcementScratchBuffer(access);

    auto call = Builder.CreateCall(IGM.getEndAccessFn(), { scratch });
    call->setDoesNotThrow();

    Builder.CreateLifetimeEnd(scratch);
    return;
  }
  }
  llvm_unreachable("bad access enforcement");
}

void IRGenSILFunction::visitEndUnpairedAccessInst(EndUnpairedAccessInst *i) {
  switch (i->getEnforcement()) {
  case SILAccessEnforcement::Unknown:
    llvm_unreachable("unknown access enforcement in IRGen!");

  case SILAccessEnforcement::Static:
  case SILAccessEnforcement::Unsafe:
    // nothing to do
    return;

  case SILAccessEnforcement::Dynamic: {
    auto scratch = getLoweredAddress(i->getBuffer()).getAddress();

    auto call = Builder.CreateCall(IGM.getEndAccessFn(), { scratch });
    call->setDoesNotThrow();
    return;
  }
  }
  llvm_unreachable("bad access enforcement");
}

void IRGenSILFunction::visitConvertFunctionInst(swift::ConvertFunctionInst *i) {
  // This instruction is specified to be a no-op.
  Explosion temp = getLoweredExplosion(i->getOperand());
  setLoweredExplosion(i, temp);
}

void IRGenSILFunction::visitConvertEscapeToNoEscapeInst(
    swift::ConvertEscapeToNoEscapeInst *i) {
  // This instruction makes the context trivial.
  Explosion in = getLoweredExplosion(i->getOperand());
  Explosion out;
  // Differentiable functions contain multiple pairs of fn and ctx pointer.
  for (unsigned index : range(in.size() / 2)) {
    (void)index;
    llvm::Value *fn = in.claimNext();
    llvm::Value *ctx = in.claimNext();
    out.add(fn);
    out.add(Builder.CreateBitCast(ctx, IGM.OpaquePtrTy));
  }
  setLoweredExplosion(i, out);
}

void IRGenSILFunction::visitThinFunctionToPointerInst(
                                          swift::ThinFunctionToPointerInst *i) {
  Explosion in = getLoweredExplosion(i->getOperand());
  llvm::Value *fn = in.claimNext();
  fn = Builder.CreateBitCast(fn, IGM.Int8PtrTy);
  Explosion out;
  out.add(fn);
  setLoweredExplosion(i, out);
}

void IRGenSILFunction::visitPointerToThinFunctionInst(
                                          swift::PointerToThinFunctionInst *i) {
  Explosion in = getLoweredExplosion(i->getOperand());
  llvm::Value *fn = in.claimNext();
  fn = Builder.CreateBitCast(fn, IGM.FunctionPtrTy);
  Explosion out;
  out.add(fn);
  setLoweredExplosion(i, out);
}

void IRGenSILFunction::visitAddressToPointerInst(swift::AddressToPointerInst *i)
{
  Explosion to;
  llvm::Value *addrValue = getLoweredAddress(i->getOperand()).getAddress();
  if (addrValue->getType() != IGM.Int8PtrTy)
    addrValue = Builder.CreateBitCast(addrValue, IGM.Int8PtrTy);
  to.add(addrValue);
  setLoweredExplosion(i, to);
}

// Ignores the isStrict flag because Swift TBAA is not lowered into LLVM IR.
void IRGenSILFunction::visitPointerToAddressInst(swift::PointerToAddressInst *i)
{
  Explosion from = getLoweredExplosion(i->getOperand());
  llvm::Value *ptrValue = from.claimNext();

  auto &ti = getTypeInfo(i->getType());
  
  llvm::Type *destType = ti.getStorageType()->getPointerTo();
  ptrValue = Builder.CreateBitCast(ptrValue, destType);
  
  setLoweredAddress(i,
                    ti.getAddressForPointer(ptrValue));
}

static void emitPointerCastInst(IRGenSILFunction &IGF,
                                SILValue src,
                                SILValue dest,
                                const TypeInfo &ti) {
  Explosion from = IGF.getLoweredExplosion(src);
  llvm::Value *ptrValue = from.claimNext();
  // The input may have witness tables or other additional data, but the class
  // reference is always first.
  (void)from.claimAll();

  auto schema = ti.getSchema();
  assert(schema.size() == 1
         && schema[0].isScalar()
         && "pointer schema is not a single scalar?!");
  auto castToType = schema[0].getScalarType();

  // A retainable pointer representation may be wrapped in an optional, so we
  // need to provide inttoptr/ptrtoint in addition to bitcast.
  ptrValue = IGF.Builder.CreateBitOrPointerCast(ptrValue, castToType);
  
  Explosion to;
  to.add(ptrValue);
  IGF.setLoweredExplosion(dest, to);
}

void IRGenSILFunction::visitUncheckedRefCastInst(
                                             swift::UncheckedRefCastInst *i) {
  auto &ti = getTypeInfo(i->getType());
  emitPointerCastInst(*this, i->getOperand(), i, ti);
}

// TODO: Although runtime checks are not required, we get them anyway when
// asking the runtime to perform this cast. If this is a performance impact, we
// can add a CheckedCastMode::Unchecked.
void IRGenSILFunction::
visitUncheckedRefCastAddrInst(swift::UncheckedRefCastAddrInst *i) {
  Address dest = getLoweredAddress(i->getDest());
  Address src = getLoweredAddress(i->getSrc());
  emitCheckedCast(*this,
                  src, i->getSourceFormalType(),
                  dest, i->getTargetFormalType(),
                  CastConsumptionKind::TakeAlways,
                  CheckedCastMode::Unconditional);
}

void IRGenSILFunction::visitUncheckedAddrCastInst(
                                             swift::UncheckedAddrCastInst *i) {
  auto addr = getLoweredAddress(i->getOperand());
  auto &ti = getTypeInfo(i->getType());
  auto result = Builder.CreateBitCast(addr,ti.getStorageType()->getPointerTo());
  setLoweredAddress(i, result);
}

static bool isStructurallySame(const llvm::Type *T1, const llvm::Type *T2) {
  if (T1 == T2) return true;
  
  if (auto *S1 = dyn_cast<llvm::StructType>(T1))
    if (auto *S2 = dyn_cast<llvm::StructType>(T2))
      return S1->isLayoutIdentical(const_cast<llvm::StructType*>(S2));
  return false;
}

// Emit a trap in the event a type does not match expected layout constraints.
// 
// We can hit this case in specialized functions even for correct user code.
// If the user dynamically checks for correct type sizes in the generic
// function, a specialized function can contain the (not executed) bitcast
// with mismatching fixed sizes.
// Usually llvm can eliminate this code again because the user's safety
// check should be constant foldable on llvm level.
static void emitTrapAndUndefValue(IRGenSILFunction &IGF,
                                  Explosion &in,
                                  Explosion &out,
                                  const LoadableTypeInfo &outTI) {
  llvm::BasicBlock *failBB =
    llvm::BasicBlock::Create(IGF.IGM.getLLVMContext());
  IGF.Builder.CreateBr(failBB);
  IGF.FailBBs.push_back(failBB);
  
  IGF.Builder.emitBlock(failBB);
  IGF.emitTrap("mismatching type layouts", /*EmitUnreachable=*/true);

  llvm::BasicBlock *contBB = llvm::BasicBlock::Create(IGF.IGM.getLLVMContext());
  IGF.Builder.emitBlock(contBB);
  (void)in.claimAll();
  for (auto schema : outTI.getSchema())
    out.add(llvm::UndefValue::get(schema.getScalarType()));
}

static void emitUncheckedValueBitCast(IRGenSILFunction &IGF,
                                      SourceLoc loc,
                                      Explosion &in,
                                      const LoadableTypeInfo &inTI,
                                      Explosion &out,
                                      const LoadableTypeInfo &outTI) {
  // If the transfer is doable bitwise, and if the elements of the explosion are
  // the same type, then just transfer the elements.
  if (inTI.isBitwiseTakable(ResilienceExpansion::Maximal) &&
      outTI.isBitwiseTakable(ResilienceExpansion::Maximal) &&
      isStructurallySame(inTI.getStorageType(), outTI.getStorageType())) {
    in.transferInto(out, in.size());
    return;
  }
  
  // TODO: We could do bitcasts entirely in the value domain in some cases, but
  // for simplicity, let's just always go through the stack for now.
  
  // Create the allocation.
  auto inStorage = IGF.createAlloca(inTI.getStorageType(),
                                  std::max(inTI.getFixedAlignment(),
                                           outTI.getFixedAlignment()),
                                  "bitcast");
  
  auto maxSize = std::max(inTI.getFixedSize(), outTI.getFixedSize());
  IGF.Builder.CreateLifetimeStart(inStorage, maxSize);
  
  // Store the 'in' value.
  inTI.initialize(IGF, in, inStorage, false);
  // Load the 'out' value as the destination type.
  auto outStorage = IGF.Builder.CreateBitCast(inStorage,
                                        outTI.getStorageType()->getPointerTo());
  outTI.loadAsTake(IGF, outStorage, out);
  
  IGF.Builder.CreateLifetimeEnd(inStorage, maxSize);
  return;
}

static void emitValueBitwiseCast(IRGenSILFunction &IGF,
                                 SourceLoc loc,
                                 Explosion &in,
                                 const LoadableTypeInfo &inTI,
                                 Explosion &out,
                                 const LoadableTypeInfo &outTI) {
  // Unfortunately, we can't check this invariant until we get to IRGen, since
  // the AST and SIL don't know anything about type layout.
  if (inTI.getFixedSize() < outTI.getFixedSize()) {
    emitTrapAndUndefValue(IGF, in, out, outTI);
    return;
  }
  emitUncheckedValueBitCast(IGF, loc, in, inTI, out, outTI);
}

void IRGenSILFunction::visitUncheckedTrivialBitCastInst(
                                      swift::UncheckedTrivialBitCastInst *i) {
  Explosion in = getLoweredExplosion(i->getOperand());
  Explosion out;
  
  emitValueBitwiseCast(*this, i->getLoc().getSourceLoc(),
            in,  cast<LoadableTypeInfo>(getTypeInfo(i->getOperand()->getType())),
            out, cast<LoadableTypeInfo>(getTypeInfo(i->getType())));
  
  setLoweredExplosion(i, out);
}

void IRGenSILFunction::
visitUncheckedBitwiseCastInst(swift::UncheckedBitwiseCastInst *i) {
  Explosion in = getLoweredExplosion(i->getOperand());
  Explosion out;

  emitValueBitwiseCast(*this, i->getLoc().getSourceLoc(),
            in,  cast<LoadableTypeInfo>(getTypeInfo(i->getOperand()->getType())),
            out, cast<LoadableTypeInfo>(getTypeInfo(i->getType())));
  
  setLoweredExplosion(i, out);
}

void IRGenSILFunction::visitRefToRawPointerInst(
                                             swift::RefToRawPointerInst *i) {
  auto &ti = getTypeInfo(i->getType());
  emitPointerCastInst(*this, i->getOperand(), i, ti);
}

void IRGenSILFunction::visitRawPointerToRefInst(swift::RawPointerToRefInst *i) {
  auto &ti = getTypeInfo(i->getType());
  emitPointerCastInst(*this, i->getOperand(), i, ti);
}

// SIL scalar conversions which never change the IR type.
// FIXME: Except for optionals, which get bit-packed into an integer.
static void trivialRefConversion(IRGenSILFunction &IGF,
                                 SILValue input,
                                 SILValue result) {
  Explosion temp = IGF.getLoweredExplosion(input);
  auto &inputTI = IGF.getTypeInfo(input->getType());
  auto &resultTI = IGF.getTypeInfo(result->getType());
  
  // If the types are the same, forward the existing value.
  if (inputTI.getStorageType() == resultTI.getStorageType()) {
    IGF.setLoweredExplosion(result, temp);
    return;
  }

  auto schema = resultTI.getSchema();
  Explosion out;

  for (auto schemaElt : schema) {
    auto resultTy = schemaElt.getScalarType();

    llvm::Value *value = temp.claimNext();
    if (value->getType() == resultTy) {
      // Nothing to do.  This happens with the unowned conversions.
    } else if (resultTy->isPointerTy()) {
      value = IGF.Builder.CreateIntToPtr(value, resultTy);
    } else {
      value = IGF.Builder.CreatePtrToInt(value, resultTy);
    }
    out.add(value);
  }
  
  IGF.setLoweredExplosion(result, out);
}

// SIL scalar conversions which never change the IR type.
// FIXME: Except for optionals, which get bit-packed into an integer.
#define NOOP_CONVERSION(KIND)                                     \
void IRGenSILFunction::visit##KIND##Inst(swift::KIND##Inst *i) {  \
  ::trivialRefConversion(*this, i->getOperand(), i); \
}
#define LOADABLE_REF_STORAGE(Name, ...) \
  NOOP_CONVERSION(Name##ToRef) \
  NOOP_CONVERSION(RefTo##Name)
#include "swift/AST/ReferenceStorage.def"
#undef NOOP_CONVERSION

void IRGenSILFunction::visitThinToThickFunctionInst(
                                            swift::ThinToThickFunctionInst *i) {
  // Take the incoming function pointer and add a null context pointer to it.
  Explosion from = getLoweredExplosion(i->getOperand());
  Explosion to;
  to.add(from.claimNext());
  if (i->getType().castTo<SILFunctionType>()->isNoEscape())
    to.add(llvm::ConstantPointerNull::get(IGM.OpaquePtrTy));
  else
    to.add(IGM.RefCountedNull);
  setLoweredExplosion(i, to);
}

void IRGenSILFunction::visitThickToObjCMetatypeInst(ThickToObjCMetatypeInst *i){
  Explosion from = getLoweredExplosion(i->getOperand());
  llvm::Value *swiftMeta = from.claimNext();
  // Claim any conformances.
  (void)from.claimAll();
  CanType instanceType(i->getType().castTo<AnyMetatypeType>().getInstanceType());
  Explosion to;
  llvm::Value *classPtr =
    emitClassHeapMetadataRefForMetatype(*this, swiftMeta, instanceType);
  to.add(Builder.CreateBitCast(classPtr, IGM.ObjCClassPtrTy));
  setLoweredExplosion(i, to);
}

void IRGenSILFunction::visitObjCToThickMetatypeInst(
                         ObjCToThickMetatypeInst *i) {
  Explosion from = getLoweredExplosion(i->getOperand());
  llvm::Value *classPtr = from.claimNext();
  
  // Fetch the metadata for that class.
  Explosion to;
  auto metadata = emitObjCMetadataRefForMetadata(*this, classPtr);
  to.add(metadata);
  setLoweredExplosion(i, to);  
}

void IRGenSILFunction::visitUnconditionalCheckedCastInst(
                                       swift::UnconditionalCheckedCastInst *i) {
  Explosion value = getLoweredExplosion(i->getOperand());
  Explosion ex;
  emitScalarCheckedCast(*this, value,
                        i->getSourceLoweredType(),
                        i->getSourceFormalType(),
                        i->getTargetLoweredType(),
                        i->getTargetFormalType(),
                        CheckedCastMode::Unconditional, ex);
  setLoweredExplosion(i, ex);
}

void IRGenSILFunction::visitObjCMetatypeToObjectInst(
                                                  ObjCMetatypeToObjectInst *i){
  // Bitcast the @objc metatype reference, which is already an ObjC object, to
  // the destination type.
  Explosion from = getLoweredExplosion(i->getOperand());
  llvm::Value *value = from.claimNext();
  value = Builder.CreateBitCast(value, IGM.UnknownRefCountedPtrTy);
  Explosion to;
  to.add(value);
  setLoweredExplosion(i, to);
}

void IRGenSILFunction::visitObjCExistentialMetatypeToObjectInst(
                                       ObjCExistentialMetatypeToObjectInst *i){
  // Bitcast the @objc metatype reference, which is already an ObjC object, to
  // the destination type. The metatype may carry additional witness tables we
  // can drop.
  Explosion from = getLoweredExplosion(i->getOperand());
  llvm::Value *value = from.claimNext();
  (void)from.claimAll();
  value = Builder.CreateBitCast(value, IGM.UnknownRefCountedPtrTy);
  Explosion to;
  to.add(value);
  setLoweredExplosion(i, to);
}

void IRGenSILFunction::visitObjCProtocolInst(ObjCProtocolInst *i) {
  // Get the protocol reference.
  llvm::Value *protoRef = emitReferenceToObjCProtocol(*this, i->getProtocol());
  // Bitcast it to the class reference type.
  protoRef = Builder.CreateBitCast(protoRef,
                                   getTypeInfo(i->getType()).getStorageType());
  Explosion ex;
  ex.add(protoRef);
  setLoweredExplosion(i, ex);
}

void IRGenSILFunction::visitRefToBridgeObjectInst(
                                              swift::RefToBridgeObjectInst *i) {
  Explosion refEx = getLoweredExplosion(i->getConverted());
  llvm::Value *ref = refEx.claimNext();
  
  Explosion bitsEx = getLoweredExplosion(i->getBitsOperand());
  llvm::Value *bits = bitsEx.claimNext();
  
  // Mask the bits into the pointer representation.
  llvm::Value *val = Builder.CreatePtrToInt(ref, IGM.SizeTy);
  val = Builder.CreateOr(val, bits);
  val = Builder.CreateIntToPtr(val, IGM.BridgeObjectPtrTy);
  
  Explosion resultEx;
  resultEx.add(val);
  
  setLoweredExplosion(i, resultEx);
}

void IRGenSILFunction::
visitClassifyBridgeObjectInst(ClassifyBridgeObjectInst *i) {
  Explosion boEx = getLoweredExplosion(i->getOperand());
  llvm::Value *bridgeVal = boEx.claimNext();
  bridgeVal = Builder.CreatePtrToInt(bridgeVal, IGM.SizeTy);

  // This returns two bits, the first of which is "is Objective-C object", the
  // second is "is Objective-C Tagged Pointer".  Each of these bits is computed
  // by checking to see if some other bits are non-zero in the BridgeObject.
  auto bitsNonZero = [&](const SpareBitVector &bits) -> llvm::Value* {
    // If this target doesn't have the specified field, just produce false.
    if (!bits.any())
      return Builder.getInt1(0);

    llvm::Value *bitsValue =
      Builder.CreateAnd(bridgeVal, Builder.getInt(bits.asAPInt()));
    return
      Builder.CreateICmpNE(bitsValue, llvm::ConstantInt::get(IGM.SizeTy, 0));
  };

  Explosion wordEx;
  wordEx.add(bitsNonZero(IGM.TargetInfo.IsObjCPointerBit));
  wordEx.add(bitsNonZero(IGM.TargetInfo.ObjCPointerReservedBits));
  setLoweredExplosion(i, wordEx);
}

void IRGenSILFunction::visitValueToBridgeObjectInst(
    ValueToBridgeObjectInst *i) {
  Explosion in = getLoweredExplosion(i->getOperand());
  Explosion out;

  emitValueBitwiseCast(
      *this, i->getLoc().getSourceLoc(), in,
      cast<LoadableTypeInfo>(getTypeInfo(i->getOperand()->getType())), out,
      cast<LoadableTypeInfo>(getTypeInfo(i->getType())));

  setLoweredExplosion(i, out);
}

void IRGenSILFunction::visitBridgeObjectToRefInst(
                                              swift::BridgeObjectToRefInst *i) {
  Explosion boEx = getLoweredExplosion(i->getConverted());
  llvm::Value *bo = boEx.claimNext();
  Explosion resultEx;
  
  auto &refTI = getTypeInfo(i->getType());
  llvm::Type *refType = refTI.getSchema()[0].getScalarType();
  
  // If the value is an ObjC tagged pointer, pass it through verbatim.
  llvm::BasicBlock *taggedCont = nullptr,
    *tagged = nullptr,
    *notTagged = nullptr;
  llvm::Value *taggedRef = nullptr;
  llvm::Value *boBits = nullptr;
  
  ClassDecl *Cl = i->getType().getClassOrBoundGenericClass();
  if (IGM.TargetInfo.hasObjCTaggedPointers() &&
      (!Cl || !isKnownNotTaggedPointer(IGM, Cl))) {
    boBits = Builder.CreatePtrToInt(bo, IGM.SizeTy);
    APInt maskValue = IGM.TargetInfo.ObjCPointerReservedBits.asAPInt();
    llvm::Value *mask = Builder.getInt(maskValue);
    llvm::Value *reserved = Builder.CreateAnd(boBits, mask);
    llvm::Value *cond = Builder.CreateICmpEQ(reserved,
                                         llvm::ConstantInt::get(IGM.SizeTy, 0));
    tagged = createBasicBlock("tagged-pointer"),
    notTagged = createBasicBlock("not-tagged-pointer");
    taggedCont = createBasicBlock("tagged-cont");
    
    Builder.CreateCondBr(cond, notTagged, tagged);
    
    Builder.emitBlock(tagged);
    taggedRef = Builder.CreateBitCast(bo, refType);
    Builder.CreateBr(taggedCont);
    
    // If it's not a tagged pointer, mask off the spare bits.
    Builder.emitBlock(notTagged);
  }
  
  // Mask off the spare bits (if they exist).
  auto &spareBits = IGM.getHeapObjectSpareBits();
  llvm::Value *result;
  if (spareBits.any()) {
    APInt maskValue = ~spareBits.asAPInt();
    
    if (!boBits)
      boBits = Builder.CreatePtrToInt(bo, IGM.SizeTy);
    
    llvm::Value *mask = llvm::ConstantInt::get(IGM.getLLVMContext(), maskValue);
    llvm::Value *masked = Builder.CreateAnd(boBits, mask);
    result = Builder.CreateIntToPtr(masked, refType);
  } else {
    result = Builder.CreateBitCast(bo, refType);
  }
  
  if (taggedCont) {
    Builder.CreateBr(taggedCont);
    
    Builder.emitBlock(taggedCont);
    
    auto phi = Builder.CreatePHI(refType, 2);
    phi->addIncoming(taggedRef, tagged);
    phi->addIncoming(result, notTagged);
    
    result = phi;
  }
  
  resultEx.add(result);
  setLoweredExplosion(i, resultEx);
}

void IRGenSILFunction::visitBridgeObjectToWordInst(
                                             swift::BridgeObjectToWordInst *i) {
  Explosion boEx = getLoweredExplosion(i->getConverted());
  llvm::Value *val = boEx.claimNext();
  val = Builder.CreatePtrToInt(val, IGM.SizeTy);
  Explosion wordEx;
  wordEx.add(val);
  setLoweredExplosion(i, wordEx);
}

void IRGenSILFunction::visitUnconditionalCheckedCastAddrInst(
                                   swift::UnconditionalCheckedCastAddrInst *i) {
  Address dest = getLoweredAddress(i->getDest());
  Address src = getLoweredAddress(i->getSrc());
  emitCheckedCast(*this,
                  src, i->getSourceFormalType(),
                  dest, i->getTargetFormalType(),
                  CastConsumptionKind::TakeAlways,
                  CheckedCastMode::Unconditional);
}

void IRGenSILFunction::visitUnconditionalCheckedCastValueInst(
    swift::UnconditionalCheckedCastValueInst *i) {
  llvm_unreachable("unsupported instruction during IRGen");
}

void IRGenSILFunction::visitCheckedCastValueBranchInst(
    swift::CheckedCastValueBranchInst *i) {
  llvm_unreachable("unsupported instruction during IRGen");
}

void IRGenSILFunction::visitCheckedCastBranchInst(
                                              swift::CheckedCastBranchInst *i) {
  FailableCastResult castResult;
  Explosion ex;
  if (i->isExact()) {
    auto operand = i->getOperand();
    Explosion source = getLoweredExplosion(operand);
    castResult = emitClassIdenticalCast(*this, source.claimNext(),
                                        i->getSourceLoweredType(),
                                        i->getTargetLoweredType());
  } else {
    Explosion value = getLoweredExplosion(i->getOperand());
    emitScalarCheckedCast(*this, value,
                          i->getSourceLoweredType(),
                          i->getSourceFormalType(),
                          i->getTargetLoweredType(),
                          i->getTargetFormalType(),
                          CheckedCastMode::Conditional, ex);
    auto val = ex.claimNext();
    castResult.casted = val;
    llvm::Value *nil =
      llvm::ConstantPointerNull::get(cast<llvm::PointerType>(val->getType()));
    castResult.succeeded = Builder.CreateICmpNE(val, nil);
  }
  
  // Branch on the success of the cast.
  // All cast operations currently return null on failure.


  auto &successBB = getLoweredBB(i->getSuccessBB());
  llvm::Type *toTy = IGM.getTypeInfo(i->getTargetLoweredType()).getStorageType();
  if (toTy->isPointerTy())
    castResult.casted = Builder.CreateBitCast(castResult.casted, toTy);

  Builder.CreateCondBr(castResult.succeeded,
                       successBB.bb,
                       getLoweredBB(i->getFailureBB()).bb);
  
  // Feed the cast result into the nonnull branch.
  unsigned phiIndex = 0;
  Explosion ex2;
  ex2.add(castResult.casted);
  ex2.add(ex.claimAll());
  addIncomingExplosionToPHINodes(*this, successBB, phiIndex, ex2);
}

void IRGenSILFunction::visitCheckedCastAddrBranchInst(
                                          swift::CheckedCastAddrBranchInst *i) {
  Address dest = getLoweredAddress(i->getDest());
  Address src = getLoweredAddress(i->getSrc());
  llvm::Value *castSucceeded =
    emitCheckedCast(*this,
                    src, i->getSourceFormalType(),
                    dest, i->getTargetFormalType(),
                    i->getConsumptionKind(), CheckedCastMode::Conditional);
  Builder.CreateCondBr(castSucceeded,
                       getLoweredBB(i->getSuccessBB()).bb,
                       getLoweredBB(i->getFailureBB()).bb);
}

void IRGenSILFunction::visitKeyPathInst(swift::KeyPathInst *I) {
  auto pattern = IGM.getAddrOfKeyPathPattern(I->getPattern(), I->getLoc());
  // Build up the argument vector to instantiate the pattern here.
  Optional<StackAddress> dynamicArgsBuf;
  llvm::Value *args;
  if (!I->getSubstitutions().empty() || !I->getAllOperands().empty()) {
    auto sig = I->getPattern()->getGenericSignature();
    SubstitutionMap subs = I->getSubstitutions();

    SmallVector<GenericRequirement, 4> requirements;
    enumerateGenericSignatureRequirements(sig,
            [&](GenericRequirement reqt) { requirements.push_back(reqt); });

    llvm::Value *argsBufSize;
    llvm::Value *argsBufAlign;
    
    if (!I->getSubstitutions().empty()) {
      argsBufSize = llvm::ConstantInt::get(IGM.SizeTy,
                       IGM.getPointerSize().getValue() * requirements.size());
      argsBufAlign = llvm::ConstantInt::get(IGM.SizeTy,
                       IGM.getPointerAlignment().getMaskValue());
    } else {
      argsBufSize = llvm::ConstantInt::get(IGM.SizeTy, 0);
      argsBufAlign = llvm::ConstantInt::get(IGM.SizeTy, 0);
    }
    
    SmallVector<llvm::Value *, 4> operandOffsets;
    for (unsigned i : indices(I->getAllOperands())) {
      auto operand = I->getAllOperands()[i].get();
      auto &ti = getTypeInfo(operand->getType());
      auto ty = operand->getType();
      auto alignMask = ti.getAlignmentMask(*this, ty);
      if (i != 0) {
        auto notAlignMask = Builder.CreateNot(alignMask);
        argsBufSize = Builder.CreateAdd(argsBufSize, alignMask);
        argsBufSize = Builder.CreateAnd(argsBufSize, notAlignMask);
      }
      operandOffsets.push_back(argsBufSize);
      auto size = ti.getSize(*this, ty);
      argsBufSize = Builder.CreateAdd(argsBufSize, size);
      argsBufAlign = Builder.CreateOr(argsBufAlign, alignMask);
    }

    dynamicArgsBuf = emitDynamicAlloca(IGM.Int8Ty, argsBufSize, Alignment(16));
    
    Address argsBuf = dynamicArgsBuf->getAddress();
    
    if (!I->getSubstitutions().empty()) {
      emitInitOfGenericRequirementsBuffer(*this, requirements, argsBuf,
        [&](GenericRequirement reqt) -> llvm::Value * {
          return emitGenericRequirementFromSubstitutions(*this, sig,
                                           *IGM.getSwiftModule(),
                                           reqt, subs);
        });
    }
    
    for (unsigned i : indices(I->getAllOperands())) {
      auto operand = I->getAllOperands()[i].get();
      auto &ti = getTypeInfo(operand->getType());
      auto ptr = Builder.CreateInBoundsGEP(argsBuf.getAddress(),
                                           operandOffsets[i]);
      auto addr = ti.getAddressForPointer(
        Builder.CreateBitCast(ptr, ti.getStorageType()->getPointerTo()));
      if (operand->getType().isAddress()) {
        ti.initializeWithTake(*this, addr, getLoweredAddress(operand),
                              operand->getType(), false);
      } else {
        Explosion operandValue = getLoweredExplosion(operand);
        cast<LoadableTypeInfo>(ti).initialize(*this, operandValue, addr, false);
      }
    }
    args = argsBuf.getAddress();
  } else {
    // No arguments necessary, so the argument ought to be ignored by any
    // callbacks in the pattern.
    assert(I->getAllOperands().empty() && "indices not implemented");
    args = llvm::UndefValue::get(IGM.Int8PtrTy);
  }
  auto patternPtr = llvm::ConstantExpr::getBitCast(pattern, IGM.Int8PtrTy);
  auto call = Builder.CreateCall(IGM.getGetKeyPathFn(), {patternPtr, args});
  call->setDoesNotThrow();

  if (dynamicArgsBuf) {
    emitDeallocateDynamicAlloca(*dynamicArgsBuf);
  }

  auto resultStorageTy = IGM.getTypeInfo(I->getType()).getStorageType();

  Explosion e;
  e.add(Builder.CreateBitCast(call, resultStorageTy));
  setLoweredExplosion(I, e);
}

void IRGenSILFunction::visitUpcastInst(swift::UpcastInst *i) {
  auto toTy = getTypeInfo(i->getType()).getSchema()[0].getScalarType();

  // If we have an address, just bitcast, don't explode.
  if (i->getOperand()->getType().isAddress()) {
    Address fromAddr = getLoweredAddress(i->getOperand());
    llvm::Value *toValue = Builder.CreateBitCast(
      fromAddr.getAddress(), toTy->getPointerTo());
    Address Addr(toValue, fromAddr.getAlignment());
    setLoweredAddress(i, Addr);
    return;
  }

  Explosion from = getLoweredExplosion(i->getOperand());
  Explosion to;
  assert(from.size() == 1 && "class should explode to single value");
  llvm::Value *fromValue = from.claimNext();
  to.add(Builder.CreateBitCast(fromValue, toTy));
  setLoweredExplosion(i, to);
}

void IRGenSILFunction::visitIndexAddrInst(swift::IndexAddrInst *i) {
  Address base = getLoweredAddress(i->getBase());
  Explosion indexValues = getLoweredExplosion(i->getIndex());
  llvm::Value *index = indexValues.claimNext();
  
  auto baseTy = i->getBase()->getType();
  auto &ti = getTypeInfo(baseTy);
  
  Address dest = ti.indexArray(*this, base, index, baseTy);
  setLoweredAddress(i, dest);
}

void IRGenSILFunction::visitTailAddrInst(swift::TailAddrInst *i) {
  Address base = getLoweredAddress(i->getBase());
  Explosion indexValues = getLoweredExplosion(i->getIndex());
  llvm::Value *index = indexValues.claimNext();

  SILType baseTy = i->getBase()->getType();
  const TypeInfo &baseTI = getTypeInfo(baseTy);

  Address dest = baseTI.indexArray(*this, base, index, baseTy);
  const TypeInfo &TailTI = getTypeInfo(i->getTailType());
  dest = TailTI.roundUpToTypeAlignment(*this, dest, i->getTailType());
  llvm::Type *destType = TailTI.getStorageType()->getPointerTo();
  dest = Builder.CreateBitCast(dest, destType);
  setLoweredAddress(i, dest);
}

void IRGenSILFunction::visitIndexRawPointerInst(swift::IndexRawPointerInst *i) {
  Explosion baseValues = getLoweredExplosion(i->getBase());
  llvm::Value *base = baseValues.claimNext();
  
  Explosion indexValues = getLoweredExplosion(i->getIndex());
  llvm::Value *index = indexValues.claimNext();
  
  // We don't expose a non-inbounds GEP operation.
  llvm::Value *destValue = Builder.CreateInBoundsGEP(base, index);
  
  Explosion result;
  result.add(destValue);
  setLoweredExplosion(i, result);
}

void IRGenSILFunction::visitAllocValueBufferInst(
                                          swift::AllocValueBufferInst *i) {
  Address buffer = getLoweredAddress(i->getOperand());
  auto valueType = i->getValueType();
  Address value = emitAllocateValueInBuffer(*this, valueType, buffer);
  setLoweredAddress(i, value);
}

void IRGenSILFunction::visitProjectValueBufferInst(
                                          swift::ProjectValueBufferInst *i) {
  Address buffer = getLoweredAddress(i->getOperand());
  auto valueType = i->getValueType();
  Address value = emitProjectValueInBuffer(*this, valueType, buffer);
  setLoweredAddress(i, value);
}

void IRGenSILFunction::visitDeallocValueBufferInst(
                                          swift::DeallocValueBufferInst *i) {
  Address buffer = getLoweredAddress(i->getOperand());
  auto valueType = i->getValueType();
  emitDeallocateValueInBuffer(*this, valueType, buffer);
}

void IRGenSILFunction::visitInitExistentialAddrInst(swift::InitExistentialAddrInst *i) {
  Address container = getLoweredAddress(i->getOperand());
  SILType destType = i->getOperand()->getType();
  emitOpaqueExistentialContainerInit(
      *this, container, destType, i->getFormalConcreteType(),
      i->getLoweredConcreteType(), i->getConformances());
  auto srcType = i->getLoweredConcreteType();

  // Allocate a COW box for the value if necessary.
  auto *genericEnv = CurSILFn->getGenericEnvironment();
  setLoweredAddress(
      i, emitAllocateBoxedOpaqueExistentialBuffer(
             *this, destType, srcType, container, genericEnv, false));
}

void IRGenSILFunction::visitInitExistentialValueInst(
    swift::InitExistentialValueInst *i) {
  llvm_unreachable("unsupported instruction during IRGen");
}

void IRGenSILFunction::visitInitExistentialMetatypeInst(
                                              InitExistentialMetatypeInst *i) {
  Explosion metatype = getLoweredExplosion(i->getOperand());
  Explosion result;
  emitExistentialMetatypeContainer(*this,
                                   result, i->getType(),
                                   metatype.claimNext(),
                                   i->getOperand()->getType(),
                                   i->getConformances());
  setLoweredExplosion(i, result);
}

void IRGenSILFunction::visitInitExistentialRefInst(InitExistentialRefInst *i) {
  Explosion instance = getLoweredExplosion(i->getOperand());
  Explosion result;
  emitClassExistentialContainer(*this,
                               result, i->getType(),
                               instance.claimNext(),
                               i->getFormalConcreteType(),
                               i->getOperand()->getType(),
                               i->getConformances());
  setLoweredExplosion(i, result);
}

void IRGenSILFunction::visitDeinitExistentialAddrInst(
                                              swift::DeinitExistentialAddrInst *i) {
  Address container = getLoweredAddress(i->getOperand());

  // Deallocate the COW box for the value if necessary.
  emitDeallocateBoxedOpaqueExistentialBuffer(*this, i->getOperand()->getType(),
                                             container);
}

void IRGenSILFunction::visitDeinitExistentialValueInst(
    swift::DeinitExistentialValueInst *i) {
  llvm_unreachable("unsupported instruction during IRGen");
}

void IRGenSILFunction::visitOpenExistentialAddrInst(OpenExistentialAddrInst *i) {
  SILType baseTy = i->getOperand()->getType();
  Address base = getLoweredAddress(i->getOperand());

  auto openedArchetype = i->getType().castTo<ArchetypeType>();

  // Insert a copy of the boxed value for COW semantics if necessary.
  auto accessKind = i->getAccessKind();
  Address object = emitOpaqueBoxedExistentialProjection(
      *this, accessKind, base, baseTy, openedArchetype);

  setLoweredAddress(i, object);
}

void IRGenSILFunction::visitOpenExistentialRefInst(OpenExistentialRefInst *i) {

  SILType baseTy = i->getOperand()->getType();
  Explosion base = getLoweredExplosion(i->getOperand());
  auto openedArchetype = i->getType().castTo<ArchetypeType>();

  Explosion result;
  llvm::Value *instance
    = emitClassExistentialProjection(*this, base, baseTy,
                                     openedArchetype);
  result.add(instance);
  setLoweredExplosion(i, result);
}

void IRGenSILFunction::visitOpenExistentialMetatypeInst(
                                              OpenExistentialMetatypeInst *i) {
  SILType baseTy = i->getOperand()->getType();
  Explosion base = getLoweredExplosion(i->getOperand());
  auto openedTy = i->getType().getASTType();

  llvm::Value *metatype =
    emitExistentialMetatypeProjection(*this, base, baseTy, openedTy);
  Explosion result;
  result.add(metatype);
  setLoweredExplosion(i, result);
}

void IRGenSILFunction::visitOpenExistentialValueInst(
    OpenExistentialValueInst *i) {
  llvm_unreachable("unsupported instruction during IRGen");
}

void IRGenSILFunction::visitProjectBlockStorageInst(ProjectBlockStorageInst *i){
  // TODO
  Address block = getLoweredAddress(i->getOperand());
  Address capture = projectBlockStorageCapture(*this, block,
                       i->getOperand()->getType().castTo<SILBlockStorageType>());
  
  setLoweredAddress(i, capture);
}

void IRGenSILFunction::visitInitBlockStorageHeaderInst(
                                               InitBlockStorageHeaderInst *i) {
  auto addr = getLoweredAddress(i->getBlockStorage());
  
  // We currently only support static invoke functions.
  auto &invokeVal = getLoweredValue(i->getInvokeFunction());
  llvm::Constant *invokeFn = nullptr;
  ForeignFunctionInfo foreignInfo;
  if (invokeVal.kind != LoweredValue::Kind::FunctionPointer) {
    IGM.unimplemented(i->getLoc().getSourceLoc(),
                      "non-static block invoke function");
  } else {
    auto &fn = invokeVal.getFunctionPointer();
    invokeFn = fn.getDirectPointer();
    foreignInfo = fn.getForeignInfo();
  }

  assert(foreignInfo.ClangInfo && "no clang info for block function?");
  
  // Initialize the header.
  emitBlockHeader(*this, addr,
          i->getBlockStorage()->getType().castTo<SILBlockStorageType>(),
          invokeFn, i->getInvokeFunction()->getType().castTo<SILFunctionType>(),
          foreignInfo);
  
  // Cast the storage to the block type to produce the result value.
  llvm::Value *asBlock = Builder.CreateBitCast(addr.getAddress(),
                                               IGM.ObjCBlockPtrTy);
  Explosion e;
  e.add(asBlock);
  setLoweredExplosion(i, e);
}

void IRGenSILFunction::visitAllocExistentialBoxInst(AllocExistentialBoxInst *i){
  OwnedAddress boxWithAddr =
    emitBoxedExistentialContainerAllocation(*this, i->getExistentialType(),
                                            i->getFormalConcreteType(),
                                            i->getConformances());
  setLoweredBox(i, boxWithAddr);
}

void IRGenSILFunction::visitDeallocExistentialBoxInst(
                                                DeallocExistentialBoxInst *i) {
  Explosion box = getLoweredExplosion(i->getOperand());
  emitBoxedExistentialContainerDeallocation(*this, box,
                                            i->getOperand()->getType(),
                                            i->getConcreteType());
}

void IRGenSILFunction::visitOpenExistentialBoxInst(OpenExistentialBoxInst *i) {
  Explosion box = getLoweredExplosion(i->getOperand());
  auto openedArchetype = i->getType().castTo<ArchetypeType>();

  auto addr = emitOpenExistentialBox(*this, box, i->getOperand()->getType(),
                                     openedArchetype);
  setLoweredAddress(i, addr);
}

void IRGenSILFunction::visitOpenExistentialBoxValueInst(
  OpenExistentialBoxValueInst *i) {
  llvm_unreachable("unsupported instruction during IRGen");
}

void
IRGenSILFunction::visitProjectExistentialBoxInst(ProjectExistentialBoxInst *i) {
  const LoweredValue &val = getLoweredValue(i->getOperand());
  if (val.isBoxWithAddress()) {
    // The operand is an alloc_existential_box.
    // We can directly reuse the address.
    setLoweredAddress(i, val.getAddressOfBox());
  } else {
    Explosion box = getLoweredExplosion(i->getOperand());
    auto caddr = emitBoxedExistentialProjection(*this, box,
                                                i->getOperand()->getType(),
                                                i->getType().getASTType());
    setLoweredAddress(i, caddr.getAddress());
  }
}

void IRGenSILFunction::visitWitnessMethodInst(swift::WitnessMethodInst *i) {
  CanType baseTy = i->getLookupType();
  ProtocolConformanceRef conformance = i->getConformance();
  SILDeclRef member = i->getMember();

  assert(member.requiresNewWitnessTableEntry());

  if (IGM.isResilient(conformance.getRequirement(),
                      ResilienceExpansion::Maximal)) {
    auto *fnPtr = IGM.getAddrOfDispatchThunk(member, NotForDefinition);
    auto fnType = IGM.getSILTypes().getConstantFunctionType(
        IGM.getMaximalTypeExpansionContext(), member);
    auto sig = IGM.getSignature(fnType);
    auto fn = FunctionPointer::forDirect(fnPtr, sig);

    setLoweredFunctionPointer(i, fn);
    return;
  }

  // It would be nice if this weren't discarded.
  llvm::Value *baseMetadataCache = nullptr;

  auto fn = emitWitnessMethodValue(*this, baseTy, &baseMetadataCache, member,
                                   conformance);

  setLoweredFunctionPointer(i, fn);
}

void IRGenSILFunction::setAllocatedAddressForBuffer(SILValue v,
                                                const Address &allocedAddress) {
  overwriteAllocatedAddress(v, allocedAddress);

  // Emit the debug info for the variable if any.
  if (auto allocStack = dyn_cast<AllocStackInst>(v)) {
    emitDebugInfoForAllocStack(allocStack, getTypeInfo(v->getType()),
                               allocedAddress.getAddress());
  }
}

void IRGenSILFunction::visitCopyAddrInst(swift::CopyAddrInst *i) {
  SILType addrTy = i->getSrc()->getType();
  const TypeInfo &addrTI = getTypeInfo(addrTy);
  Address src = getLoweredAddress(i->getSrc());
  // See whether we have a deferred fixed-size buffer initialization.
  auto &loweredDest = getLoweredValue(i->getDest());
  assert(!loweredDest.isUnallocatedAddressInBuffer());
  Address dest = loweredDest.getAnyAddress();
  if (i->isInitializationOfDest()) {
    if (i->isTakeOfSrc()) {
      addrTI.initializeWithTake(*this, dest, src, addrTy, false);
    } else {
      addrTI.initializeWithCopy(*this, dest, src, addrTy, false);
    }
  } else {
    if (i->isTakeOfSrc()) {
      addrTI.assignWithTake(*this, dest, src, addrTy, false);
    } else {
      addrTI.assignWithCopy(*this, dest, src, addrTy, false);
    }
  }
}

// This is a no-op because we do not lower Swift TBAA info to LLVM IR, and it
// does not produce any values.
void IRGenSILFunction::visitBindMemoryInst(swift::BindMemoryInst *) {}

void IRGenSILFunction::visitDestroyAddrInst(swift::DestroyAddrInst *i) {
  SILType addrTy = i->getOperand()->getType();
  const TypeInfo &addrTI = getTypeInfo(addrTy);

  Address base = getLoweredAddress(i->getOperand());
  addrTI.destroy(*this, base, addrTy, false /*isOutlined*/);
}

void IRGenSILFunction::visitCondFailInst(swift::CondFailInst *i) {
  Explosion e = getLoweredExplosion(i->getOperand());
  llvm::Value *cond = e.claimNext();

  // The condition should be false, or we die.
  auto expectedCond = Builder.CreateExpect(cond,
                                         llvm::ConstantInt::get(IGM.Int1Ty, 0));
  
  // Emit individual fail blocks so that we can map the failure back to a source
  // line.
  auto origInsertionPoint = Builder.GetInsertBlock();

  llvm::BasicBlock *failBB = llvm::BasicBlock::Create(IGM.getLLVMContext());
  llvm::BasicBlock *contBB = llvm::BasicBlock::Create(IGM.getLLVMContext());
  Builder.CreateCondBr(expectedCond, failBB, contBB);
    
  Builder.SetInsertPoint(&CurFn->back());
  Builder.emitBlock(failBB);
  if (IGM.DebugInfo)
    // If we are emitting DWARF, this does nothing. Otherwise the ``llvm.trap``
    // instruction emitted from ``Builtin.condfail`` should have an inlined
    // debug location. This is because zero is not an artificial line location
    // in CodeView.
    IGM.DebugInfo->setInlinedTrapLocation(Builder, i->getDebugScope());
  emitTrap(i->getMessage(), /*EmitUnreachable=*/true);
  
  Builder.SetInsertPoint(origInsertionPoint);
  Builder.emitBlock(contBB);
  FailBBs.push_back(failBB);
}

void IRGenSILFunction::visitSuperMethodInst(swift::SuperMethodInst *i) {
  assert(!i->getMember().isForeign);

  auto base = getLoweredExplosion(i->getOperand());
  auto baseType = i->getOperand()->getType();
  llvm::Value *baseValue = base.claimNext();

  auto method = i->getMember().getOverriddenVTableEntry();
  auto methodType = i->getType().castTo<SILFunctionType>();

  auto *classDecl = cast<ClassDecl>(method.getDecl()->getDeclContext());

  // If the class defining the vtable entry is resilient, we cannot assume
  // its offset since methods can be re-ordered resiliently. Instead, we call
  // the class method lookup function, passing in a reference to the
  // method descriptor.
  if (IGM.hasResilientMetadata(classDecl, ResilienceExpansion::Maximal)) {
    // Load the superclass of the static type of the 'self' value.
    llvm::Value *superMetadata;
    auto instanceTy = CanType(baseType.getASTType()->getMetatypeInstanceType());
    if (!IGM.hasResilientMetadata(instanceTy.getClassOrBoundGenericClass(),
                                  ResilienceExpansion::Maximal)) {
      // It's still possible that the static type of 'self' is not resilient, in
      // which case we can assume its superclass.
      //
      // An example is the following hierarchy, where ModuleA is resilient and
      // we're inside ModuleB:
      //
      // ModuleA.Base <-- defines method
      // |
      // \- ModuleB.Middle
      //    |
      //    \- ModuleB.Derived <-- static type of 'self'
      //
      // It's OK to know that the superclass of Derived is Middle, but the
      // method requires using a resilient access pattern.
      auto superTy = instanceTy->getSuperclass();
      superMetadata = emitClassHeapMetadataRef(*this, superTy->getCanonicalType(),
                                               MetadataValueType::TypeMetadata,
                                               MetadataState::Complete);
    } else {
      // Otherwise, we're in the most general case; the superclass might change,
      // so we have to load it dynamically from the metadata of the static type
      // of 'self'.
      auto *metadata = emitClassHeapMetadataRef(*this, instanceTy,
                                                MetadataValueType::TypeMetadata,
                                                MetadataState::Complete);

      auto superField = emitAddressOfSuperclassRefInClassMetadata(*this, metadata);
      superMetadata = Builder.CreateLoad(superField);
    }

    // Get the method descriptor.
    auto *methodDescriptor =
      IGM.getAddrOfMethodDescriptor(method, NotForDefinition);

    // Get the method lookup function for the class defining the method.
    auto *lookupFn = IGM.getAddrOfMethodLookupFunction(classDecl,
                                                       NotForDefinition);

    // Call the lookup function.
    llvm::Value *fnPtr = Builder.CreateCall(lookupFn,
                                            {superMetadata, methodDescriptor});

    // The function returns an i8*; cast it to the correct type.
    auto sig = IGM.getSignature(methodType);
    fnPtr = Builder.CreateBitCast(fnPtr, sig.getType()->getPointerTo());

    auto &schema = getOptions().PointerAuth.SwiftClassMethodPointers;
    auto authInfo =
      PointerAuthInfo::emit(*this, schema, /*storageAddress=*/nullptr, method);

    FunctionPointer fn(fnPtr, authInfo, sig);

    setLoweredFunctionPointer(i, fn);
    return;
  }

  // Non-resilient case.

  auto fn =
      emitVirtualMethodValue(*this, baseValue, baseType, method, methodType,
                             /*useSuperVTable*/ true);

  setLoweredFunctionPointer(i, fn);
}

void IRGenSILFunction::visitObjCSuperMethodInst(swift::ObjCSuperMethodInst *i) {
  assert(i->getMember().isForeign);
  setLoweredObjCMethodBounded(i, i->getMember(),
                              i->getOperand()->getType(),
                              /*startAtSuper=*/true);
}

void IRGenSILFunction::visitClassMethodInst(swift::ClassMethodInst *i) {
  assert(!i->getMember().isForeign);

  Explosion base = getLoweredExplosion(i->getOperand());
  llvm::Value *baseValue = base.claimNext();

  SILDeclRef method = i->getMember().getOverriddenVTableEntry();
  auto methodType = i->getType().castTo<SILFunctionType>();

  auto *classDecl = cast<ClassDecl>(method.getDecl()->getDeclContext());
  if (IGM.hasResilientMetadata(classDecl,
                               ResilienceExpansion::Maximal)) {
    auto *fnPtr = IGM.getAddrOfDispatchThunk(method, NotForDefinition);
    auto sig = IGM.getSignature(methodType);
    FunctionPointer fn(fnPtr, sig);

    setLoweredFunctionPointer(i, fn);
    return;
  }

  // For Swift classes, get the method implementation from the vtable.
  // FIXME: better explosion kind, map as static.
  FunctionPointer fn = emitVirtualMethodValue(
      *this, baseValue, i->getOperand()->getType(), method, methodType,
      /*useSuperVTable*/ false);

  setLoweredFunctionPointer(i, fn);
}

void IRGenSILFunction::visitObjCMethodInst(swift::ObjCMethodInst *i) {
  // For Objective-C classes we need to arrange for a msgSend
  // to happen when the method is called.
  assert(i->getMember().isForeign);
  setLoweredObjCMethod(i, i->getMember());
}

void IRGenModule::emitSILStaticInitializers() {
  SmallVector<SILFunction *, 8> StaticInitializers;
  for (SILGlobalVariable &Global : getSILModule().getSILGlobals()) {
    SILInstruction *InitValue = Global.getStaticInitializerValue();
    if (!InitValue)
      continue;

#ifndef NDEBUG
    SILType loweredTy = Global.getLoweredType();
    auto &ti = getTypeInfo(loweredTy);

    auto expansion = getResilienceExpansionForLayout(&Global);
    assert(ti.isFixedSize(expansion) &&
           "cannot emit a static initializer for dynamically-sized global");
#endif

    auto *IRGlobal =
        Module.getGlobalVariable(Global.getName(), true /* = AllowLocal */);

    // A check for multi-threaded compilation: Is this the llvm module where the
    // global is defined and not only referenced (or not referenced at all).
    if (!IRGlobal || !IRGlobal->hasInitializer())
      continue;

    if (auto *OI = dyn_cast<ObjectInst>(InitValue)) {
      StructLayout *Layout = StaticObjectLayouts[&Global].get();
      llvm::Constant *InitVal = emitConstantObject(*this, OI, Layout);
      auto *ContainerTy = cast<llvm::StructType>(IRGlobal->getValueType());
      auto *zero = llvm::ConstantAggregateZero::get(ContainerTy->getElementType(0));
      IRGlobal->setInitializer(llvm::ConstantStruct::get(ContainerTy,
                                                         {zero , InitVal}));
      continue;
    }

    // Set the IR global's initializer to the constant for this SIL
    // struct.
    if (auto *SI = dyn_cast<StructInst>(InitValue)) {
      IRGlobal->setInitializer(emitConstantStruct(*this, SI));
      continue;
    }

    // Set the IR global's initializer to the constant for this SIL
    // tuple.
    auto *TI = cast<TupleInst>(InitValue);
    IRGlobal->setInitializer(emitConstantTuple(*this, TI));
  }
}<|MERGE_RESOLUTION|>--- conflicted
+++ resolved
@@ -3635,15 +3635,9 @@
   SILType objectT = addrTy.getObjectType();
   llvm::Type *llvmType = addr.getAddress()->getType();
   const TypeInfo &addrTI = getTypeInfo(addrTy);
-<<<<<<< HEAD
-  auto *outlinedF = IGM.getOrCreateRetainFunction(
-      addrTI, objectT, llvmType, i->isAtomic() ? irgen::Atomicity::Atomic 
-                                               : irgen::Atomicity::NonAtomic);
-=======
   auto atomicity = i->isAtomic() ? Atomicity::Atomic : Atomicity::NonAtomic;
   auto *outlinedF = IGM.getOrCreateRetainFunction(
       addrTI, objectT, llvmType, atomicity);
->>>>>>> 8bc13cbf
   llvm::Value *args[] = {addr.getAddress()};
   llvm::CallInst *call = Builder.CreateCall(outlinedF, args);
   call->setCallingConv(IGM.DefaultCC);
@@ -3718,12 +3712,7 @@
   const TypeInfo &addrTI = getTypeInfo(addrTy);
   auto atomicity = i->isAtomic() ? Atomicity::Atomic : Atomicity::NonAtomic;
   auto *outlinedF = IGM.getOrCreateReleaseFunction(
-<<<<<<< HEAD
-      addrTI, objectT, llvmType, i->isAtomic() ? irgen::Atomicity::Atomic
-                                               : irgen::Atomicity::NonAtomic);
-=======
       addrTI, objectT, llvmType, atomicity);
->>>>>>> 8bc13cbf
   llvm::Value *args[] = {addr.getAddress()};
   llvm::CallInst *call = Builder.CreateCall(outlinedF, args);
   call->setCallingConv(IGM.DefaultCC);
