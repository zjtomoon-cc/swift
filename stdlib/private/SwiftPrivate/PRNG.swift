//===--- PRNG.swift -------------------------------------------------------===//
//
// This source file is part of the Swift.org open source project
//
// Copyright (c) 2014 - 2016 Apple Inc. and the Swift project authors
// Licensed under Apache License v2.0 with Runtime Library Exception
//
// See http://swift.org/LICENSE.txt for license information
// See http://swift.org/CONTRIBUTORS.txt for the list of Swift project authors
//
//===----------------------------------------------------------------------===//

import SwiftShims

public func rand32() -> UInt32 {
  return _swift_stdlib_cxx11_mt19937()
}

public func rand32(exclusiveUpperBound limit: UInt32) -> UInt32 {
  return _swift_stdlib_cxx11_mt19937_uniform(limit)
}

public func rand64() -> UInt64 {
  return
    (UInt64(_swift_stdlib_cxx11_mt19937()) << 32) |
    UInt64(_swift_stdlib_cxx11_mt19937())
}

public func randInt() -> Int {
#if arch(i386) || arch(arm)
  return Int(Int32(bitPattern: rand32()))
#elseif arch(x86_64) || arch(arm64) || arch(powerpc64) || arch(powerpc64le)
  return Int(Int64(bitPattern: rand64()))
#else
  fatalError("unimplemented")
#endif
}

public func randArray64(_ count: Int) -> [UInt64] {
  var result = [UInt64](repeating: 0, count: count)
  for i in result.indices {
    result[i] = rand64()
  }
  return result
}

public func randArray(_ count: Int) -> [Int] {
  var result = [Int](repeating: 0, count: count)
  for i in result.indices {
    result[i] = randInt()
  }
  return result
}

public func pickRandom<
<<<<<<< HEAD
  C : RandomAccessCollection
>(c: C) -> C.Iterator.Element {
=======
  C : Collection where C.Index : RandomAccessIndex
>(_ c: C) -> C.Iterator.Element {
>>>>>>> 510f29ab
  let i = Int(rand32(exclusiveUpperBound: numericCast(c.count)))
  return c[c.index(numericCast(i), stepsFrom: c.startIndex)]
}<|MERGE_RESOLUTION|>--- conflicted
+++ resolved
@@ -53,13 +53,8 @@
 }
 
 public func pickRandom<
-<<<<<<< HEAD
   C : RandomAccessCollection
->(c: C) -> C.Iterator.Element {
-=======
-  C : Collection where C.Index : RandomAccessIndex
 >(_ c: C) -> C.Iterator.Element {
->>>>>>> 510f29ab
   let i = Int(rand32(exclusiveUpperBound: numericCast(c.count)))
   return c[c.index(numericCast(i), stepsFrom: c.startIndex)]
 }