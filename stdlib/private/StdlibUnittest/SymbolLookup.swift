--- conflicted
+++ resolved
@@ -46,11 +46,7 @@
   return unsafeBitCast(GetProcAddress(hStdlibCore, name),
                        to: UnsafeMutableRawPointer?.self)
 #elseif os(WASI)
-<<<<<<< HEAD
   fatalError("\(#function) is not supported on WebAssembly/WASI")
-=======
-  fatalError("\(#function) is not supported on WebAssembly")
->>>>>>> 30d2e69c
 #else
   return dlsym(RTLD_DEFAULT, name)
 #endif
