//===--- TaskPrivate.h - Concurrency library internal interface -*- C++ -*-===//
//
// This source file is part of the Swift.org open source project
//
// Copyright (c) 2014 - 2020 Apple Inc. and the Swift project authors
// Licensed under Apache License v2.0 with Runtime Library Exception
//
// See https://swift.org/LICENSE.txt for license information
// See https://swift.org/CONTRIBUTORS.txt for the list of Swift project authors
//
//===----------------------------------------------------------------------===//
//
// Internal functions for the concurrency library.
//
//===----------------------------------------------------------------------===//

#ifndef SWIFT_CONCURRENCY_TASKPRIVATE_H
#define SWIFT_CONCURRENCY_TASKPRIVATE_H

#include "swift/Runtime/Concurrency.h"
#include "swift/ABI/Task.h"
#include "swift/ABI/TaskGroup.h"
#include "swift/ABI/Metadata.h"
#include "swift/Runtime/HeapObject.h"
#include "swift/Runtime/Error.h"

namespace swift {

class AsyncTask;
class TaskGroup;

/// Initialize the task-local allocator in the given task.
void _swift_task_alloc_initialize(AsyncTask *task);

/// Destroy the task-local allocator in the given task.
void _swift_task_alloc_destroy(AsyncTask *task);

/// Given that we've already set the given executor as the active
/// executor, run the given job.  This does additional bookkeeping
/// related to the active task.
void runJobInExecutorContext(Job *job, ExecutorRef executor);

/// Clear the active task reference for the current thread.
void _swift_task_clearCurrent();

#if defined(SWIFT_STDLIB_SINGLE_THREADED_RUNTIME)
#define SWIFT_CONCURRENCY_COOPERATIVE_GLOBAL_EXECUTOR 1
#else
#define SWIFT_CONCURRENCY_COOPERATIVE_GLOBAL_EXECUTOR 0
#endif

#if SWIFT_CONCURRENCY_COOPERATIVE_GLOBAL_EXECUTOR
/// Donate this thread to the global executor until either the
/// given condition returns true or we've run out of cooperative
/// tasks to run.
void donateThreadToGlobalExecutorUntil(bool (*condition)(void*),
                                       void *context);
#endif

// ==== ------------------------------------------------------------------------
// TODO: this was moved from Task.cpp to share it with TaskGroup.cpp, where else better place to put it?

namespace {

/// An asynchronous context within a task that describes a general "Future".
///
/// This type matches the ABI of a function `<T> () async throws -> T`, which
/// is the type used by `Task.runDetached`.
class TaskFutureWaitAsyncContext : public AsyncContext {
public:
  // Error result is always present.
  SwiftError **errorResult = nullptr;

  OpaqueValue *successResultPointer;

  // FIXME: Currently, this is always here, but it isn't technically necessary.
  void* Self;

  // Arguments.
  AsyncTask *task;

  // Only in swift_task_group_next
  const Metadata *successType;

  using AsyncContext::AsyncContext;

<<<<<<< HEAD
/// An asynchronous context used by `TaskGroup.next()` describing a "Future".
///
/// This type matches the ABI of a function `<T> () async throws -> T`,
/// which is the type used by `TaskGroup.next()`.
class TaskGroupNextWaitAsyncContext : public AsyncContext {
public:
  // Error result is always present.
  SwiftError *errorResult = nullptr;

  // No indirect results.

  TaskFutureWaitResult result;

  // FIXME: Currently, this is always here, but it isn't technically necessary.
  void* Self;

  // Arguments.
  AsyncTask *task;
  TaskGroup *group;

  using AsyncContext::AsyncContext;
};

}

/// Run the given task, providing it with the result of the future.
static void runTaskWithFutureResult(
    AsyncTask *waitingTask, ExecutorRef executor,
    AsyncTask::FutureFragment *futureFragment, bool hadErrorResult) {
  auto waitingTaskContext =
      static_cast<TaskFutureWaitAsyncContext *>(waitingTask->ResumeContext);

  waitingTaskContext->result.hadErrorResult = hadErrorResult;
  if (hadErrorResult) {
    waitingTaskContext->result.storage =
        reinterpret_cast<OpaqueValue *>(futureFragment->getError());
  } else {
    waitingTaskContext->result.storage = futureFragment->getStoragePtr();
  }

  // TODO: schedule this task on the executor rather than running it directly.
  waitingTask->run(executor);
}

/// Run the given task, providing it with the result of the future.
static void runTaskWithPollResult(
    AsyncTask *waitingTask, ExecutorRef executor,
    TaskGroup::PollResult result) {
  auto waitingTaskContext =
      static_cast<TaskFutureWaitAsyncContext *>(waitingTask->ResumeContext);

  // Was it an error or successful return?
  waitingTaskContext->result.hadErrorResult =
      result.status == TaskGroup::GroupPollStatus::Error;

  // Extract the stored value into the waiting task's result storage:
  switch (result.status) {
    case TaskGroup::GroupPollStatus::Success:
      waitingTaskContext->result.storage = result.storage;
      break;
    case TaskGroup::GroupPollStatus::Error:
      waitingTaskContext->result.storage =
        reinterpret_cast<OpaqueValue *>(result.storage);
      break;
    case TaskGroup::GroupPollStatus::Empty:
      // return a `nil` here (as result of the `group.next()`)
      waitingTaskContext->result.storage = nullptr;
      break;
    case TaskGroup::GroupPollStatus::MustWait:
      assert(false && "Must not attempt to run with a MustWait result.");
  }

  // FIXME: removing children on next() resumption is not implemented yet; we keep accumulating them until the group exits
  // We need to remove the completed child from the task group's task record
  // we it competes and returns from next(). We cannot do it here though as
  // we're executing on _some_ executor here, but we must only modify records
  // from the owning task itself, i.e. after we have resumed.
  //
  // Only resume the context, completing the `_taskGroupWaitNext()` async call,
  // there, on the correct task, we can remove the task from the record.

  // TODO: schedule this task on the executor rather than running it directly.
  // FIXME: or   waitingTask->run(executor); ?
  waitingTask->run(waitingTaskContext->ResumeParentExecutor);
=======
  void fillWithSuccess(AsyncTask::FutureFragment *future) {
    fillWithSuccess(future->getStoragePtr(), future->getResultType());
  }
  void fillWithSuccess(OpaqueValue *src, const Metadata *successType) {
    successType->vw_initializeWithCopy(successResultPointer, src);
  }

  void fillWithError(AsyncTask::FutureFragment *future) {
    fillWithError(future->getError());
  }
  void fillWithError(SwiftError *error) {
    *errorResult = error;
    swift_errorRetain(error);
  }
};
>>>>>>> ca0f638b

} // end anonymous namespace

} // end namespace swift

#endif<|MERGE_RESOLUTION|>--- conflicted
+++ resolved
@@ -65,7 +65,8 @@
 /// An asynchronous context within a task that describes a general "Future".
 ///
 /// This type matches the ABI of a function `<T> () async throws -> T`, which
-/// is the type used by `Task.runDetached`.
+/// is the type used by `Task.runDetached` and `Task.group.add` to create
+/// futures.
 class TaskFutureWaitAsyncContext : public AsyncContext {
 public:
   // Error result is always present.
@@ -73,7 +74,8 @@
 
   OpaqueValue *successResultPointer;
 
-  // FIXME: Currently, this is always here, but it isn't technically necessary.
+  // FIXME: Currently, this is always here, but it isn't technically
+  // necessary.
   void* Self;
 
   // Arguments.
@@ -84,92 +86,6 @@
 
   using AsyncContext::AsyncContext;
 
-<<<<<<< HEAD
-/// An asynchronous context used by `TaskGroup.next()` describing a "Future".
-///
-/// This type matches the ABI of a function `<T> () async throws -> T`,
-/// which is the type used by `TaskGroup.next()`.
-class TaskGroupNextWaitAsyncContext : public AsyncContext {
-public:
-  // Error result is always present.
-  SwiftError *errorResult = nullptr;
-
-  // No indirect results.
-
-  TaskFutureWaitResult result;
-
-  // FIXME: Currently, this is always here, but it isn't technically necessary.
-  void* Self;
-
-  // Arguments.
-  AsyncTask *task;
-  TaskGroup *group;
-
-  using AsyncContext::AsyncContext;
-};
-
-}
-
-/// Run the given task, providing it with the result of the future.
-static void runTaskWithFutureResult(
-    AsyncTask *waitingTask, ExecutorRef executor,
-    AsyncTask::FutureFragment *futureFragment, bool hadErrorResult) {
-  auto waitingTaskContext =
-      static_cast<TaskFutureWaitAsyncContext *>(waitingTask->ResumeContext);
-
-  waitingTaskContext->result.hadErrorResult = hadErrorResult;
-  if (hadErrorResult) {
-    waitingTaskContext->result.storage =
-        reinterpret_cast<OpaqueValue *>(futureFragment->getError());
-  } else {
-    waitingTaskContext->result.storage = futureFragment->getStoragePtr();
-  }
-
-  // TODO: schedule this task on the executor rather than running it directly.
-  waitingTask->run(executor);
-}
-
-/// Run the given task, providing it with the result of the future.
-static void runTaskWithPollResult(
-    AsyncTask *waitingTask, ExecutorRef executor,
-    TaskGroup::PollResult result) {
-  auto waitingTaskContext =
-      static_cast<TaskFutureWaitAsyncContext *>(waitingTask->ResumeContext);
-
-  // Was it an error or successful return?
-  waitingTaskContext->result.hadErrorResult =
-      result.status == TaskGroup::GroupPollStatus::Error;
-
-  // Extract the stored value into the waiting task's result storage:
-  switch (result.status) {
-    case TaskGroup::GroupPollStatus::Success:
-      waitingTaskContext->result.storage = result.storage;
-      break;
-    case TaskGroup::GroupPollStatus::Error:
-      waitingTaskContext->result.storage =
-        reinterpret_cast<OpaqueValue *>(result.storage);
-      break;
-    case TaskGroup::GroupPollStatus::Empty:
-      // return a `nil` here (as result of the `group.next()`)
-      waitingTaskContext->result.storage = nullptr;
-      break;
-    case TaskGroup::GroupPollStatus::MustWait:
-      assert(false && "Must not attempt to run with a MustWait result.");
-  }
-
-  // FIXME: removing children on next() resumption is not implemented yet; we keep accumulating them until the group exits
-  // We need to remove the completed child from the task group's task record
-  // we it competes and returns from next(). We cannot do it here though as
-  // we're executing on _some_ executor here, but we must only modify records
-  // from the owning task itself, i.e. after we have resumed.
-  //
-  // Only resume the context, completing the `_taskGroupWaitNext()` async call,
-  // there, on the correct task, we can remove the task from the record.
-
-  // TODO: schedule this task on the executor rather than running it directly.
-  // FIXME: or   waitingTask->run(executor); ?
-  waitingTask->run(waitingTaskContext->ResumeParentExecutor);
-=======
   void fillWithSuccess(AsyncTask::FutureFragment *future) {
     fillWithSuccess(future->getStoragePtr(), future->getResultType());
   }
@@ -185,7 +101,6 @@
     swift_errorRetain(error);
   }
 };
->>>>>>> ca0f638b
 
 } // end anonymous namespace
 
