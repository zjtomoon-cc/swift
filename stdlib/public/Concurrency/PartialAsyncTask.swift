--- conflicted
+++ resolved
@@ -13,20 +13,15 @@
 import Swift
 @_implementationOnly import _SwiftConcurrencyShims
 
-<<<<<<< HEAD
 /// A unit of scheduleable work.
 ///
 /// Unless you're implementing a scheduler,
 /// you don't generally interact with partial tasks directly.
 @available(SwiftStdlib 5.5, *)
-=======
-/// TODO: remove this before shipping
-@available(macOS 9999, iOS 9999, watchOS 9999, tvOS 9999, *)
 public typealias PartialAsyncTask = UnownedJob
 
 /// A job is a unit of scheduleable work.
-@available(macOS 9999, iOS 9999, watchOS 9999, tvOS 9999, *)
->>>>>>> 7853a47b
+@available(SwiftStdlib 5.5, *)
 @frozen
 public struct UnownedJob {
   private var context: Builtin.Job
