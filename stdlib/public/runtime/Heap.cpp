//===--- Heap.cpp - Swift Language Heap Logic -----------------------------===//
//
// This source file is part of the Swift.org open source project
//
// Copyright (c) 2014 - 2017 Apple Inc. and the Swift project authors
// Licensed under Apache License v2.0 with Runtime Library Exception
//
// See https://swift.org/LICENSE.txt for license information
// See https://swift.org/CONTRIBUTORS.txt for the list of Swift project authors
//
//===----------------------------------------------------------------------===//
//
// Implementations of the Swift heap
//
//===----------------------------------------------------------------------===//

#include "swift/Runtime/HeapObject.h"
#include "swift/Runtime/Heap.h"
#include "Private.h"
#include "swift/Runtime/Debug.h"
#include "../SwiftShims/RuntimeShims.h"
#include <algorithm>
#include <stdlib.h>
#if defined(__APPLE__) && SWIFT_STDLIB_HAS_DARWIN_LIBMALLOC
#include "swift/Basic/Lazy.h"
#include <malloc/malloc.h>
#endif

using namespace swift;

#if defined(__APPLE__)
/// On Apple platforms, \c malloc() is always 16-byte aligned.
static constexpr size_t MALLOC_ALIGN_MASK = 15;

<<<<<<< HEAD
#elif defined(__wasi__)
// Musl malloc is 4*sizeof(size_t), so 16 bytes on 32-bit?
// For some reason the unknown alignment code fails because std::max isn't constexpr?
#  define MALLOC_ALIGN_MASK  15

=======
#elif defined(__linux__) || defined(_WIN32)
/// On Linux and Windows, \c malloc() returns 16-byte aligned pointers on 64-bit
/// and 8-byte aligned pointers on 32-bit.
#if defined(__LP64) || defined(_WIN64)
static constexpr size_t MALLOC_ALIGN_MASK = 15;
>>>>>>> 0c2f307c
#else
static constexpr size_t MALLOC_ALIGN_MASK = 7;
#endif

#else
/// This platform's \c malloc() constraints are unknown, so fall back to a value
/// derived from \c std::max_align_t that will be sufficient, but is not
/// necessarily optimal.
///
/// The C and C++ standards defined \c max_align_t as a type whose alignment is
/// at least that of every scalar type. It is the lower bound for the alignment
/// of any pointer returned from \c malloc().
static constexpr size_t MALLOC_ALIGN_MASK = alignof(std::max_align_t) - 1;
#endif

// This assert ensures that manually allocated memory always uses the
// AlignedAlloc path. The stdlib will use "default" alignment for any user
// requested alignment less than or equal to _swift_MinAllocationAlignment. The
// runtime must ensure that any alignment > _swift_MinAllocationAlignment also
// uses the "aligned" deallocation path.
static_assert(_swift_MinAllocationAlignment > MALLOC_ALIGN_MASK,
              "Swift's default alignment must exceed platform malloc mask.");

#if defined(__APPLE__) && SWIFT_STDLIB_HAS_DARWIN_LIBMALLOC
static inline malloc_zone_t *DEFAULT_ZONE() {
  static malloc_zone_t *z = SWIFT_LAZY_CONSTANT(malloc_default_zone());
  return z;
}
#endif

// When alignMask == ~(size_t(0)), allocation uses the "default"
// _swift_MinAllocationAlignment. This is different than calling swift_slowAlloc
// with `alignMask == _swift_MinAllocationAlignment - 1` because it forces
// the use of AlignedAlloc. This allows manually allocated to memory to always
// be deallocated with AlignedFree without knowledge of its original allocation
// alignment.
//
// For alignMask > (_minAllocationAlignment-1)
// i.e. alignment == 0 || alignment > _minAllocationAlignment:
//   The runtime must use AlignedAlloc, and the standard library must
//   deallocate using an alignment that meets the same condition.
//
// For alignMask <= (_minAllocationAlignment-1)
// i.e. 0 < alignment <= _minAllocationAlignment:
//   The runtime may use either malloc or AlignedAlloc, and the standard library
//   must deallocate using an identical alignment.
void *swift::swift_slowAlloc(size_t size, size_t alignMask) {
  void *p;
  // This check also forces "default" alignment to use AlignedAlloc.
  if (alignMask <= MALLOC_ALIGN_MASK) {
#if defined(__APPLE__) && SWIFT_STDLIB_HAS_DARWIN_LIBMALLOC
    p = malloc_zone_malloc(DEFAULT_ZONE(), size);
#else
    p = malloc(size);
#endif
  } else {
    size_t alignment = (alignMask == ~(size_t(0)))
                           ? _swift_MinAllocationAlignment
                           : alignMask + 1;
    p = AlignedAlloc(size, alignment);
  }
  if (!p) swift::crash("Could not allocate memory.");
  return p;
}

// Unknown alignment is specified by passing alignMask == ~(size_t(0)), forcing
// the AlignedFree deallocation path for unknown alignment. The memory
// deallocated with unknown alignment must have been allocated with either
// "default" alignment, or alignment > _swift_MinAllocationAlignment, to
// guarantee that it was allocated with AlignedAlloc.
//
// The standard library assumes the following behavior:
//
// For alignMask > (_minAllocationAlignment-1)
// i.e. alignment == 0 || alignment > _minAllocationAlignment:
//   The runtime must use AlignedFree.
//
// For alignMask <= (_minAllocationAlignment-1)
// i.e. 0 < alignment <= _minAllocationAlignment:
//   The runtime may use either `free` or AlignedFree as long as it is
//   consistent with allocation with the same alignment.
void swift::swift_slowDealloc(void *ptr, size_t bytes, size_t alignMask) {
  if (alignMask <= MALLOC_ALIGN_MASK) {
#if defined(__APPLE__) && SWIFT_STDLIB_HAS_DARWIN_LIBMALLOC
    malloc_zone_free(DEFAULT_ZONE(), ptr);
#else
    free(ptr);
#endif
  } else {
    AlignedFree(ptr);
  }
}<|MERGE_RESOLUTION|>--- conflicted
+++ resolved
@@ -32,19 +32,12 @@
 /// On Apple platforms, \c malloc() is always 16-byte aligned.
 static constexpr size_t MALLOC_ALIGN_MASK = 15;
 
-<<<<<<< HEAD
-#elif defined(__wasi__)
-// Musl malloc is 4*sizeof(size_t), so 16 bytes on 32-bit?
-// For some reason the unknown alignment code fails because std::max isn't constexpr?
-#  define MALLOC_ALIGN_MASK  15
-
-=======
-#elif defined(__linux__) || defined(_WIN32)
+#elif defined(__linux__) || defined(_WIN32) || defined(__wasi__)
 /// On Linux and Windows, \c malloc() returns 16-byte aligned pointers on 64-bit
 /// and 8-byte aligned pointers on 32-bit.
-#if defined(__LP64) || defined(_WIN64)
+/// On wasi-libc, pointers are 16-byte aligned even though 32-bit for SIMD access.
+#if defined(__LP64) || defined(_WIN64) || defined(__wasi__)
 static constexpr size_t MALLOC_ALIGN_MASK = 15;
->>>>>>> 0c2f307c
 #else
 static constexpr size_t MALLOC_ALIGN_MASK = 7;
 #endif
