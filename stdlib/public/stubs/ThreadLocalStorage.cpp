//===--- ThreadLocalStorage.cpp -------------------------------------------===//
//
// This source file is part of the Swift.org open source project
//
// Copyright (c) 2014 - 2018 Apple Inc. and the Swift project authors
// Licensed under Apache License v2.0 with Runtime Library Exception
//
// See https://swift.org/LICENSE.txt for license information
// See https://swift.org/CONTRIBUTORS.txt for the list of Swift project authors
//
//===----------------------------------------------------------------------===//

#include <cstring>

#include "SwiftShims/ThreadLocalStorage.h"
#include "swift/Runtime/Debug.h"
#include "swift/Threading/ThreadLocalStorage.h"

SWIFT_CC(swift) SWIFT_RUNTIME_STDLIB_API
void _stdlib_destroyTLS(void *);

SWIFT_CC(swift) SWIFT_RUNTIME_STDLIB_API
void *_stdlib_createTLS(void);

<<<<<<< HEAD
#if !SWIFT_TLS_HAS_RESERVED_PTHREAD_SPECIFIC || (defined(_WIN32) && !defined(__CYGWIN__))

static void
#if defined(_M_IX86)
__stdcall
#endif
destroyTLS_CCAdjustmentThunk(void *ptr) {
  _stdlib_destroyTLS(ptr);
}

#endif

#if defined(_WIN32) && !defined(__CYGWIN__)

typedef
#if defined(_M_IX86)
__stdcall
#endif
void (*__swift_thread_key_destructor)(void *);

static inline int
_stdlib_thread_key_create(__swift_thread_key_t * _Nonnull key,
                          __swift_thread_key_destructor _Nullable destructor) {
  *key = FlsAlloc(destroyTLS_CCAdjustmentThunk);
  if (*key == FLS_OUT_OF_INDEXES)
    return GetLastError();
  return 0;
}

#endif

#if defined(SWIFT_STDLIB_SINGLE_THREADED_RUNTIME)

=======
>>>>>>> da717291
SWIFT_RUNTIME_STDLIB_INTERNAL
void *
_swift_stdlib_threadLocalStorageGet(void) {

#if SWIFT_THREADING_NONE

  // If there's no threading, we can just keep a static variable.
  static void *value = _stdlib_createTLS();
  return value;

#elif SWIFT_THREADING_USE_RESERVED_TLS_KEYS

  // If we have reserved keys, use those
  void *value = swift::tls_get(swift::tls_key::stdlib);
  if (value)
    return value;

  static swift::once_t token;
  swift::tls_init_once(token, swift::tls_key::stdlib,
                       [](void *pointer) { _stdlib_destroyTLS(pointer); });

  value = _stdlib_createTLS();
  swift::tls_set(swift::tls_key::stdlib, value);
  return value;

#else // Threaded, but not using reserved keys

  // Register a key and use it
  static swift::tls_key_t key;
  static swift::once_t token;

  swift::tls_alloc_once(token, key,
                        [](void *pointer) { _stdlib_destroyTLS(pointer); });

  void *value = swift::tls_get(key);
  if (!value) {
    value = _stdlib_createTLS();
    swift::tls_set(key, value);
  }
  return value;

#endif
}<|MERGE_RESOLUTION|>--- conflicted
+++ resolved
@@ -22,42 +22,6 @@
 SWIFT_CC(swift) SWIFT_RUNTIME_STDLIB_API
 void *_stdlib_createTLS(void);
 
-<<<<<<< HEAD
-#if !SWIFT_TLS_HAS_RESERVED_PTHREAD_SPECIFIC || (defined(_WIN32) && !defined(__CYGWIN__))
-
-static void
-#if defined(_M_IX86)
-__stdcall
-#endif
-destroyTLS_CCAdjustmentThunk(void *ptr) {
-  _stdlib_destroyTLS(ptr);
-}
-
-#endif
-
-#if defined(_WIN32) && !defined(__CYGWIN__)
-
-typedef
-#if defined(_M_IX86)
-__stdcall
-#endif
-void (*__swift_thread_key_destructor)(void *);
-
-static inline int
-_stdlib_thread_key_create(__swift_thread_key_t * _Nonnull key,
-                          __swift_thread_key_destructor _Nullable destructor) {
-  *key = FlsAlloc(destroyTLS_CCAdjustmentThunk);
-  if (*key == FLS_OUT_OF_INDEXES)
-    return GetLastError();
-  return 0;
-}
-
-#endif
-
-#if defined(SWIFT_STDLIB_SINGLE_THREADED_RUNTIME)
-
-=======
->>>>>>> da717291
 SWIFT_RUNTIME_STDLIB_INTERNAL
 void *
 _swift_stdlib_threadLocalStorageGet(void) {
