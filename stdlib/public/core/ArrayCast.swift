--- conflicted
+++ resolved
@@ -52,7 +52,7 @@
   ) {
   case (.Reference, .Verbatim):
     let native = source._buffer.requestNativeBuffer()
-    
+
     if _fastPath(native != nil) {
       if _fastPath(native!.storesOnlyElementsOfType(TargetElement.self)) {
         // A native buffer that is known to store only elements of the
@@ -66,33 +66,29 @@
     }
     // All non-native buffers use deferred element typechecking
     return Array(_immutableCocoaArray: source._buffer._asCocoaArray())
-    
+
   case (.Reference, .Explicit):
     let result: [TargetElement]? = _arrayConditionalBridgeElements(source)
     _precondition(result != nil, "array cannot be bridged from Objective-C")
     return result!
-    
+
   case (.Value, .Verbatim):
     var buf = _ContiguousArrayBuffer<TargetElement>(
       count: source.count, minimumCapacity: 0)
-    
+
     let _: Void = buf.withUnsafeMutableBufferPointer {
       var p = $0.baseAddress
       for value in source {
         let bridged: AnyObject? = _bridgeToObjectiveC(value)
         _precondition(
           bridged != nil, "array element cannot be bridged to Objective-C")
-<<<<<<< HEAD
-        // FIXME: should be an unsafeDowncast, but for <rdar://problem/18638230>
-=======
         // FIXME: should be an unsafeDowncast.
->>>>>>> 4a9a6a20
         p.initialize(unsafeBitCast(bridged!, TargetElement.self))
         p += 1
       }
     }
     return Array(_ArrayBuffer(buf, shiftedToStartIndex: 0))
-    
+
   case (.Value, .Explicit):
     _sanityCheckFailure(
       "Force-casting between Arrays of value types not prevented at compile-time"
@@ -116,19 +112,19 @@
 ) -> [TargetElement]? {
   _sanityCheck(_isBridgedVerbatimToObjectiveC(SourceElement.self))
   _sanityCheck(_isBridgedVerbatimToObjectiveC(TargetElement.self))
-  
+
   if _fastPath(!a.isEmpty) {
     let native = a._buffer.requestNativeBuffer()
-    
+
     if _fastPath(native != nil) {
       if native!.storesOnlyElementsOfType(TargetElement.self) {
         return Array(a._buffer.castToBufferOf(TargetElement.self))
       }
       return nil
     }
-    
+
     // slow path: we store an NSArray
-    
+
     // We can skip the check if TargetElement happens to be AnyObject
     if !(AnyObject.self is TargetElement.Type) {
       for element in a {
@@ -153,12 +149,12 @@
      ) -> Array<TargetElement>? {
   _sanityCheck(_isBridgedVerbatimToObjectiveC(SourceElement.self))
   _sanityCheck(!_isBridgedVerbatimToObjectiveC(TargetElement.self))
-  
+
   let buf = _ContiguousArrayBuffer<TargetElement>(
     count: source.count, minimumCapacity: 0)
-  
+
   var p = buf.firstElementAddress
-  
+
 ElementwiseBridging:
   repeat {
     for object: SourceElement in source {
@@ -173,10 +169,10 @@
     return Array(_ArrayBuffer(buf, shiftedToStartIndex: 0))
   }
   while false
-  
+
   // Don't destroy anything we never created.
   buf.count = p - buf.firstElementAddress
-  
+
   // Report failure
   return nil
 }
@@ -191,7 +187,7 @@
   source: [SourceElement]
 ) -> [TargetElement]? {
   switch (_ValueOrReference(SourceElement.self), _BridgeStyle(TargetElement.self)) {
-  case (.Value, _): 
+  case (.Value, _):
     _sanityCheckFailure(
       "Conditional cast from array of value types not prevented at compile-time")
   case (.Reference, .Verbatim):
