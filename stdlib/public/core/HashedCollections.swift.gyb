--- conflicted
+++ resolved
@@ -3651,12 +3651,9 @@
   internal typealias NativeStorage = _Native${Self}Storage<${TypeParameters}>
   internal typealias NativeIndex = _Native${Self}Index<${TypeParameters}>
 
-<<<<<<< HEAD
   // FIXME: swift-3-indexing-model: remove `nativeStorage`, we don't need it in
   // the new model.
-=======
   @_versioned
->>>>>>> def2846a
   internal var nativeStorage: NativeStorage
   internal var offset: Int
 
