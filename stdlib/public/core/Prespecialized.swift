--- conflicted
+++ resolved
@@ -29,13 +29,8 @@
         a[0] = a[j]
       }
 
-<<<<<<< HEAD
-      for var i1 = 0; i1 < a.length; ++i1 {
-        for var i2 = 0; i2 < a.length; ++i2 {
-=======
-      for i1 in 0..<a.count {
-        for i2 in 0..<a.count {
->>>>>>> 1994b831
+      for i1 in 0..<a.length {
+        for i2 in 0..<a.length {
           a[i1] = a[i2]
         }
       }
