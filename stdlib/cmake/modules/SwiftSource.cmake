--- conflicted
+++ resolved
@@ -399,9 +399,8 @@
     list(APPEND swift_flags "-Xfrontend" "-sil-verify-all")
   endif()
 
-<<<<<<< HEAD
-  # The standard library and overlays are always built resiliently.
-  if(SWIFTFILE_IS_STDLIB)
+  # The standard library and overlays are built resiliently when SWIFT_STDLIB_STABLE_ABI=On.
+  if(SWIFTFILE_IS_STDLIB AND SWIFT_STDLIB_STABLE_ABI)
     # SWIFT_ENABLE_TENSORFLOW
     # FIXME(TF-328): Resilience is currently disabled for the TensorFlow module
     # because it causes compilation to crash during IRGen.
@@ -412,11 +411,6 @@
       list(APPEND swift_flags "-enable-library-evolution")
     endif()
     # SWIFT_ENABLE_TENSORFLOW END
-=======
-  # The standard library and overlays are built resiliently when SWIFT_STDLIB_STABLE_ABI=On.
-  if(SWIFTFILE_IS_STDLIB AND SWIFT_STDLIB_STABLE_ABI)
-    list(APPEND swift_flags "-enable-library-evolution")
->>>>>>> 58f2ae69
   endif()
 
   if(SWIFT_STDLIB_SINGLE_THREADED_RUNTIME)
