--- conflicted
+++ resolved
@@ -313,11 +313,7 @@
 ///   - installing new v-table entries and overrides; and
 ///   - registering the class with the runtime under ObjC interop.
 /// Most of this work can be achieved by calling swift_initClassMetadata.
-<<<<<<< HEAD
-SWIFT_EXTERN_C SWIFT_RETURNS_NONNULL SWIFT_NODISCARD SWIFT_ATTRIBUTE_FOR_EXPORTS
-=======
 SWIFT_EXTERN_C SWIFT_RETURNS_NONNULL SWIFT_NODISCARD SWIFT_RUNTIME_EXPORT_ATTRIBUTE
->>>>>>> 85419cfa
 ClassMetadata *
 swift_allocateGenericClassMetadata(const ClassDescriptor *description,
                                    const void *arguments,
@@ -326,11 +322,7 @@
 /// Allocate a generic value metadata object.  This is intended to be
 /// called by the metadata instantiation function of a generic struct or
 /// enum.
-<<<<<<< HEAD
-SWIFT_EXTERN_C SWIFT_RETURNS_NONNULL SWIFT_NODISCARD SWIFT_ATTRIBUTE_FOR_EXPORTS
-=======
 SWIFT_EXTERN_C SWIFT_RETURNS_NONNULL SWIFT_NODISCARD SWIFT_RUNTIME_EXPORT_ATTRIBUTE
->>>>>>> 85419cfa
 ValueMetadata *
 swift_allocateGenericValueMetadata(const ValueTypeDescriptor *description,
                                    const void *arguments,
