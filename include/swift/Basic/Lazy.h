--- conflicted
+++ resolved
@@ -17,11 +17,7 @@
 #ifdef __APPLE__
 #include <dispatch/dispatch.h>
 #elif defined(__wasi__)
-<<<<<<< HEAD
 // No pthread on wasi, see https://bugs.swift.org/browse/SR-12097 for more details.
-=======
-// No pthread on wasi
->>>>>>> 30d2e69c
 #else
 #include <mutex>
 #endif
