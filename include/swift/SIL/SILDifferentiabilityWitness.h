--- conflicted
+++ resolved
@@ -48,18 +48,9 @@
   SILLinkage linkage;
   /// The original function.
   SILFunction *originalFunction;
-<<<<<<< HEAD
   /// The autodiff configuration: parameter indices, result indices, derivative
   /// generic signature (optional).
   AutoDiffConfig config;
-=======
-  /// The parameter indices.
-  IndexSubset *parameterIndices;
-  /// The result indices.
-  IndexSubset *resultIndices;
-  /// The derivative generic signature (optional).
-  GenericSignature derivativeGenericSignature;
->>>>>>> 26c8f072
   /// The JVP (Jacobian-vector products) derivative function.
   SILFunction *jvp;
   /// The VJP (vector-Jacobian products) derivative function.
@@ -81,8 +72,8 @@
                               SILFunction *jvp, SILFunction *vjp,
                               bool isSerialized, DeclAttribute *attribute)
     : module(module), linkage(linkage), originalFunction(originalFunction),
-      config(parameterIndices, resultIndices, derivativeGenSig), jvp(jvp),
-      vjp(vjp), serialized(isSerialized), attribute(attribute) {}
+      config(parameterIndices, resultIndices, derivativeGenSig.getPointer()),
+      jvp(jvp), vjp(vjp), serialized(isSerialized), attribute(attribute) {}
 
 public:
   static SILDifferentiabilityWitness *create(
@@ -102,13 +93,8 @@
   IndexSubset *getResultIndices() const {
     return config.resultIndices;
   }
-<<<<<<< HEAD
-  GenericSignature *getDerivativeGenericSignature() const {
+  GenericSignature getDerivativeGenericSignature() const {
     return config.derivativeGenericSignature;
-=======
-  GenericSignature getDerivativeGenericSignature() const {
-    return derivativeGenericSignature;
->>>>>>> 26c8f072
   }
   SILFunction *getJVP() const { return jvp; }
   SILFunction *getVJP() const { return vjp; }
