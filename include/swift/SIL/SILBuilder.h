--- conflicted
+++ resolved
@@ -381,25 +381,16 @@
 
   AllocStackInst *createAllocStack(SILLocation Loc, SILType elementType,
                                    Optional<SILDebugVariable> Var = None,
-<<<<<<< HEAD
-                                   bool hasDynamicLifetime = false) {
+                                   bool hasDynamicLifetime = false,
+                                   bool isLexical = false) {
     llvm::SmallString<4> Name;
     Loc.markAsPrologue();
     assert((!dyn_cast_or_null<VarDecl>(Loc.getAsASTNode<Decl>()) || Var) &&
            "location is a VarDecl, but SILDebugVariable is empty");
     return insert(AllocStackInst::create(
         getSILDebugLocation(Loc), elementType, getFunction(),
-        substituteAnonymousArgs(Name, Var, Loc), hasDynamicLifetime));
-=======
-                                   bool hasDynamicLifetime = false,
-                                   bool isLexical = false) {
-    Loc.markAsPrologue();
-    assert((!dyn_cast_or_null<VarDecl>(Loc.getAsASTNode<Decl>()) || Var) &&
-           "location is a VarDecl, but SILDebugVariable is empty");
-    return insert(AllocStackInst::create(getSILDebugLocation(Loc), elementType,
-                                         getFunction(), Var, hasDynamicLifetime,
-                                         isLexical));
->>>>>>> feece9da
+        substituteAnonymousArgs(Name, Var, Loc), hasDynamicLifetime,
+        isLexical));
   }
 
   AllocRefInst *createAllocRef(SILLocation Loc, SILType ObjectType,
