--- conflicted
+++ resolved
@@ -112,9 +112,6 @@
 The required version of Xcode changes frequently, and is often a beta release.
 Check this document for the current required version.
 
-<<<<<<< HEAD
-You will also need [CMake](https://cmake.org), [Ninja](https://ninja-build.org), and [Bazel](https://www.bazel.build), which can be installed via a package manager.
-=======
 Swift's build tooling is meant to support spaces in the paths passed to them,
 but using spaces sometimes tickles bugs in Swift's build scripts or the tools
 they rely on. For example, [SR-13441](https://bugs.swift.org/browse/SR-13441)
@@ -124,8 +121,7 @@
 and then change the path to work around it.
 
 You will also need [CMake](https://cmake.org) and [Ninja](https://ninja-build.org),
-which can be installed via a package manager:
->>>>>>> a5ca83a8
+and [Bazel](https://www.bazel.build), which can be installed via a package manager:
 
 **[Homebrew](https://brew.sh/)**
 
